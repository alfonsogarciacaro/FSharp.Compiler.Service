--- conflicted
+++ resolved
@@ -1,4 +1,3 @@
-<<<<<<< HEAD
 #### 2.0.0.0-beta 
 * Feature #470, #478, #479 - Move ProjectCracker to separate nuget package and DLL, used ProjectCrackerTool.exe to run 
 * Feature #463 - Expose slot signatures of members in object expressions
@@ -6,10 +5,9 @@
 * Fix #456 - FCS makes calls to kernel32.dll when running on OSX
 * Fix #473 - stack overflow in resolution logic
 * Fix #460 - Failure getting expression for a provided method call
-=======
+
 #### 1.4.2.2 - 
 * #488 - Performance problems with project references
->>>>>>> b732ae04
 
 #### 1.4.2.1 - 
 * #450 - Correct generation of ReferencedProjects 
