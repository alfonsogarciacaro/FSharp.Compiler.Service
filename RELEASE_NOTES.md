--- conflicted
+++ resolved
@@ -1,11 +1,9 @@
-<<<<<<< HEAD
 #### 1.4.0.0-beta - F# 4.0 support
 * Integrate F# 4.0 support into FSharp.Compiler.Service
-=======
+
 #### 1.3.1.0 -
 * simplified source indexing with new SourceLink
 * Add noframework option in AST compiler methods
->>>>>>> ab72f139
 
 #### 0.0.90 - 
 * Add fix for #343 Use ResolveReferences task
