--- conflicted
+++ resolved
@@ -28,10 +28,7 @@
 
 Contributions specifically related to the packaging of the Open Edition should be made here.
 
-<<<<<<< HEAD
-
-=======
->>>>>>> d5f1c567
+
 ## Status
 
 The `master` branch is for F# 3.1. The `fsahrp4` branch is for F# 4.0.
@@ -173,13 +170,8 @@
 
 ## Build Note: Strong Names
 
-<<<<<<< HEAD
-The FSharp.Core.dll produced is only delay-signed (Mono does not require strong names). 
-If a strong-name signed FSharp.Core.dll is needed then use these:
-=======
 The FSharp.Core.dll produced is only delay-signed (Mono does not require strong names).
 If a strong-name signed FSharp.Core.dll is needed then use the one in
->>>>>>> d5f1c567
 
     lib\bootstrap\signed\.NETFramework\v4.0\4.3.0.0\FSharp.Core.dll
     lib\bootstrap\signed\.NETFramework\v4.0\4.3.1.0\FSharp.Core.dll
