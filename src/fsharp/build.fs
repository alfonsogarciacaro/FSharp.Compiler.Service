//----------------------------------------------------------------------------
//
// Copyright (c) 2002-2012 Microsoft Corporation. 
//
// This source code is subject to terms and conditions of the Apache License, Version 2.0. A 
// copy of the license can be found in the License.html file at the root of this distribution. 
// By using this source code in any fashion, you are agreeing to be bound 
// by the terms of the Apache License, Version 2.0.
//
// You must not remove this notice, or any other, from this software.
//----------------------------------------------------------------------------

/// Loading initial context, reporting errors etc.
module internal Microsoft.FSharp.Compiler.Build
open System
open System.Text
open System.IO
open System.Collections.Generic
open Internal.Utilities
open Internal.Utilities.Text
open Microsoft.FSharp.Compiler.AbstractIL 
open Microsoft.FSharp.Compiler.AbstractIL.IL 
open Microsoft.FSharp.Compiler.AbstractIL.Internal 
open Microsoft.FSharp.Compiler.AbstractIL.Internal.Library 
open Microsoft.FSharp.Compiler.AbstractIL.Extensions.ILX
open Microsoft.FSharp.Compiler.AbstractIL.Diagnostics 
open Microsoft.FSharp.Compiler.Pickle
open Microsoft.FSharp.Compiler.Range
open Microsoft.FSharp.Compiler 
open Microsoft.FSharp.Compiler.TypeChecker
open Microsoft.FSharp.Compiler.SR
open Microsoft.FSharp.Compiler.DiagnosticMessage

module Tc = Microsoft.FSharp.Compiler.TypeChecker
module SR = Microsoft.FSharp.Compiler.SR

open Microsoft.FSharp.Compiler.AbstractIL.IL
open Microsoft.FSharp.Compiler.Range
open Microsoft.FSharp.Compiler.Ast
open Microsoft.FSharp.Compiler.ErrorLogger
open Microsoft.FSharp.Compiler.Tast
open Microsoft.FSharp.Compiler.Tastops
open Microsoft.FSharp.Compiler.Tastops.DebugPrint
open Microsoft.FSharp.Compiler.Env
open Microsoft.FSharp.Compiler.Lexhelp
open Microsoft.FSharp.Compiler.Lib
open Microsoft.FSharp.Compiler.Infos
open Microsoft.FSharp.Compiler.ConstraintSolver
open Microsoft.FSharp.Compiler.MSBuildResolver
open Microsoft.FSharp.Compiler.Typrelns
open Microsoft.FSharp.Compiler.Nameres
open Microsoft.FSharp.Compiler.PrettyNaming
open Internal.Utilities.FileSystem
open Internal.Utilities.Collections
open Internal.Utilities.Filename
open Microsoft.FSharp.Compiler.Import

#if EXTENSIONTYPING
open Microsoft.FSharp.Compiler.ExtensionTyping
open Microsoft.FSharp.Core.CompilerServices
#endif
open System.Runtime.CompilerServices

#if DEBUG

#if COMPILED_AS_LANGUAGE_SERVICE_DLL
module internal CompilerService =
#else
module internal FullCompiler =
#endif
    let showAssertForUnexpectedException = ref true
#if COMPILED_AS_LANGUAGE_SERVICE_DLL
open CompilerService
#else
open FullCompiler
#endif

#endif

//----------------------------------------------------------------------------
// Some Globals
//--------------------------------------------------------------------------

let sigSuffixes = [".mli";".fsi"]
let mlCompatSuffixes = [".mli";".ml"]
let implSuffixes = [".ml";".fs";".fsscript";".fsx"]
let resSuffixes = [".resx"]
let scriptSuffixes = [".fsscript";".fsx"]
let doNotRequireNamespaceOrModuleSuffixes = [".mli";".ml"] @ scriptSuffixes
let lightSyntaxDefaultExtensions : string list = [ ".fs";".fsscript";".fsx";".fsi" ]


//----------------------------------------------------------------------------
// ERROR REPORTING
//--------------------------------------------------------------------------

exception HashIncludeNotAllowedInNonScript of range
exception HashReferenceNotAllowedInNonScript of range
exception HashDirectiveNotAllowedInNonScript of range
exception FileNameNotResolved of (*filename*) string * (*description of searched locations*) string * range
exception AssemblyNotResolved of (*originalName*) string * range
exception LoadedSourceNotFoundIgnoring of (*filename*) string * range
exception MSBuildReferenceResolutionWarning of (*MSBuild warning code*)string * (*Message*)string * range
exception MSBuildReferenceResolutionError of (*MSBuild warning code*)string * (*Message*)string * range
exception DeprecatedCommandLineOptionFull of string * range
exception DeprecatedCommandLineOptionForHtmlDoc of string * range
exception DeprecatedCommandLineOptionSuggestAlternative of string * string * range
exception DeprecatedCommandLineOptionNoDescription of string * range
exception InternalCommandLineOption of string * range
exception HashLoadedSourceHasIssues of (*warnings*) exn list * (*errors*) exn list * range
exception HashLoadedScriptConsideredSource of range
exception InvalidInternalsVisibleToAssemblyName of (*badName*)string * (*fileName option*) string option


let RangeOfError(err:PhasedError) = 
  let rec RangeFromException = function
      | ErrorFromAddingConstraint(_,err2,_) -> RangeFromException err2 
#if EXTENSIONTYPING
      | ExtensionTyping.ProvidedTypeResolutionNoRange(e) -> RangeFromException e
      | ExtensionTyping.ProvidedTypeResolution(m,_)
#endif
      | ReservedKeyword(_,m)
      | IndentationProblem(_,m)
      | ErrorFromAddingTypeEquation(_,_,_,_,_,m) 
      | ErrorFromApplyingDefault(_,_,_,_,_,m) 
      | ErrorsFromAddingSubsumptionConstraint(_,_,_,_,_,m) 
      | FunctionExpected(_,_,m)
      | BakedInMemberConstraintName(_,m)
      | StandardOperatorRedefinitionWarning(_,m)
      | BadEventTransformation(m)
      | ParameterlessStructCtor(m)
      | FieldNotMutable (_,_,m) 
      | Recursion (_,_,_,_,m) 
      | InvalidRuntimeCoercion(_,_,_,m) 
      | IndeterminateRuntimeCoercion(_,_,_,m)
      | IndeterminateStaticCoercion (_,_,_,m)
      | StaticCoercionShouldUseBox (_,_,_,m)
      | CoercionTargetSealed(_,_,m)
      | UpcastUnnecessary(m)
      | QuotationTranslator.IgnoringPartOfQuotedTermWarning (_,m) 
      
      | TypeTestUnnecessary(m)
      | RuntimeCoercionSourceSealed(_,_,m)
      | OverrideDoesntOverride(_,_,_,_,_,m)
      | UnionPatternsBindDifferentNames m 
      | UnionCaseWrongArguments (_,_,_,m) 
      | TypeIsImplicitlyAbstract m 
      | RequiredButNotSpecified (_,_,_,_,m) 
      | FunctionValueUnexpected (_,_,m)
      | UnitTypeExpected (_,_,_,m )
      | UseOfAddressOfOperator m 
      | DeprecatedThreadStaticBindingWarning(m) 
      | NonUniqueInferredAbstractSlot (_,_,_,_,_,m) 
      | DefensiveCopyWarning (_,m)
      | LetRecCheckedAtRuntime m 
      | UpperCaseIdentifierInPattern m
      | NotUpperCaseConstructor m
      | RecursiveUseCheckedAtRuntime (_,_,m) 
      | LetRecEvaluatedOutOfOrder (_,_,_,m) 
      | Error (_,m)
      | NumberedError (_,m)
      | SyntaxError (_,m) 
      | InternalError (_,m)
      | FullAbstraction(_,m)
      | InterfaceNotRevealed(_,_,m) 
      | WrappedError (_,m)
      | Patcompile.MatchIncomplete (_,_,m)
      | Patcompile.RuleNeverMatched m 
      | ValNotMutable(_,_,m)
      | ValNotLocal(_,_,m) 
      | MissingFields(_,m) 
      | OverrideInIntrinsicAugmentation(m)
      | IntfImplInIntrinsicAugmentation(m) 
      | OverrideInExtrinsicAugmentation(m)
      | IntfImplInExtrinsicAugmentation(m) 
      | ValueRestriction(_,_,_,_,m) 
      | LetRecUnsound (_,_,m) 
      | ObsoleteError (_,m) 
      | ObsoleteWarning (_,m) 
      | Experimental (_,m) 
      | PossibleUnverifiableCode m
      | UserCompilerMessage (_,_,m) 
      | Deprecated(_,m) 
      | LibraryUseOnly(m) 
      | FieldsFromDifferentTypes (_,_,_,m) 
      | IndeterminateType(m)
      | TyconBadArgs(_,_,_,m) -> 
          Some m

      | FieldNotContained(_,arf,_,_) -> Some arf.Range
      | ValueNotContained(_,_,aval,_,_) -> Some aval.Range
      | ConstrNotContained(_,aval,_,_) -> Some aval.Id.idRange
      | ExnconstrNotContained(_,aexnc,_,_) -> Some aexnc.Range

      | VarBoundTwice(id) 
      | UndefinedName(_,_,id,_) -> 
          Some id.idRange 

      | Duplicate(_,_,m) 
      | NameClash(_,_,_,m,_,_,_) 
      | UnresolvedOverloading(_,_,_,m) 
      | UnresolvedConversionOperator (_,_,_,m)
      | PossibleOverload(_,_,_, m) 
      //| PossibleBestOverload(_,_,m) 
      | VirtualAugmentationOnNullValuedType(m)
      | NonVirtualAugmentationOnNullValuedType(m)
      | NonRigidTypar(_,_,_,_,_,m)
      | ConstraintSolverTupleDiffLengths(_,_,_,m,_) 
      | ConstraintSolverInfiniteTypes(_,_,_,m,_) 
      | ConstraintSolverMissingConstraint(_,_,_,m,_) 
      | ConstraintSolverTypesNotInEqualityRelation(_,_,_,m,_) 
      | ConstraintSolverError(_,m,_) 
      | ConstraintSolverTypesNotInSubsumptionRelation(_,_,_,m,_) 
      | ConstraintSolverRelatedInformation(_,m,_) 
      | SelfRefObjCtor(_,m) -> 
          Some m

      | NotAFunction(_,_,mfun,_) -> 
          Some mfun

      | IllegalFileNameChar(_) -> Some rangeCmdArgs

      | UnresolvedReferenceError(_,m) 
      | UnresolvedPathReference(_,_,m) 
      | DeprecatedCommandLineOptionFull(_,m) 
      | DeprecatedCommandLineOptionForHtmlDoc(_,m) 
      | DeprecatedCommandLineOptionSuggestAlternative(_,_,m) 
      | DeprecatedCommandLineOptionNoDescription(_,m) 
      | InternalCommandLineOption(_,m)
      | HashIncludeNotAllowedInNonScript(m)
      | HashReferenceNotAllowedInNonScript(m) 
      | HashDirectiveNotAllowedInNonScript(m)  
      | FileNameNotResolved(_,_,m) 
      | LoadedSourceNotFoundIgnoring(_,m) 
      | MSBuildReferenceResolutionWarning(_,_,m) 
      | MSBuildReferenceResolutionError(_,_,m) 
      | AssemblyNotResolved(_,m) 
      | HashLoadedSourceHasIssues(_,_,m) 
      | HashLoadedScriptConsideredSource(m) -> 
          Some m
      // Strip TargetInvocationException wrappers
      | :? System.Reflection.TargetInvocationException as e -> 
          RangeFromException e.InnerException
#if EXTENSIONTYPING
      | :? TypeProviderError as e -> e.Range |> Some
#endif
      
      | _ -> None
  
  RangeFromException err.Exception

let GetErrorNumber(err:PhasedError) = 
   let rec GetFromException(e:exn) = 
      match e with
      (* DO NOT CHANGE THESE NUMBERS *)
      | ErrorFromAddingTypeEquation _ -> 1
      | FunctionExpected _ -> 2
      | NotAFunction _  -> 3
      | FieldNotMutable  _ -> 5
      | Recursion _ -> 6
      | InvalidRuntimeCoercion _ -> 7
      | IndeterminateRuntimeCoercion _ -> 8
      | PossibleUnverifiableCode _ -> 9
      | SyntaxError _ -> 10
      // 11 cannot be reused
      // 12 cannot be reused
      | IndeterminateStaticCoercion  _ -> 13
      | StaticCoercionShouldUseBox  _ -> 14
      // 15 cannot be reused
      | RuntimeCoercionSourceSealed _ -> 16 
      | OverrideDoesntOverride _ -> 17
      | UnionPatternsBindDifferentNames _  -> 18
      | UnionCaseWrongArguments  _ -> 19
      | UnitTypeExpected _  -> 20
      | RecursiveUseCheckedAtRuntime  _ -> 21
      | LetRecEvaluatedOutOfOrder  _ -> 22
      | NameClash _ -> 23
      // 24 cannot be reused
      | Patcompile.MatchIncomplete _ -> 25
      | Patcompile.RuleNeverMatched _ -> 26
      | ValNotMutable _ -> 27
      | ValNotLocal _ -> 28
      | MissingFields _ -> 29
      | ValueRestriction _ -> 30
      | LetRecUnsound  _ -> 31
      | FieldsFromDifferentTypes  _ -> 32
      | TyconBadArgs _ -> 33
      | ValueNotContained _ -> 34
      | Deprecated  _ -> 35
      | ConstrNotContained _ -> 36
      | Duplicate _ -> 37
      | VarBoundTwice _  -> 38
      | UndefinedName _ -> 39
      | LetRecCheckedAtRuntime _ -> 40
      | UnresolvedOverloading _ -> 41
      | LibraryUseOnly _ -> 42
      | ErrorFromAddingConstraint _ -> 43
      | ObsoleteWarning _ -> 44
      | FullAbstraction _ -> 45
      | ReservedKeyword _ -> 46
      | SelfRefObjCtor _ -> 47
      | VirtualAugmentationOnNullValuedType _ -> 48
      | UpperCaseIdentifierInPattern _ -> 49
      | InterfaceNotRevealed _ -> 50
      | UseOfAddressOfOperator _ -> 51
      | DefensiveCopyWarning _ -> 52
      | NotUpperCaseConstructor _ -> 53
      | TypeIsImplicitlyAbstract _ -> 54
      // 55 cannot be reused
      | DeprecatedThreadStaticBindingWarning _ -> 56
      | Experimental _ -> 57
      | IndentationProblem _ -> 58
      | CoercionTargetSealed _ -> 59 
      | OverrideInIntrinsicAugmentation _ -> 60
      | NonVirtualAugmentationOnNullValuedType _ -> 61
      | UserCompilerMessage (_,n,_) -> n
      | ExnconstrNotContained _ -> 63
      | NonRigidTypar _ -> 64
      // 65 cannot be reused
      | UpcastUnnecessary _ -> 66
      | TypeTestUnnecessary _ -> 67
      | QuotationTranslator.IgnoringPartOfQuotedTermWarning _ -> 68
      | IntfImplInIntrinsicAugmentation _ -> 69
      | NonUniqueInferredAbstractSlot _ -> 70
      | ErrorFromApplyingDefault _ -> 71
      | IndeterminateType _ -> 72
      | InternalError _ -> 73
      | UnresolvedReferenceNoRange _
      | UnresolvedReferenceError _ 
      | UnresolvedPathReferenceNoRange _ 
      | UnresolvedPathReference _ -> 74
      | DeprecatedCommandLineOptionFull _
      | DeprecatedCommandLineOptionForHtmlDoc _
      | DeprecatedCommandLineOptionSuggestAlternative _
      | DeprecatedCommandLineOptionNoDescription _ 
      | InternalCommandLineOption _ -> 75
      | HashIncludeNotAllowedInNonScript _ 
      | HashReferenceNotAllowedInNonScript _ 
      | HashDirectiveNotAllowedInNonScript _ -> 76
      | BakedInMemberConstraintName _ -> 77
      | FileNameNotResolved _ -> 78  
      | LoadedSourceNotFoundIgnoring _ -> 79
      // 80 cannot be reused
      | ParameterlessStructCtor _ -> 81
      | MSBuildReferenceResolutionWarning _ -> 82
      | MSBuildReferenceResolutionError _ -> 83
      | AssemblyNotResolved _ -> 84
      | HashLoadedSourceHasIssues _ -> 85
      | StandardOperatorRedefinitionWarning _ -> 86
      | InvalidInternalsVisibleToAssemblyName _ -> 87
      // 88 cannot be reused
      | OverrideInExtrinsicAugmentation _ -> 89
      | IntfImplInExtrinsicAugmentation _ -> 90
      | BadEventTransformation _ -> 91
      | HashLoadedScriptConsideredSource _ -> 92
      | UnresolvedConversionOperator _ -> 93
      // avoid 94-100 for safety
      | ObsoleteError _ -> 101
#if EXTENSIONTYPING
      | ExtensionTyping.ProvidedTypeResolutionNoRange _
      | ExtensionTyping.ProvidedTypeResolution _ -> 103
#endif
       (* DO NOT CHANGE THE NUMBERS *)

      // Strip TargetInvocationException wrappers
      | :? System.Reflection.TargetInvocationException as e -> 
          GetFromException e.InnerException
      
      | WrappedError(e,_) -> GetFromException e   

      | Error ((n,_),_) -> n
      | Failure _ -> 192
      | NumberedError((n,_),_) -> n
      | IllegalFileNameChar(fileName,invalidChar) -> fst (FSComp.SR.buildUnexpectedFileNameCharacter(fileName,string invalidChar))
#if EXTENSIONTYPING
      | :? TypeProviderError as e -> e.Number
#endif
      | _ -> 193
   GetFromException err.Exception
   
let GetWarningLevel err = 
  match err.Exception with 
  // Level 5 warnings
  | RecursiveUseCheckedAtRuntime _
  | LetRecEvaluatedOutOfOrder  _
  | DefensiveCopyWarning _
  | FullAbstraction _ ->  5
  | NumberedError((n,_),_) 
  | Error((n,_),_) -> 
      // 1178,tcNoComparisonNeeded1,"The struct, record or union type '%s' is not structurally comparable because the type parameter %s does not satisfy the 'comparison' constraint. Consider adding the 'NoComparison' attribute to this type to clarify that the type is not comparable"
      // 1178,tcNoComparisonNeeded2,"The struct, record or union type '%s' is not structurally comparable because the type '%s' does not satisfy the 'comparison' constraint. Consider adding the 'NoComparison' attribute to this type to clarify that the type is not comparable" 
      // 1178,tcNoEqualityNeeded1,"The struct, record or union type '%s' does not support structural equality because the type parameter %s does not satisfy the 'equality' constraint. Consider adding the 'NoEquality' attribute to this type to clarify that the type does not support structural equality"
      // 1178,tcNoEqualityNeeded2,"The struct, record or union type '%s' does not support structural equality because the type '%s' does not satisfy the 'equality' constraint. Consider adding the 'NoEquality' attribute to this type to clarify that the type does not support structural equality"
      if (n = 1178) then 5 else 2
  // Level 2 
  | _ ->  2

let warningOn err level specificWarnOn = 
    let n = GetErrorNumber err
    List.mem n specificWarnOn ||
    // Some specific warnings are never on by default, i.e. unused variable warnings
    match n with 
    | 1182 -> false 
    | _ -> level >= GetWarningLevel err 

let SplitRelatedErrors(err:PhasedError) = 
    let ToPhased(e) = {Exception=e; Phase = err.Phase}
    let rec SplitRelatedException = function
      | UnresolvedOverloading(a,overloads,b,c) -> 
           let related = overloads |> List.map ToPhased
           UnresolvedOverloading(a,[],b,c)|>ToPhased, related
      | ConstraintSolverRelatedInformation(fopt,m2,e) -> 
          let e,related = SplitRelatedException e
          ConstraintSolverRelatedInformation(fopt,m2,e.Exception)|>ToPhased, related
      | ErrorFromAddingTypeEquation(g,denv,t1,t2,e,m) ->
          let e,related = SplitRelatedException e
          ErrorFromAddingTypeEquation(g,denv,t1,t2,e.Exception,m)|>ToPhased, related
      | ErrorFromApplyingDefault(g,denv,tp,defaultType,e,m) ->  
          let e,related = SplitRelatedException e
          ErrorFromApplyingDefault(g,denv,tp,defaultType,e.Exception,m)|>ToPhased, related
      | ErrorsFromAddingSubsumptionConstraint(g,denv,t1,t2,e,m) ->  
          let e,related = SplitRelatedException e
          ErrorsFromAddingSubsumptionConstraint(g,denv,t1,t2,e.Exception,m)|>ToPhased, related
      | ErrorFromAddingConstraint(x,e,m) ->  
          let e,related = SplitRelatedException e
          ErrorFromAddingConstraint(x,e.Exception,m)|>ToPhased, related
      | WrappedError (e,m) -> 
          let e,related = SplitRelatedException e
          WrappedError(e.Exception,m)|>ToPhased, related
      // Strip TargetInvocationException wrappers
      | :? System.Reflection.TargetInvocationException as e -> 
          SplitRelatedException e.InnerException
      | e -> 
           ToPhased(e), []
    SplitRelatedException(err.Exception)


let DeclareMesssage = Microsoft.FSharp.Compiler.DiagnosticMessage.DeclareResourceString

do FSComp.SR.RunStartupValidation()
let SeeAlsoE() = DeclareResourceString("SeeAlso","%s")
let ConstraintSolverTupleDiffLengthsE() = DeclareResourceString("ConstraintSolverTupleDiffLengths","%d%d")
let ConstraintSolverInfiniteTypesE() = DeclareResourceString("ConstraintSolverInfiniteTypes", "%s%s")
let ConstraintSolverMissingConstraintE() = DeclareResourceString("ConstraintSolverMissingConstraint","%s")
let ConstraintSolverTypesNotInEqualityRelation1E() = DeclareResourceString("ConstraintSolverTypesNotInEqualityRelation1","%s%s")
let ConstraintSolverTypesNotInEqualityRelation2E() = DeclareResourceString("ConstraintSolverTypesNotInEqualityRelation2", "%s%s")
let ConstraintSolverTypesNotInSubsumptionRelationE() = DeclareResourceString("ConstraintSolverTypesNotInSubsumptionRelation","%s%s%s")
let ConstraintSolverErrorE() = DeclareResourceString("ConstraintSolverError","%s")
let ErrorFromAddingTypeEquation1E() = DeclareResourceString("ErrorFromAddingTypeEquation1","%s%s%s")
let ErrorFromAddingTypeEquation2E() = DeclareResourceString("ErrorFromAddingTypeEquation2","%s%s%s")
let ErrorFromApplyingDefault1E() = DeclareResourceString("ErrorFromApplyingDefault1","%s")
let ErrorFromApplyingDefault2E() = DeclareResourceString("ErrorFromApplyingDefault2","")
let ErrorsFromAddingSubsumptionConstraintE() = DeclareResourceString("ErrorsFromAddingSubsumptionConstraint","%s%s%s")
let UpperCaseIdentifierInPatternE() = DeclareResourceString("UpperCaseIdentifierInPattern","")
let NotUpperCaseConstructorE() = DeclareResourceString("NotUpperCaseConstructor","")
let PossibleOverloadE() = DeclareResourceString("PossibleOverload","%s%s")
let FunctionExpectedE() = DeclareResourceString("FunctionExpected","")
let BakedInMemberConstraintNameE() = DeclareResourceString("BakedInMemberConstraintName","%s")
let BadEventTransformationE() = DeclareResourceString("BadEventTransformation","")
let ParameterlessStructCtorE() = DeclareResourceString("ParameterlessStructCtor","")
let InterfaceNotRevealedE() = DeclareResourceString("InterfaceNotRevealed","%s")
let NotAFunction1E() = DeclareResourceString("NotAFunction1","")
let NotAFunction2E() = DeclareResourceString("NotAFunction2","")
let TyconBadArgsE() = DeclareResourceString("TyconBadArgs","%s%d%d")
let IndeterminateTypeE() = DeclareResourceString("IndeterminateType","")
let NameClash1E() = DeclareResourceString("NameClash1","%s%s")
let NameClash2E() = DeclareResourceString("NameClash2","%s%s%s%s%s")
let Duplicate1E() = DeclareResourceString("Duplicate1","%s")
let Duplicate2E() = DeclareResourceString("Duplicate2","%s%s")
let UndefinedName2E() = DeclareResourceString("UndefinedName2","")
let FieldNotMutableE() = DeclareResourceString("FieldNotMutable","")
let FieldsFromDifferentTypesE() = DeclareResourceString("FieldsFromDifferentTypes","%s%s")
let VarBoundTwiceE() = DeclareResourceString("VarBoundTwice","%s")
let RecursionE() = DeclareResourceString("Recursion","%s%s%s%s")
let InvalidRuntimeCoercionE() = DeclareResourceString("InvalidRuntimeCoercion","%s%s%s")
let IndeterminateRuntimeCoercionE() = DeclareResourceString("IndeterminateRuntimeCoercion","%s%s")
let IndeterminateStaticCoercionE() = DeclareResourceString("IndeterminateStaticCoercion","%s%s")
let StaticCoercionShouldUseBoxE() = DeclareResourceString("StaticCoercionShouldUseBox","%s%s")
let TypeIsImplicitlyAbstractE() = DeclareResourceString("TypeIsImplicitlyAbstract","")
let NonRigidTypar1E() = DeclareResourceString("NonRigidTypar1","%s%s")
let NonRigidTypar2E() = DeclareResourceString("NonRigidTypar2","%s%s")
let NonRigidTypar3E() = DeclareResourceString("NonRigidTypar3","%s%s")
let OBlockEndSentenceE() = DeclareResourceString("BlockEndSentence","")
let UnexpectedEndOfInputE() = DeclareResourceString("UnexpectedEndOfInput","")
let UnexpectedE() = DeclareResourceString("Unexpected","%s")
let NONTERM_interactionE() = DeclareResourceString("NONTERM.interaction","")
let NONTERM_hashDirectiveE() = DeclareResourceString("NONTERM.hashDirective","")
let NONTERM_fieldDeclE() = DeclareResourceString("NONTERM.fieldDecl","")
let NONTERM_unionCaseReprE() = DeclareResourceString("NONTERM.unionCaseRepr","")
let NONTERM_localBindingE() = DeclareResourceString("NONTERM.localBinding","")
let NONTERM_hardwhiteLetBindingsE() = DeclareResourceString("NONTERM.hardwhiteLetBindings","")
let NONTERM_classDefnMemberE() = DeclareResourceString("NONTERM.classDefnMember","")
let NONTERM_defnBindingsE() = DeclareResourceString("NONTERM.defnBindings","")
let NONTERM_classMemberSpfnE() = DeclareResourceString("NONTERM.classMemberSpfn","")
let NONTERM_valSpfnE() = DeclareResourceString("NONTERM.valSpfn","")
let NONTERM_tyconSpfnE() = DeclareResourceString("NONTERM.tyconSpfn","")
let NONTERM_anonLambdaExprE() = DeclareResourceString("NONTERM.anonLambdaExpr","")
let NONTERM_attrUnionCaseDeclE() = DeclareResourceString("NONTERM.attrUnionCaseDecl","")
let NONTERM_cPrototypeE() = DeclareResourceString("NONTERM.cPrototype","")
let NONTERM_objectImplementationMembersE() = DeclareResourceString("NONTERM.objectImplementationMembers","")
let NONTERM_ifExprCasesE() = DeclareResourceString("NONTERM.ifExprCases","")
let NONTERM_openDeclE() = DeclareResourceString("NONTERM.openDecl","")
let NONTERM_fileModuleSpecE() = DeclareResourceString("NONTERM.fileModuleSpec","")
let NONTERM_patternClausesE() = DeclareResourceString("NONTERM.patternClauses","")
let NONTERM_beginEndExprE() = DeclareResourceString("NONTERM.beginEndExpr","")
let NONTERM_recdExprE() = DeclareResourceString("NONTERM.recdExpr","")
let NONTERM_tyconDefnE() = DeclareResourceString("NONTERM.tyconDefn","")
let NONTERM_exconCoreE() = DeclareResourceString("NONTERM.exconCore","")
let NONTERM_typeNameInfoE() = DeclareResourceString("NONTERM.typeNameInfo","")
let NONTERM_attributeListE() = DeclareResourceString("NONTERM.attributeList","")
let NONTERM_quoteExprE() = DeclareResourceString("NONTERM.quoteExpr","")
let NONTERM_typeConstraintE() = DeclareResourceString("NONTERM.typeConstraint","")
let NONTERM_Category_ImplementationFileE() = DeclareResourceString("NONTERM.Category.ImplementationFile","")
let NONTERM_Category_DefinitionE() = DeclareResourceString("NONTERM.Category.Definition","")
let NONTERM_Category_SignatureFileE() = DeclareResourceString("NONTERM.Category.SignatureFile","")
let NONTERM_Category_PatternE() = DeclareResourceString("NONTERM.Category.Pattern","")
let NONTERM_Category_ExprE() = DeclareResourceString("NONTERM.Category.Expr","")
let NONTERM_Category_TypeE() = DeclareResourceString("NONTERM.Category.Type","")
let NONTERM_typeArgsActualE() = DeclareResourceString("NONTERM.typeArgsActual","")
let TokenName1E() = DeclareResourceString("TokenName1","%s")
let TokenName1TokenName2E() = DeclareResourceString("TokenName1TokenName2","%s%s")
let TokenName1TokenName2TokenName3E() = DeclareResourceString("TokenName1TokenName2TokenName3","%s%s%s")
let RuntimeCoercionSourceSealed1E() = DeclareResourceString("RuntimeCoercionSourceSealed1","%s")
let RuntimeCoercionSourceSealed2E() = DeclareResourceString("RuntimeCoercionSourceSealed2","%s")
let CoercionTargetSealedE() = DeclareResourceString("CoercionTargetSealed","%s")
let UpcastUnnecessaryE() = DeclareResourceString("UpcastUnnecessary","")
let TypeTestUnnecessaryE() = DeclareResourceString("TypeTestUnnecessary","")
let OverrideDoesntOverride1E() = DeclareResourceString("OverrideDoesntOverride1","%s")
let OverrideDoesntOverride2E() = DeclareResourceString("OverrideDoesntOverride2","%s")
let OverrideDoesntOverride3E() = DeclareResourceString("OverrideDoesntOverride3","%s")
let UnionCaseWrongArgumentsE() = DeclareResourceString("UnionCaseWrongArguments","%d%d")
let UnionPatternsBindDifferentNamesE() = DeclareResourceString("UnionPatternsBindDifferentNames","")
let RequiredButNotSpecifiedE() = DeclareResourceString("RequiredButNotSpecified","%s%s%s")
let UseOfAddressOfOperatorE() = DeclareResourceString("UseOfAddressOfOperator","")
let DefensiveCopyWarningE() = DeclareResourceString("DefensiveCopyWarning","%s")
let DeprecatedThreadStaticBindingWarningE() = DeclareResourceString("DeprecatedThreadStaticBindingWarning","")
let FunctionValueUnexpectedE() = DeclareResourceString("FunctionValueUnexpected","%s")
let UnitTypeExpected1E() = DeclareResourceString("UnitTypeExpected1","%s")
let UnitTypeExpected2E() = DeclareResourceString("UnitTypeExpected2","%s")
let RecursiveUseCheckedAtRuntimeE() = DeclareResourceString("RecursiveUseCheckedAtRuntime","")
let LetRecUnsound1E() = DeclareResourceString("LetRecUnsound1","%s")
let LetRecUnsound2E() = DeclareResourceString("LetRecUnsound2","%s%s")
let LetRecUnsoundInnerE() = DeclareResourceString("LetRecUnsoundInner","%s")
let LetRecEvaluatedOutOfOrderE() = DeclareResourceString("LetRecEvaluatedOutOfOrder","")
let LetRecCheckedAtRuntimeE() = DeclareResourceString("LetRecCheckedAtRuntime","")
let SelfRefObjCtor1E() = DeclareResourceString("SelfRefObjCtor1","")
let SelfRefObjCtor2E() = DeclareResourceString("SelfRefObjCtor2","")
let VirtualAugmentationOnNullValuedTypeE() = DeclareResourceString("VirtualAugmentationOnNullValuedType","")
let NonVirtualAugmentationOnNullValuedTypeE() = DeclareResourceString("NonVirtualAugmentationOnNullValuedType","")
let NonUniqueInferredAbstractSlot1E() = DeclareResourceString("NonUniqueInferredAbstractSlot1","%s")
let NonUniqueInferredAbstractSlot2E() = DeclareResourceString("NonUniqueInferredAbstractSlot2","")
let NonUniqueInferredAbstractSlot3E() = DeclareResourceString("NonUniqueInferredAbstractSlot3","%s%s")
let NonUniqueInferredAbstractSlot4E() = DeclareResourceString("NonUniqueInferredAbstractSlot4","")
let Failure3E() = DeclareResourceString("Failure3","%s")
let Failure4E() = DeclareResourceString("Failure4","%s")
let FullAbstractionE() = DeclareResourceString("FullAbstraction","%s")
let MatchIncomplete1E() = DeclareResourceString("MatchIncomplete1","")
let MatchIncomplete2E() = DeclareResourceString("MatchIncomplete2","%s")
let MatchIncomplete3E() = DeclareResourceString("MatchIncomplete3","%s")
let MatchIncomplete4E() = DeclareResourceString("MatchIncomplete4","")
let RuleNeverMatchedE() = DeclareResourceString("RuleNeverMatched","")
let ValNotMutableE() = DeclareResourceString("ValNotMutable","")
let ValNotLocalE() = DeclareResourceString("ValNotLocal","")
let Obsolete1E() = DeclareResourceString("Obsolete1","")
let Obsolete2E() = DeclareResourceString("Obsolete2","%s")
let ExperimentalE() = DeclareResourceString("Experimental","%s")
let PossibleUnverifiableCodeE() = DeclareResourceString("PossibleUnverifiableCode","")
let DeprecatedE() = DeclareResourceString("Deprecated","%s")
let LibraryUseOnlyE() = DeclareResourceString("LibraryUseOnly","")
let MissingFieldsE() = DeclareResourceString("MissingFields","%s")
let ValueRestriction1E() = DeclareResourceString("ValueRestriction1","%s%s%s")
let ValueRestriction2E() = DeclareResourceString("ValueRestriction2","%s%s%s")
let ValueRestriction3E() = DeclareResourceString("ValueRestriction3","%s")
let ValueRestriction4E() = DeclareResourceString("ValueRestriction4","%s%s%s")
let ValueRestriction5E() = DeclareResourceString("ValueRestriction5","%s%s%s")
let RecoverableParseErrorE() = DeclareResourceString("RecoverableParseError","")
let ReservedKeywordE() = DeclareResourceString("ReservedKeyword","%s")
let IndentationProblemE() = DeclareResourceString("IndentationProblem","%s")
let OverrideInIntrinsicAugmentationE() = DeclareResourceString("OverrideInIntrinsicAugmentation","")
let OverrideInExtrinsicAugmentationE() = DeclareResourceString("OverrideInExtrinsicAugmentation","")
let IntfImplInIntrinsicAugmentationE() = DeclareResourceString("IntfImplInIntrinsicAugmentation","")
let IntfImplInExtrinsicAugmentationE() = DeclareResourceString("IntfImplInExtrinsicAugmentation","")
let UnresolvedReferenceNoRangeE() = DeclareResourceString("UnresolvedReferenceNoRange","%s")
let UnresolvedPathReferenceNoRangeE() = DeclareResourceString("UnresolvedPathReferenceNoRange","%s%s")
let HashIncludeNotAllowedInNonScriptE() = DeclareResourceString("HashIncludeNotAllowedInNonScript","")
let HashReferenceNotAllowedInNonScriptE() = DeclareResourceString("HashReferenceNotAllowedInNonScript","")
let HashDirectiveNotAllowedInNonScriptE() = DeclareResourceString("HashDirectiveNotAllowedInNonScript","")
let FileNameNotResolvedE() = DeclareResourceString("FileNameNotResolved","%s%s")
let AssemblyNotResolvedE() = DeclareResourceString("AssemblyNotResolved","%s")
let HashLoadedSourceHasIssues1E() = DeclareResourceString("HashLoadedSourceHasIssues1","")
let HashLoadedSourceHasIssues2E() = DeclareResourceString("HashLoadedSourceHasIssues2","")
let HashLoadedScriptConsideredSourceE() = DeclareResourceString("HashLoadedScriptConsideredSource","")  
let InvalidInternalsVisibleToAssemblyName1E() = DeclareResourceString("InvalidInternalsVisibleToAssemblyName1","%s%s")
let InvalidInternalsVisibleToAssemblyName2E() = DeclareResourceString("InvalidInternalsVisibleToAssemblyName2","%s")
let LoadedSourceNotFoundIgnoringE() = DeclareResourceString("LoadedSourceNotFoundIgnoring","%s")
let MSBuildReferenceResolutionErrorE() = DeclareResourceString("MSBuildReferenceResolutionError","%s%s")
let TargetInvocationExceptionWrapperE() = DeclareResourceString("TargetInvocationExceptionWrapper","%s")

let getErrorString key = SR.GetString key

let (|InvalidArgument|_|) (exn:exn) = match exn with :? ArgumentException as e -> Some e.Message | _ -> None

let OutputPhasedErrorR (os:System.Text.StringBuilder) (err:PhasedError) =
    let rec OutputExceptionR (os:System.Text.StringBuilder) = function        
      | ConstraintSolverTupleDiffLengths(_,tl1,tl2,m,m2) -> 
          os.Append(ConstraintSolverTupleDiffLengthsE().Format tl1.Length tl2.Length) |> ignore
          (if m.StartLine <> m2.StartLine then 
             os.Append(SeeAlsoE().Format (stringOfRange m)) |> ignore)
      | ConstraintSolverInfiniteTypes(denv,t1,t2,m,m2) ->
          // REVIEW: consider if we need to show _cxs (the type parameter constrants)
          let t1, t2, _cxs = NicePrint.minimalStringsOfTwoTypes denv t1 t2
          os.Append(ConstraintSolverInfiniteTypesE().Format t1 t2)  |> ignore
          (if m.StartLine <> m2.StartLine then 
             os.Append(SeeAlsoE().Format (stringOfRange m)) |> ignore )
      | ConstraintSolverMissingConstraint(denv,tpr,tpc,m,m2) -> 
          os.Append(ConstraintSolverMissingConstraintE().Format (NicePrint.stringOfTyparConstraint denv (tpr,tpc))) |> ignore
          (if m.StartLine <> m2.StartLine then 
             os.Append(SeeAlsoE().Format (stringOfRange m)) |> ignore )
      | ConstraintSolverTypesNotInEqualityRelation(denv,(TType_measure _ as t1),(TType_measure _ as t2),m,m2) -> 
          // REVIEW: consider if we need to show _cxs (the type parameter constrants)
          let t1, t2, _cxs = NicePrint.minimalStringsOfTwoTypes denv t1 t2
          os.Append(ConstraintSolverTypesNotInEqualityRelation1E().Format t1 t2)  |> ignore
          (if m.StartLine <> m2.StartLine then 
             os.Append(SeeAlsoE().Format (stringOfRange m))  |> ignore)
      | ConstraintSolverTypesNotInEqualityRelation(denv,t1,t2,m,m2) -> 
          // REVIEW: consider if we need to show _cxs (the type parameter constrants)
          let t1, t2, _cxs = NicePrint.minimalStringsOfTwoTypes denv t1 t2
          os.Append(ConstraintSolverTypesNotInEqualityRelation2E().Format t1 t2)  |> ignore
          (if m.StartLine <> m2.StartLine then 
             os.Append(SeeAlsoE().Format (stringOfRange m)) |> ignore)
      | ConstraintSolverTypesNotInSubsumptionRelation(denv,t1,t2,m,m2) -> 
          // REVIEW: consider if we need to show _cxs (the type parameter constrants)
          let t1, t2, cxs= NicePrint.minimalStringsOfTwoTypes denv t1 t2
          os.Append(ConstraintSolverTypesNotInSubsumptionRelationE().Format t2 t1 cxs) |> ignore
          (if m.StartLine <> m2.StartLine then 
             os.Append(SeeAlsoE().Format (stringOfRange m2)) |> ignore)
      | ConstraintSolverError(msg,m,m2) -> 
         os.Append(ConstraintSolverErrorE().Format msg) |> ignore
         if m.StartLine <> m2.StartLine then 
            os.Append(SeeAlsoE().Format (stringOfRange m2)) |> ignore
      | ConstraintSolverRelatedInformation(fopt,_,e) -> 
          match e with 
          | ConstraintSolverError _ -> OutputExceptionR os e
          | _ -> ()
          fopt |> Option.iter (Printf.bprintf os " %s")
      | ErrorFromAddingTypeEquation(g,denv,t1,t2,ConstraintSolverTypesNotInEqualityRelation(_, t1', t2',_ ,_ ),_) 
         when typeEquiv g t1 t1'
         &&   typeEquiv g t2 t2' ->  
          let t1,t2,tpcs = NicePrint.minimalStringsOfTwoTypes denv t1 t2
          os.Append(ErrorFromAddingTypeEquation1E().Format t2 t1 tpcs) |> ignore
      | ErrorFromAddingTypeEquation(_,_,_,_,((ConstraintSolverTypesNotInSubsumptionRelation _ | ConstraintSolverError _) as e),_)  ->  
          OutputExceptionR os e
      | ErrorFromAddingTypeEquation(g,denv,t1,t2,e,_) ->
          if not (typeEquiv g t1 t2) then (
              let t1,t2,tpcs = NicePrint.minimalStringsOfTwoTypes denv t1 t2
              if t1<>t2 + tpcs then os.Append(ErrorFromAddingTypeEquation2E().Format t1 t2 tpcs) |> ignore
          )
          OutputExceptionR os e
      | ErrorFromApplyingDefault(_,denv,_,defaultType,e,_) ->  
          let defaultType = NicePrint.minimalStringOfType denv defaultType
          os.Append(ErrorFromApplyingDefault1E().Format defaultType) |> ignore
          OutputExceptionR os e
          os.Append(ErrorFromApplyingDefault2E().Format) |> ignore
      | ErrorsFromAddingSubsumptionConstraint(g,denv,t1,t2,e,_) ->  
          if not (typeEquiv g t1 t2) then (
              let t1,t2,tpcs = NicePrint.minimalStringsOfTwoTypes denv t1 t2
              if t1 <> (t2 + tpcs) then 
                  os.Append(ErrorsFromAddingSubsumptionConstraintE().Format t2 t1 tpcs) |> ignore
          )
          OutputExceptionR os e
      | UpperCaseIdentifierInPattern(_) -> 
          os.Append(UpperCaseIdentifierInPatternE().Format) |> ignore
      | NotUpperCaseConstructor(_) -> 
          os.Append(NotUpperCaseConstructorE().Format) |> ignore
      | ErrorFromAddingConstraint(_,e,_) ->  
          OutputExceptionR os e
#if EXTENSIONTYPING
      | ExtensionTyping.ProvidedTypeResolutionNoRange(e)
      | ExtensionTyping.ProvidedTypeResolution(_,e) -> 
          OutputExceptionR os e
      | :? TypeProviderError as e ->
          os.Append(e.ContextualErrorMessage) |> ignore
#endif
      | UnresolvedOverloading(_,_,mtext,_) -> 
          os.Append(mtext) |> ignore
      | UnresolvedConversionOperator(denv,fromTy,toTy,_) -> 
          let t1,t2,_tpcs = NicePrint.minimalStringsOfTwoTypes denv fromTy toTy
          os.Append(FSComp.SR.csTypeDoesNotSupportConversion(t1,t2)) |> ignore
      | PossibleOverload(_,minfo, originalError, _) -> 
          // print original error that describes reason why this overload was rejected
          let buf = new StringBuilder()
          OutputExceptionR buf originalError

          os.Append(PossibleOverloadE().Format minfo (buf.ToString())) |> ignore
      //| PossibleBestOverload(_,minfo,m) -> 
      //    Printf.bprintf os "\n\nPossible best overload: '%s'." minfo
      | FunctionExpected _ ->
          os.Append(FunctionExpectedE().Format) |> ignore
      | BakedInMemberConstraintName(nm,_) ->
          os.Append(BakedInMemberConstraintNameE().Format nm) |> ignore
      | StandardOperatorRedefinitionWarning(msg,_) -> 
          os.Append(msg) |> ignore
      | BadEventTransformation(_) ->
         os.Append(BadEventTransformationE().Format) |> ignore
      | ParameterlessStructCtor(_) ->
         os.Append(ParameterlessStructCtorE().Format) |> ignore
      | InterfaceNotRevealed(denv,ity,_) ->
          os.Append(InterfaceNotRevealedE().Format (NicePrint.minimalStringOfType denv ity)) |> ignore
      | NotAFunction(_,_,_,marg) ->
          if marg.StartColumn = 0 then 
            os.Append(NotAFunction1E().Format) |> ignore
          else
            os.Append(NotAFunction2E().Format) |> ignore
          
      | TyconBadArgs(_,tcref,d,_) -> 
          let exp = tcref.TyparsNoRange.Length
          if exp = 0 then
              os.Append(FSComp.SR.buildUnexpectedTypeArgs(fullDisplayTextOfTyconRef tcref, d)) |> ignore
          else
              os.Append(TyconBadArgsE().Format (fullDisplayTextOfTyconRef tcref) exp d) |> ignore
      | IndeterminateType(_) -> 
          os.Append(IndeterminateTypeE().Format) |> ignore
      | NameClash(nm,k1,nm1,_,k2,nm2,_) -> 
          if nm = nm1 && nm1 = nm2 && k1 = k2 then 
              os.Append(NameClash1E().Format k1 nm1) |> ignore
          else
              os.Append(NameClash2E().Format k1 nm1 nm k2 nm2) |> ignore
      | Duplicate(k,s,_)  -> 
          if k = "member" then 
              os.Append(Duplicate1E().Format (DecompileOpName s)) |> ignore
          else 
              os.Append(Duplicate2E().Format k (DecompileOpName s)) |> ignore
      | UndefinedName(_,k,id,_) -> 
          os.Append(k (DecompileOpName id.idText)) |> ignore
                
      | InternalUndefinedTyconItem(f,tcref,s) ->
          let _, errs = f((fullDisplayTextOfTyconRef tcref), s)
          os.Append(errs) |> ignore
      | InternalUndefinedItemRef(f,smr,ccuName,s) ->
          let _, errs = f(smr, ccuName, s)
          os.Append(errs) |> ignore
      | FieldNotMutable  _ -> 
          os.Append(FieldNotMutableE().Format) |> ignore
      | FieldsFromDifferentTypes (_,fref1,fref2,_) -> 
          os.Append(FieldsFromDifferentTypesE().Format fref1.FieldName fref2.FieldName) |> ignore
      | VarBoundTwice(id) ->  
          os.Append(VarBoundTwiceE().Format (DecompileOpName id.idText)) |> ignore
      | Recursion (denv,id,ty1,ty2,_) -> 
          let t1,t2,tpcs = NicePrint.minimalStringsOfTwoTypes denv ty1 ty2
          os.Append(RecursionE().Format (DecompileOpName id.idText) t1 t2 tpcs) |> ignore
      | InvalidRuntimeCoercion(denv,ty1,ty2,_) -> 
          let t1,t2,tpcs = NicePrint.minimalStringsOfTwoTypes denv ty1 ty2
          os.Append(InvalidRuntimeCoercionE().Format t1 t2 tpcs) |> ignore
      | IndeterminateRuntimeCoercion(denv,ty1,ty2,_) -> 
          let t1, t2, _cxs = NicePrint.minimalStringsOfTwoTypes denv ty1 ty2
          os.Append(IndeterminateRuntimeCoercionE().Format t1 t2) |> ignore
      | IndeterminateStaticCoercion(denv,ty1,ty2,_) -> 
          // REVIEW: consider if we need to show _cxs (the type parameter constrants)
          let t1, t2, _cxs = NicePrint.minimalStringsOfTwoTypes denv ty1 ty2
          os.Append(IndeterminateStaticCoercionE().Format t1 t2) |> ignore
      | StaticCoercionShouldUseBox(denv,ty1,ty2,_) ->
          // REVIEW: consider if we need to show _cxs (the type parameter constrants)
          let t1, t2, _cxs = NicePrint.minimalStringsOfTwoTypes denv ty1 ty2
          os.Append(StaticCoercionShouldUseBoxE().Format t1 t2) |> ignore
      | TypeIsImplicitlyAbstract(_) -> 
          os.Append(TypeIsImplicitlyAbstractE().Format) |> ignore
      | NonRigidTypar(denv,tpnmOpt,typarRange,ty1,ty,_) -> 
          // REVIEW: consider if we need to show _cxs (the type parameter constrants)
          let _, (ty1,ty), _cxs = PrettyTypes.PrettifyTypes2 denv.g (ty1,ty)
          match tpnmOpt with 
          | None -> 
              os.Append(NonRigidTypar1E().Format (stringOfRange typarRange) (NicePrint.stringOfTy denv ty)) |> ignore
          | Some tpnm -> 
              match ty1 with 
              | TType_measure _ -> 
                os.Append(NonRigidTypar2E().Format tpnm  (NicePrint.stringOfTy denv ty)) |> ignore
              | _ -> 
                os.Append(NonRigidTypar3E().Format tpnm  (NicePrint.stringOfTy denv ty)) |> ignore
      | SyntaxError (ctxt,_) -> 
          let ctxt = unbox<Parsing.ParseErrorContext<Parser.token>>(ctxt)
          
          let (|EndOfStructuredConstructToken|_|) token = 
              match token with
              | Parser.TOKEN_ODECLEND 
              | Parser.TOKEN_OBLOCKSEP 
              | Parser.TOKEN_OEND 
              | Parser.TOKEN_ORIGHT_BLOCK_END 
              | Parser.TOKEN_OBLOCKEND | Parser.TOKEN_OBLOCKEND_COMING_SOON | Parser.TOKEN_OBLOCKEND_IS_HERE -> Some()
              | _ -> None

          let tokenIdToText tid = 
              match tid with 
              | Parser.TOKEN_IDENT -> getErrorString("Parser.TOKEN.IDENT")
              | Parser.TOKEN_BIGNUM 
              | Parser.TOKEN_INT8  
              | Parser.TOKEN_UINT8 
              | Parser.TOKEN_INT16  
              | Parser.TOKEN_UINT16 
              | Parser.TOKEN_INT32 
              | Parser.TOKEN_UINT32 
              | Parser.TOKEN_INT64 
              | Parser.TOKEN_UINT64 
              | Parser.TOKEN_UNATIVEINT 
              | Parser.TOKEN_NATIVEINT -> getErrorString("Parser.TOKEN.INT")
              | Parser.TOKEN_IEEE32 
              | Parser.TOKEN_IEEE64 -> getErrorString("Parser.TOKEN.FLOAT")
              | Parser.TOKEN_DECIMAL -> getErrorString("Parser.TOKEN.DECIMAL")
              | Parser.TOKEN_CHAR -> getErrorString("Parser.TOKEN.CHAR")
                
              | Parser.TOKEN_BASE -> getErrorString("Parser.TOKEN.BASE")
              | Parser.TOKEN_LPAREN_STAR_RPAREN -> getErrorString("Parser.TOKEN.LPAREN.STAR.RPAREN")
              | Parser.TOKEN_DOLLAR -> getErrorString("Parser.TOKEN.DOLLAR")
              | Parser.TOKEN_INFIX_STAR_STAR_OP -> getErrorString("Parser.TOKEN.INFIX.STAR.STAR.OP")
              | Parser.TOKEN_INFIX_COMPARE_OP -> getErrorString("Parser.TOKEN.INFIX.COMPARE.OP")
              | Parser.TOKEN_COLON_GREATER -> getErrorString("Parser.TOKEN.COLON.GREATER")  
              | Parser.TOKEN_COLON_COLON  ->getErrorString("Parser.TOKEN.COLON.COLON")
              | Parser.TOKEN_PERCENT_OP -> getErrorString("Parser.TOKEN.PERCENT.OP")
              | Parser.TOKEN_INFIX_AT_HAT_OP -> getErrorString("Parser.TOKEN.INFIX.AT.HAT.OP")
              | Parser.TOKEN_INFIX_BAR_OP -> getErrorString("Parser.TOKEN.INFIX.BAR.OP")
              | Parser.TOKEN_PLUS_MINUS_OP -> getErrorString("Parser.TOKEN.PLUS.MINUS.OP")
              | Parser.TOKEN_PREFIX_OP -> getErrorString("Parser.TOKEN.PREFIX.OP")
              | Parser.TOKEN_COLON_QMARK_GREATER   -> getErrorString("Parser.TOKEN.COLON.QMARK.GREATER")
              | Parser.TOKEN_INFIX_STAR_DIV_MOD_OP -> getErrorString("Parser.TOKEN.INFIX.STAR.DIV.MOD.OP")
              | Parser.TOKEN_INFIX_AMP_OP -> getErrorString("Parser.TOKEN.INFIX.AMP.OP")
              | Parser.TOKEN_AMP   -> getErrorString("Parser.TOKEN.AMP")
              | Parser.TOKEN_AMP_AMP  -> getErrorString("Parser.TOKEN.AMP.AMP")
              | Parser.TOKEN_BAR_BAR  -> getErrorString("Parser.TOKEN.BAR.BAR")
              | Parser.TOKEN_LESS   -> getErrorString("Parser.TOKEN.LESS")
              | Parser.TOKEN_GREATER  -> getErrorString("Parser.TOKEN.GREATER")
              | Parser.TOKEN_QMARK   -> getErrorString("Parser.TOKEN.QMARK")
              | Parser.TOKEN_QMARK_QMARK -> getErrorString("Parser.TOKEN.QMARK.QMARK")
              | Parser.TOKEN_COLON_QMARK-> getErrorString("Parser.TOKEN.COLON.QMARK")
              | Parser.TOKEN_INT32_DOT_DOT -> getErrorString("Parser.TOKEN.INT32.DOT.DOT")
              | Parser.TOKEN_DOT_DOT       -> getErrorString("Parser.TOKEN.DOT.DOT")
              | Parser.TOKEN_QUOTE   -> getErrorString("Parser.TOKEN.QUOTE")
              | Parser.TOKEN_STAR  -> getErrorString("Parser.TOKEN.STAR")
              | Parser.TOKEN_HIGH_PRECEDENCE_TYAPP  -> getErrorString("Parser.TOKEN.HIGH.PRECEDENCE.TYAPP")
              | Parser.TOKEN_COLON    -> getErrorString("Parser.TOKEN.COLON")
              | Parser.TOKEN_COLON_EQUALS   -> getErrorString("Parser.TOKEN.COLON.EQUALS")
              | Parser.TOKEN_LARROW   -> getErrorString("Parser.TOKEN.LARROW")
              | Parser.TOKEN_EQUALS -> getErrorString("Parser.TOKEN.EQUALS")
              | Parser.TOKEN_GREATER_BAR_RBRACK -> getErrorString("Parser.TOKEN.GREATER.BAR.RBRACK")
              | Parser.TOKEN_MINUS -> getErrorString("Parser.TOKEN.MINUS")
              | Parser.TOKEN_ADJACENT_PREFIX_OP    -> getErrorString("Parser.TOKEN.ADJACENT.PREFIX.OP")
              | Parser.TOKEN_FUNKY_OPERATOR_NAME -> getErrorString("Parser.TOKEN.FUNKY.OPERATOR.NAME") 
              | Parser.TOKEN_COMMA-> getErrorString("Parser.TOKEN.COMMA")
              | Parser.TOKEN_DOT -> getErrorString("Parser.TOKEN.DOT")
              | Parser.TOKEN_BAR-> getErrorString("Parser.TOKEN.BAR")
              | Parser.TOKEN_HASH -> getErrorString("Parser.TOKEN.HASH")
              | Parser.TOKEN_UNDERSCORE   -> getErrorString("Parser.TOKEN.UNDERSCORE")
              | Parser.TOKEN_SEMICOLON   -> getErrorString("Parser.TOKEN.SEMICOLON")
              | Parser.TOKEN_SEMICOLON_SEMICOLON-> getErrorString("Parser.TOKEN.SEMICOLON.SEMICOLON")
              | Parser.TOKEN_LPAREN-> getErrorString("Parser.TOKEN.LPAREN")
              | Parser.TOKEN_RPAREN | Parser.TOKEN_RPAREN_COMING_SOON | Parser.TOKEN_RPAREN_IS_HERE -> getErrorString("Parser.TOKEN.RPAREN")
              | Parser.TOKEN_LQUOTE  -> getErrorString("Parser.TOKEN.LQUOTE")
              | Parser.TOKEN_LBRACK  -> getErrorString("Parser.TOKEN.LBRACK")
              | Parser.TOKEN_LBRACK_BAR  -> getErrorString("Parser.TOKEN.LBRACK.BAR")
              | Parser.TOKEN_LBRACK_LESS  -> getErrorString("Parser.TOKEN.LBRACK.LESS")
              | Parser.TOKEN_LBRACE   -> getErrorString("Parser.TOKEN.LBRACE")
              | Parser.TOKEN_LBRACE_LESS-> getErrorString("Parser.TOKEN.LBRACE.LESS")
              | Parser.TOKEN_BAR_RBRACK   -> getErrorString("Parser.TOKEN.BAR.RBRACK")
              | Parser.TOKEN_GREATER_RBRACE   -> getErrorString("Parser.TOKEN.GREATER.RBRACE")
              | Parser.TOKEN_GREATER_RBRACK  -> getErrorString("Parser.TOKEN.GREATER.RBRACK")
              | Parser.TOKEN_RQUOTE_DOT _ 
              | Parser.TOKEN_RQUOTE  -> getErrorString("Parser.TOKEN.RQUOTE")
              | Parser.TOKEN_RBRACK  -> getErrorString("Parser.TOKEN.RBRACK")
              | Parser.TOKEN_RBRACE | Parser.TOKEN_RBRACE_COMING_SOON | Parser.TOKEN_RBRACE_IS_HERE -> getErrorString("Parser.TOKEN.RBRACE")
              | Parser.TOKEN_PUBLIC -> getErrorString("Parser.TOKEN.PUBLIC")
              | Parser.TOKEN_PRIVATE -> getErrorString("Parser.TOKEN.PRIVATE")
              | Parser.TOKEN_INTERNAL -> getErrorString("Parser.TOKEN.INTERNAL")
              | Parser.TOKEN_CONSTRAINT -> getErrorString("Parser.TOKEN.CONSTRAINT")
              | Parser.TOKEN_INSTANCE -> getErrorString("Parser.TOKEN.INSTANCE")
              | Parser.TOKEN_DELEGATE -> getErrorString("Parser.TOKEN.DELEGATE")
              | Parser.TOKEN_INHERIT -> getErrorString("Parser.TOKEN.INHERIT")
              | Parser.TOKEN_CONSTRUCTOR-> getErrorString("Parser.TOKEN.CONSTRUCTOR")
              | Parser.TOKEN_DEFAULT -> getErrorString("Parser.TOKEN.DEFAULT")
              | Parser.TOKEN_OVERRIDE-> getErrorString("Parser.TOKEN.OVERRIDE")
              | Parser.TOKEN_ABSTRACT-> getErrorString("Parser.TOKEN.ABSTRACT")
              | Parser.TOKEN_CLASS-> getErrorString("Parser.TOKEN.CLASS")
              | Parser.TOKEN_MEMBER -> getErrorString("Parser.TOKEN.MEMBER")
              | Parser.TOKEN_STATIC -> getErrorString("Parser.TOKEN.STATIC")
              | Parser.TOKEN_NAMESPACE-> getErrorString("Parser.TOKEN.NAMESPACE")
              | Parser.TOKEN_OBLOCKBEGIN  -> getErrorString("Parser.TOKEN.OBLOCKBEGIN") 
              | EndOfStructuredConstructToken -> getErrorString("Parser.TOKEN.OBLOCKEND") 
              | Parser.TOKEN_THEN  
              | Parser.TOKEN_OTHEN -> getErrorString("Parser.TOKEN.OTHEN")
              | Parser.TOKEN_ELSE
              | Parser.TOKEN_OELSE -> getErrorString("Parser.TOKEN.OELSE")
              | Parser.TOKEN_LET(_) 
              | Parser.TOKEN_OLET(_)  -> getErrorString("Parser.TOKEN.OLET")
              | Parser.TOKEN_OBINDER 
              | Parser.TOKEN_BINDER -> getErrorString("Parser.TOKEN.BINDER")
              | Parser.TOKEN_ODO -> getErrorString("Parser.TOKEN.ODO")
              | Parser.TOKEN_OWITH -> getErrorString("Parser.TOKEN.OWITH")
              | Parser.TOKEN_OFUNCTION -> getErrorString("Parser.TOKEN.OFUNCTION")
              | Parser.TOKEN_OFUN -> getErrorString("Parser.TOKEN.OFUN")
              | Parser.TOKEN_ORESET -> getErrorString("Parser.TOKEN.ORESET")
              | Parser.TOKEN_ODUMMY -> getErrorString("Parser.TOKEN.ODUMMY")
              | Parser.TOKEN_DO_BANG 
              | Parser.TOKEN_ODO_BANG -> getErrorString("Parser.TOKEN.ODO.BANG")
              | Parser.TOKEN_YIELD -> getErrorString("Parser.TOKEN.YIELD")
              | Parser.TOKEN_YIELD_BANG  -> getErrorString("Parser.TOKEN.YIELD.BANG")
              | Parser.TOKEN_OINTERFACE_MEMBER-> getErrorString("Parser.TOKEN.OINTERFACE.MEMBER")
              | Parser.TOKEN_ELIF -> getErrorString("Parser.TOKEN.ELIF")
              | Parser.TOKEN_RARROW -> getErrorString("Parser.TOKEN.RARROW")
              | Parser.TOKEN_SIG -> getErrorString("Parser.TOKEN.SIG")
              | Parser.TOKEN_STRUCT  -> getErrorString("Parser.TOKEN.STRUCT")
              | Parser.TOKEN_UPCAST   -> getErrorString("Parser.TOKEN.UPCAST")
              | Parser.TOKEN_DOWNCAST   -> getErrorString("Parser.TOKEN.DOWNCAST")
              | Parser.TOKEN_NULL   -> getErrorString("Parser.TOKEN.NULL")
              | Parser.TOKEN_RESERVED    -> getErrorString("Parser.TOKEN.RESERVED")
              | Parser.TOKEN_MODULE | Parser.TOKEN_MODULE_COMING_SOON | Parser.TOKEN_MODULE_IS_HERE   -> getErrorString("Parser.TOKEN.MODULE")
              | Parser.TOKEN_AND    -> getErrorString("Parser.TOKEN.AND")
              | Parser.TOKEN_AS   -> getErrorString("Parser.TOKEN.AS")
              | Parser.TOKEN_ASSERT   -> getErrorString("Parser.TOKEN.ASSERT")
              | Parser.TOKEN_OASSERT   -> getErrorString("Parser.TOKEN.ASSERT")
              | Parser.TOKEN_ASR-> getErrorString("Parser.TOKEN.ASR")
              | Parser.TOKEN_DOWNTO   -> getErrorString("Parser.TOKEN.DOWNTO")
              | Parser.TOKEN_EXCEPTION   -> getErrorString("Parser.TOKEN.EXCEPTION")
              | Parser.TOKEN_FALSE   -> getErrorString("Parser.TOKEN.FALSE")
              | Parser.TOKEN_FOR   -> getErrorString("Parser.TOKEN.FOR")
              | Parser.TOKEN_FUN   -> getErrorString("Parser.TOKEN.FUN")
              | Parser.TOKEN_FUNCTION-> getErrorString("Parser.TOKEN.FUNCTION")
              | Parser.TOKEN_FINALLY   -> getErrorString("Parser.TOKEN.FINALLY")
              | Parser.TOKEN_LAZY   -> getErrorString("Parser.TOKEN.LAZY")
              | Parser.TOKEN_OLAZY   -> getErrorString("Parser.TOKEN.LAZY")
              | Parser.TOKEN_MATCH   -> getErrorString("Parser.TOKEN.MATCH")
              | Parser.TOKEN_MUTABLE   -> getErrorString("Parser.TOKEN.MUTABLE")
              | Parser.TOKEN_NEW   -> getErrorString("Parser.TOKEN.NEW")
              | Parser.TOKEN_OF    -> getErrorString("Parser.TOKEN.OF")
              | Parser.TOKEN_OPEN   -> getErrorString("Parser.TOKEN.OPEN")
              | Parser.TOKEN_OR -> getErrorString("Parser.TOKEN.OR")
              | Parser.TOKEN_VOID -> getErrorString("Parser.TOKEN.VOID")
              | Parser.TOKEN_EXTERN-> getErrorString("Parser.TOKEN.EXTERN")
              | Parser.TOKEN_INTERFACE -> getErrorString("Parser.TOKEN.INTERFACE")
              | Parser.TOKEN_REC   -> getErrorString("Parser.TOKEN.REC")
              | Parser.TOKEN_TO   -> getErrorString("Parser.TOKEN.TO")
              | Parser.TOKEN_TRUE   -> getErrorString("Parser.TOKEN.TRUE")
              | Parser.TOKEN_TRY   -> getErrorString("Parser.TOKEN.TRY")
              | Parser.TOKEN_TYPE | Parser.TOKEN_TYPE_COMING_SOON | Parser.TOKEN_TYPE_IS_HERE   -> getErrorString("Parser.TOKEN.TYPE")
              | Parser.TOKEN_VAL   -> getErrorString("Parser.TOKEN.VAL")
              | Parser.TOKEN_INLINE   -> getErrorString("Parser.TOKEN.INLINE")
              | Parser.TOKEN_WHEN  -> getErrorString("Parser.TOKEN.WHEN")
              | Parser.TOKEN_WHILE   -> getErrorString("Parser.TOKEN.WHILE")
              | Parser.TOKEN_WITH-> getErrorString("Parser.TOKEN.WITH")
              | Parser.TOKEN_IF -> getErrorString("Parser.TOKEN.IF")
              | Parser.TOKEN_DO -> getErrorString("Parser.TOKEN.DO")
              | Parser.TOKEN_GLOBAL -> getErrorString("Parser.TOKEN.GLOBAL")
              | Parser.TOKEN_DONE -> getErrorString("Parser.TOKEN.DONE")
              | Parser.TOKEN_IN | Parser.TOKEN_JOIN_IN -> getErrorString("Parser.TOKEN.IN")
              | Parser.TOKEN_HIGH_PRECEDENCE_PAREN_APP-> getErrorString("Parser.TOKEN.HIGH.PRECEDENCE.PAREN.APP")
              | Parser.TOKEN_HIGH_PRECEDENCE_BRACK_APP-> getErrorString("Parser.TOKEN.HIGH.PRECEDENCE.BRACK.APP")
              | Parser.TOKEN_BEGIN  -> getErrorString("Parser.TOKEN.BEGIN")
              | Parser.TOKEN_END -> getErrorString("Parser.TOKEN.END")
              | Parser.TOKEN_HASH_LIGHT
              | Parser.TOKEN_HASH_LINE 
              | Parser.TOKEN_HASH_IF 
              | Parser.TOKEN_HASH_ELSE 
              | Parser.TOKEN_HASH_ENDIF  -> getErrorString("Parser.TOKEN.HASH.ENDIF")
              | Parser.TOKEN_INACTIVECODE -> getErrorString("Parser.TOKEN.INACTIVECODE")
              | Parser.TOKEN_LEX_FAILURE-> getErrorString("Parser.TOKEN.LEX.FAILURE")
              | Parser.TOKEN_WHITESPACE -> getErrorString("Parser.TOKEN.WHITESPACE")
              | Parser.TOKEN_COMMENT -> getErrorString("Parser.TOKEN.COMMENT")
              | Parser.TOKEN_LINE_COMMENT -> getErrorString("Parser.TOKEN.LINE.COMMENT")
              | Parser.TOKEN_STRING_TEXT -> getErrorString("Parser.TOKEN.STRING.TEXT")
              | Parser.TOKEN_BYTEARRAY -> getErrorString("Parser.TOKEN.BYTEARRAY")
              | Parser.TOKEN_STRING -> getErrorString("Parser.TOKEN.STRING")
              | Parser.TOKEN_KEYWORD_STRING -> getErrorString("Parser.TOKEN.KEYWORD_STRING")
              | Parser.TOKEN_EOF -> getErrorString("Parser.TOKEN.EOF")
              | Parser.TOKEN_CONST -> getErrorString("Parser.TOKEN.CONST")
              | unknown ->           
                  System.Diagnostics.Debug.Assert(false,"unknown token tag")
                  let result = sprintf "%+A" unknown
                  System.Diagnostics.Debug.Assert(false, result)
                  result

          match ctxt.CurrentToken with 
          | None -> os.Append(UnexpectedEndOfInputE().Format) |> ignore
          | Some token -> 
              match (token |> Parser.tagOfToken |> Parser.tokenTagToTokenId), token with 
              | EndOfStructuredConstructToken,_ -> os.Append(OBlockEndSentenceE().Format) |> ignore
              | Parser.TOKEN_LEX_FAILURE, Parser.LEX_FAILURE str -> Printf.bprintf os "%s" str (* Fix bug://2431 *)
              | token,_ -> os.Append(UnexpectedE().Format (token |> tokenIdToText)) |> ignore

              (* Search for a state producing a single recognized non-terminal in the states on the stack *)
              let foundInContext =
              
                  (* Merge a bunch of expression non terminals *)
                  let (|NONTERM_Category_Expr|_|) = function
                        | Parser.NONTERM_argExpr|Parser.NONTERM_minusExpr|Parser.NONTERM_parenExpr|Parser.NONTERM_atomicExpr
                        | Parser.NONTERM_appExpr|Parser.NONTERM_tupleExpr|Parser.NONTERM_declExpr|Parser.NONTERM_braceExpr
                        | Parser.NONTERM_typedSeqExprBlock
                        | Parser.NONTERM_interactiveExpr -> Some()
                        | _ -> None
                        
                  (* Merge a bunch of pattern non terminals *)
                  let (|NONTERM_Category_Pattern|_|) = function 
                        | Parser.NONTERM_constrPattern|Parser.NONTERM_parenPattern|Parser.NONTERM_atomicPattern -> Some() 
                        | _ -> None
                  
                  (* Merge a bunch of if/then/else non terminals *)
                  let (|NONTERM_Category_IfThenElse|_|) = function
                        | Parser.NONTERM_ifExprThen|Parser.NONTERM_ifExprElifs|Parser.NONTERM_ifExprCases -> Some()
                        | _ -> None
                        
                  (* Merge a bunch of non terminals *)
                  let (|NONTERM_Category_SignatureFile|_|) = function
                        | Parser.NONTERM_signatureFile|Parser.NONTERM_moduleSpfn|Parser.NONTERM_moduleSpfns -> Some()
                        | _ -> None
                  let (|NONTERM_Category_ImplementationFile|_|) = function
                        | Parser.NONTERM_implementationFile|Parser.NONTERM_fileNamespaceImpl|Parser.NONTERM_fileNamespaceImpls -> Some()
                        | _ -> None
                  let (|NONTERM_Category_Definition|_|) = function
                        | Parser.NONTERM_fileModuleImpl|Parser.NONTERM_moduleDefn|Parser.NONTERM_interactiveModuleDefns
                        |Parser.NONTERM_moduleDefns|Parser.NONTERM_moduleDefnsOrExpr -> Some()
                        | _ -> None
                  
                  let (|NONTERM_Category_Type|_|) = function
                        | Parser.NONTERM_typ|Parser.NONTERM_tupleType -> Some()
                        | _ -> None

                  let (|NONTERM_Category_Interaction|_|) = function
                        | Parser.NONTERM_interactiveItemsTerminator|Parser.NONTERM_interaction|Parser.NONTERM__startinteraction -> Some()
                        | _ -> None
         
                  
                  // Canonicalize the categories and check for a unique category
                  ctxt.ReducibleProductions |> List.exists (fun prods -> 
                      match prods 
                            |> List.map Parser.prodIdxToNonTerminal 
                            |> List.map (function 
                                         | NONTERM_Category_Type -> Parser.NONTERM_typ
                                         | NONTERM_Category_Expr -> Parser.NONTERM_declExpr 
                                         | NONTERM_Category_Pattern -> Parser.NONTERM_atomicPattern 
                                         | NONTERM_Category_IfThenElse -> Parser.NONTERM_ifExprThen
                                         | NONTERM_Category_SignatureFile -> Parser.NONTERM_signatureFile
                                         | NONTERM_Category_ImplementationFile -> Parser.NONTERM_implementationFile
                                         | NONTERM_Category_Definition -> Parser.NONTERM_moduleDefn
                                         | NONTERM_Category_Interaction -> Parser.NONTERM_interaction
                                         | nt -> nt)
                            |> Set.ofList 
                            |> Set.toList with 
                      | [Parser.NONTERM_interaction] -> os.Append(NONTERM_interactionE().Format) |> ignore; true
                      | [Parser.NONTERM_hashDirective] -> os.Append(NONTERM_hashDirectiveE().Format) |> ignore; true
                      | [Parser.NONTERM_fieldDecl] -> os.Append(NONTERM_fieldDeclE().Format) |> ignore; true
                      | [Parser.NONTERM_unionCaseRepr] -> os.Append(NONTERM_unionCaseReprE().Format) |> ignore; true
                      | [Parser.NONTERM_localBinding] -> os.Append(NONTERM_localBindingE().Format) |> ignore; true
                      | [Parser.NONTERM_hardwhiteLetBindings] -> os.Append(NONTERM_hardwhiteLetBindingsE().Format) |> ignore; true
                      | [Parser.NONTERM_classDefnMember] -> os.Append(NONTERM_classDefnMemberE().Format) |> ignore; true
                      | [Parser.NONTERM_defnBindings] -> os.Append(NONTERM_defnBindingsE().Format) |> ignore; true
                      | [Parser.NONTERM_classMemberSpfn] -> os.Append(NONTERM_classMemberSpfnE().Format) |> ignore; true
                      | [Parser.NONTERM_valSpfn] -> os.Append(NONTERM_valSpfnE().Format) |> ignore; true
                      | [Parser.NONTERM_tyconSpfn] -> os.Append(NONTERM_tyconSpfnE().Format) |> ignore; true
                      | [Parser.NONTERM_anonLambdaExpr] -> os.Append(NONTERM_anonLambdaExprE().Format) |> ignore; true
                      | [Parser.NONTERM_attrUnionCaseDecl] -> os.Append(NONTERM_attrUnionCaseDeclE().Format) |> ignore; true
                      | [Parser.NONTERM_cPrototype] -> os.Append(NONTERM_cPrototypeE().Format) |> ignore; true
                      | [Parser.NONTERM_objExpr|Parser.NONTERM_objectImplementationMembers] -> os.Append(NONTERM_objectImplementationMembersE().Format) |> ignore; true
                      | [Parser.NONTERM_ifExprThen|Parser.NONTERM_ifExprElifs|Parser.NONTERM_ifExprCases] -> os.Append(NONTERM_ifExprCasesE().Format) |> ignore; true
                      | [Parser.NONTERM_openDecl] -> os.Append(NONTERM_openDeclE().Format) |> ignore; true
                      | [Parser.NONTERM_fileModuleSpec] -> os.Append(NONTERM_fileModuleSpecE().Format) |> ignore; true
                      | [Parser.NONTERM_patternClauses] -> os.Append(NONTERM_patternClausesE().Format) |> ignore; true
                      | [Parser.NONTERM_beginEndExpr] -> os.Append(NONTERM_beginEndExprE().Format) |> ignore; true
                      | [Parser.NONTERM_recdExpr] -> os.Append(NONTERM_recdExprE().Format) |> ignore; true
                      | [Parser.NONTERM_tyconDefn] -> os.Append(NONTERM_tyconDefnE().Format) |> ignore; true
                      | [Parser.NONTERM_exconCore] -> os.Append(NONTERM_exconCoreE().Format) |> ignore; true
                      | [Parser.NONTERM_typeNameInfo] -> os.Append(NONTERM_typeNameInfoE().Format) |> ignore; true
                      | [Parser.NONTERM_attributeList] -> os.Append(NONTERM_attributeListE().Format) |> ignore; true
                      | [Parser.NONTERM_quoteExpr] -> os.Append(NONTERM_quoteExprE().Format) |> ignore; true
                      | [Parser.NONTERM_typeConstraint] -> os.Append(NONTERM_typeConstraintE().Format) |> ignore; true
                      | [NONTERM_Category_ImplementationFile] -> os.Append(NONTERM_Category_ImplementationFileE().Format) |> ignore; true
                      | [NONTERM_Category_Definition] -> os.Append(NONTERM_Category_DefinitionE().Format) |> ignore; true
                      | [NONTERM_Category_SignatureFile] -> os.Append(NONTERM_Category_SignatureFileE().Format) |> ignore; true
                      | [NONTERM_Category_Pattern] -> os.Append(NONTERM_Category_PatternE().Format) |> ignore; true
                      | [NONTERM_Category_Expr] ->  os.Append(NONTERM_Category_ExprE().Format) |> ignore; true
                      | [NONTERM_Category_Type] ->  os.Append(NONTERM_Category_TypeE().Format) |> ignore; true
                      | [Parser.NONTERM_typeArgsActual] -> os.Append(NONTERM_typeArgsActualE().Format) |> ignore; true
                      | _ -> 
                          false)
                          
        #if DEBUG
              if not foundInContext then
                  Printf.bprintf os ". (no 'in' context found: %+A)" (List.map (List.map Parser.prodIdxToNonTerminal) ctxt.ReducibleProductions);
        #else
              foundInContext |> ignore // suppress unused variable warning in RELEASE
        #endif
              let fix (s:string) = s.Replace(SR.GetString("FixKeyword"),"").Replace(SR.GetString("FixSymbol"),"").Replace(SR.GetString("FixReplace"),"")
              match (ctxt.ShiftTokens 
                           |> List.map Parser.tokenTagToTokenId 
                           |> List.filter (function Parser.TOKEN_error | Parser.TOKEN_EOF -> false | _ -> true) 
                           |> List.map tokenIdToText 
                           |> Set.ofList 
                           |> Set.toList) with 
              | [tokenName1]            -> os.Append(TokenName1E().Format (fix tokenName1)) |> ignore
              | [tokenName1;tokenName2] -> os.Append(TokenName1TokenName2E().Format (fix tokenName1) (fix tokenName2)) |> ignore
              | [tokenName1;tokenName2;tokenName3] -> os.Append(TokenName1TokenName2TokenName3E().Format (fix tokenName1) (fix tokenName2) (fix tokenName3)) |> ignore
              | _ -> ()
        (*
              Printf.bprintf os ".\n\n    state = %A\n    token = %A\n    expect (shift) %A\n    expect (reduce) %A\n   prods=%A\n     non terminals: %A" 
                  ctxt.StateStack
                  ctxt.CurrentToken
                  (List.map Parser.tokenTagToTokenId ctxt.ShiftTokens)
                  (List.map Parser.tokenTagToTokenId ctxt.ReduceTokens)
                  ctxt.ReducibleProductions
                  (List.mapSquared Parser.prodIdxToNonTerminal ctxt.ReducibleProductions)
        *)
      | RuntimeCoercionSourceSealed(denv,ty,_) -> 
          // REVIEW: consider if we need to show _cxs (the type parameter constrants)
          let _, ty, _cxs = PrettyTypes.PrettifyTypes1 denv.g ty
          if isTyparTy denv.g ty 
          then os.Append(RuntimeCoercionSourceSealed1E().Format (NicePrint.stringOfTy denv ty)) |> ignore
          else os.Append(RuntimeCoercionSourceSealed2E().Format (NicePrint.stringOfTy denv ty)) |> ignore
      | CoercionTargetSealed(denv,ty,_) -> 
          // REVIEW: consider if we need to show _cxs (the type parameter constrants)
          let _, ty, _cxs= PrettyTypes.PrettifyTypes1 denv.g ty
          os.Append(CoercionTargetSealedE().Format (NicePrint.stringOfTy denv ty)) |> ignore
      | UpcastUnnecessary(_) -> 
          os.Append(UpcastUnnecessaryE().Format) |> ignore
      | TypeTestUnnecessary(_) -> 
          os.Append(TypeTestUnnecessaryE().Format) |> ignore
      | QuotationTranslator.IgnoringPartOfQuotedTermWarning (msg,_) -> 
          Printf.bprintf os "%s" msg
      | OverrideDoesntOverride(denv,impl,minfoVirtOpt,g,amap,m) ->
          let sig1 = DispatchSlotChecking.FormatOverride denv impl
          begin match minfoVirtOpt with 
          | None -> 
              os.Append(OverrideDoesntOverride1E().Format sig1) |> ignore
          | Some minfoVirt -> 
              os.Append(OverrideDoesntOverride2E().Format sig1) |> ignore
              let sig2 = DispatchSlotChecking.FormatMethInfoSig g amap m denv minfoVirt
              if sig1 <> sig2 then 
                  os.Append(OverrideDoesntOverride3E().Format  sig2) |> ignore
          end
      | UnionCaseWrongArguments (_,n1,n2,_) ->
          os.Append(UnionCaseWrongArgumentsE().Format n2 n1) |> ignore
      | UnionPatternsBindDifferentNames _ -> 
          os.Append(UnionPatternsBindDifferentNamesE().Format) |> ignore
      | ValueNotContained (denv,mref,implVal,sigVal,f) ->
          let text1,text2 = NicePrint.minimalStringsOfTwoValues denv implVal sigVal
          os.Append(f((fullDisplayTextOfModRef mref), text1, text2)) |> ignore
      | ConstrNotContained (denv,v1,v2,f) ->
          os.Append(f((NicePrint.stringOfUnionCase denv v1), (NicePrint.stringOfUnionCase denv v2))) |> ignore
      | ExnconstrNotContained (denv,v1,v2,f) ->
          os.Append(f((NicePrint.stringOfExnDef denv v1), (NicePrint.stringOfExnDef denv v2))) |> ignore
      | FieldNotContained (denv,v1,v2,f) ->
          os.Append(f((NicePrint.stringOfRecdField denv v1), (NicePrint.stringOfRecdField denv v2))) |> ignore
      | RequiredButNotSpecified (_,mref,k,name,_) ->
          let nsb = new System.Text.StringBuilder()
          name nsb;
          os.Append(RequiredButNotSpecifiedE().Format (fullDisplayTextOfModRef mref) k (nsb.ToString())) |> ignore
      | UseOfAddressOfOperator _ -> 
          os.Append(UseOfAddressOfOperatorE().Format) |> ignore
      | DefensiveCopyWarning(s,_) -> os.Append(DefensiveCopyWarningE().Format s) |> ignore
      | DeprecatedThreadStaticBindingWarning(_) -> 
          os.Append(DeprecatedThreadStaticBindingWarningE().Format) |> ignore
      | FunctionValueUnexpected (denv,ty,_) ->
          // REVIEW: consider if we need to show _cxs (the type parameter constrants)
          let _, ty, _cxs = PrettyTypes.PrettifyTypes1 denv.g ty
          os.Append(FunctionValueUnexpectedE().Format (NicePrint.stringOfTy denv ty)) |> ignore
      | UnitTypeExpected (denv,ty,perhapsProp,_) ->
          // REVIEW: consider if we need to show _cxs (the type parameter constrants)
          let _, ty, _cxs = PrettyTypes.PrettifyTypes1 denv.g ty
          if perhapsProp then 
            os.Append(UnitTypeExpected2E().Format (NicePrint.stringOfTy denv ty)) |> ignore
          else
            os.Append(UnitTypeExpected1E().Format (NicePrint.stringOfTy denv ty)) |> ignore
      | RecursiveUseCheckedAtRuntime  _ -> 
          os.Append(RecursiveUseCheckedAtRuntimeE().Format) |> ignore
      | LetRecUnsound (_,[v],_) ->  
          os.Append(LetRecUnsound1E().Format v.DisplayName) |> ignore
      | LetRecUnsound (_,path,_) -> 
          let bos = new System.Text.StringBuilder()
          (path.Tail @ [path.Head]) |> List.iter (fun (v:ValRef) -> bos.Append(LetRecUnsoundInnerE().Format v.DisplayName) |> ignore) 
          os.Append(LetRecUnsound2E().Format (List.head path).DisplayName (bos.ToString())) |> ignore
      | LetRecEvaluatedOutOfOrder (_,_,_,_) -> 
          os.Append(LetRecEvaluatedOutOfOrderE().Format) |> ignore
      | LetRecCheckedAtRuntime _ -> 
          os.Append(LetRecCheckedAtRuntimeE().Format) |> ignore
      | SelfRefObjCtor(false,_) -> 
          os.Append(SelfRefObjCtor1E().Format) |> ignore
      | SelfRefObjCtor(true,_) -> 
          os.Append(SelfRefObjCtor2E().Format) |> ignore
      | VirtualAugmentationOnNullValuedType(_) ->
          os.Append(VirtualAugmentationOnNullValuedTypeE().Format) |> ignore
      | NonVirtualAugmentationOnNullValuedType(_) ->
          os.Append(NonVirtualAugmentationOnNullValuedTypeE().Format) |> ignore
      | NonUniqueInferredAbstractSlot(_,denv,bindnm,bvirt1,bvirt2,_) ->
          os.Append(NonUniqueInferredAbstractSlot1E().Format bindnm) |> ignore
          let ty1 = bvirt1.EnclosingType
          let ty2 = bvirt2.EnclosingType
          // REVIEW: consider if we need to show _cxs (the type parameter constrants)
          let t1, t2, _cxs = NicePrint.minimalStringsOfTwoTypes denv ty1 ty2
          os.Append(NonUniqueInferredAbstractSlot2E().Format) |> ignore
          if t1 <> t2 then 
              os.Append(NonUniqueInferredAbstractSlot3E().Format t1 t2) |> ignore
          os.Append(NonUniqueInferredAbstractSlot4E().Format) |> ignore
      | Error ((_,s),_) -> os.Append(s) |> ignore
      | NumberedError ((_,s),_) -> os.Append(s) |> ignore
      | InternalError (s,_) 
      | InvalidArgument s 
      | Failure s  as exn ->
          ignore exn // use the argument, even in non DEBUG
          let f1 = SR.GetString("Failure1")
          let f2 = SR.GetString("Failure2") 
          match s with 
          | f when f = f1 -> os.Append(Failure3E().Format s) |> ignore
          | f when f = f2 -> os.Append(Failure3E().Format s) |> ignore
          | _ -> os.Append(Failure4E().Format s) |> ignore
    #if DEBUG
          Printf.bprintf os "\nStack Trace\n%s\n" (exn.ToString())
          if !showAssertForUnexpectedException then 
              System.Diagnostics.Debug.Assert(false,sprintf "Bug seen in compiler: %s" (exn.ToString()))
    #endif
      | FullAbstraction(s,_) -> os.Append(FullAbstractionE().Format s) |> ignore
      | WrappedError (exn,_) -> OutputExceptionR os exn
      | Patcompile.MatchIncomplete (isComp,cexOpt,_) -> 
          os.Append(MatchIncomplete1E().Format) |> ignore
          match cexOpt with 
          | None -> ()
          | Some (cex,false) ->  os.Append(MatchIncomplete2E().Format cex) |> ignore
          | Some (cex,true) ->  os.Append(MatchIncomplete3E().Format cex) |> ignore
          if isComp then 
              os.Append(MatchIncomplete4E().Format) |> ignore
      | Patcompile.RuleNeverMatched _ -> os.Append(RuleNeverMatchedE().Format) |> ignore
      | ValNotMutable _ -> os.Append(ValNotMutableE().Format) |> ignore
      | ValNotLocal _ -> os.Append(ValNotLocalE().Format) |> ignore
      | ObsoleteError (s, _) 
      | ObsoleteWarning (s, _) -> 
            os.Append(Obsolete1E().Format) |> ignore
            if s <> "" then os.Append(Obsolete2E().Format s) |> ignore
      | Experimental (s, _) -> os.Append(ExperimentalE().Format s) |> ignore
      | PossibleUnverifiableCode _ -> os.Append(PossibleUnverifiableCodeE().Format) |> ignore
      | UserCompilerMessage (msg, _, _) -> os.Append(msg) |> ignore
      | Deprecated(s, _) -> os.Append(DeprecatedE().Format s) |> ignore
      | LibraryUseOnly(_) -> os.Append(LibraryUseOnlyE().Format) |> ignore
      | MissingFields(sl,_) -> os.Append(MissingFieldsE().Format (String.concat "," sl + ".")) |> ignore
      | ValueRestriction(denv,hassig,v,_,_) -> 
          let denv = { denv with showImperativeTyparAnnotations=true; }
          let tau = v.TauType
          if hassig then 
              if isFunTy denv.g tau && (arityOfVal v).HasNoArgs then 
                os.Append(ValueRestriction1E().Format
                  v.DisplayName 
                  (NicePrint.stringOfQualifiedValOrMember denv v)
                  v.DisplayName) |> ignore
              else
                os.Append(ValueRestriction2E().Format
                  v.DisplayName 
                  (NicePrint.stringOfQualifiedValOrMember denv v)
                  v.DisplayName) |> ignore
          else
              match v.MemberInfo with 
              | Some(membInfo) when 
                  begin match membInfo.MemberFlags.MemberKind with 
                  | MemberKind.PropertyGet 
                  | MemberKind.PropertySet 
                  | MemberKind.Constructor -> true (* can't infer extra polymorphism *)
                  | _ -> false                     (* can infer extra polymorphism *)
                  end -> 
                      os.Append(ValueRestriction3E().Format (NicePrint.stringOfQualifiedValOrMember denv v)) |> ignore
              | _ -> 
                if isFunTy denv.g tau && (arityOfVal v).HasNoArgs then 
                    os.Append(ValueRestriction4E().Format
                      v.DisplayName
                      (NicePrint.stringOfQualifiedValOrMember denv v)
                      v.DisplayName) |> ignore
                else
                    os.Append(ValueRestriction5E().Format
                      v.DisplayName
                      (NicePrint.stringOfQualifiedValOrMember denv v)
                      v.DisplayName) |> ignore
                
      | Parsing.RecoverableParseError -> os.Append(RecoverableParseErrorE().Format) |> ignore
      | ReservedKeyword (s,_) -> os.Append(ReservedKeywordE().Format s) |> ignore
      | IndentationProblem (s,_) -> os.Append(IndentationProblemE().Format s) |> ignore
      | OverrideInIntrinsicAugmentation(_) -> os.Append(OverrideInIntrinsicAugmentationE().Format) |> ignore
      | OverrideInExtrinsicAugmentation(_) -> os.Append(OverrideInExtrinsicAugmentationE().Format) |> ignore
      | IntfImplInIntrinsicAugmentation(_) -> os.Append(IntfImplInIntrinsicAugmentationE().Format) |> ignore
      | IntfImplInExtrinsicAugmentation(_) -> os.Append(IntfImplInExtrinsicAugmentationE().Format) |> ignore
      | UnresolvedReferenceError(assemblyname,_)
      | UnresolvedReferenceNoRange(assemblyname) ->
          os.Append(UnresolvedReferenceNoRangeE().Format assemblyname) |> ignore
      | UnresolvedPathReference(assemblyname,pathname,_) 
      | UnresolvedPathReferenceNoRange(assemblyname,pathname) ->
          os.Append(UnresolvedPathReferenceNoRangeE().Format pathname assemblyname) |> ignore
      | DeprecatedCommandLineOptionFull(fullText,_) ->
          os.Append(fullText) |> ignore
      | DeprecatedCommandLineOptionForHtmlDoc(optionName,_) ->
          os.Append(FSComp.SR.optsDCLOHtmlDoc(optionName)) |> ignore
      | DeprecatedCommandLineOptionSuggestAlternative(optionName,altOption,_) ->
          os.Append(FSComp.SR.optsDCLODeprecatedSuggestAlternative(optionName, altOption)) |> ignore
      | InternalCommandLineOption(optionName,_) ->
          os.Append(FSComp.SR.optsInternalNoDescription(optionName)) |> ignore
      | DeprecatedCommandLineOptionNoDescription(optionName,_) ->
          os.Append(FSComp.SR.optsDCLONoDescription(optionName)) |> ignore
      | HashIncludeNotAllowedInNonScript(_) ->
          os.Append(HashIncludeNotAllowedInNonScriptE().Format) |> ignore
      | HashReferenceNotAllowedInNonScript(_) ->
          os.Append(HashReferenceNotAllowedInNonScriptE().Format) |> ignore
      | HashDirectiveNotAllowedInNonScript(_) ->
          os.Append(HashDirectiveNotAllowedInNonScriptE().Format) |> ignore
      | FileNameNotResolved(filename,locations,_) -> 
          os.Append(FileNameNotResolvedE().Format filename locations) |> ignore
      | AssemblyNotResolved(originalName,_) ->
          os.Append(AssemblyNotResolvedE().Format originalName) |> ignore
      | IllegalFileNameChar(fileName,invalidChar) ->
          os.Append(FSComp.SR.buildUnexpectedFileNameCharacter(fileName,string invalidChar)|>snd) |> ignore
      | HashLoadedSourceHasIssues(warnings,errors,_) -> 
        let Emit(l:exn list) =
            OutputExceptionR os (List.head l)
        if errors=[] then 
            os.Append(HashLoadedSourceHasIssues1E().Format) |> ignore
            Emit(warnings)
        else
            os.Append(HashLoadedSourceHasIssues2E().Format) |> ignore
            Emit(errors)
      | HashLoadedScriptConsideredSource(_) ->
          os.Append(HashLoadedScriptConsideredSourceE().Format) |> ignore
      | InvalidInternalsVisibleToAssemblyName(badName,fileNameOption) ->      
          match fileNameOption with      
          | Some file -> os.Append(InvalidInternalsVisibleToAssemblyName1E().Format badName file) |> ignore
          | None      -> os.Append(InvalidInternalsVisibleToAssemblyName2E().Format badName) |> ignore
      | LoadedSourceNotFoundIgnoring(filename,_) ->
          os.Append(LoadedSourceNotFoundIgnoringE().Format filename) |> ignore
      | MSBuildReferenceResolutionWarning(code,message,_) 
      | MSBuildReferenceResolutionError(code,message,_) -> 
          os.Append(MSBuildReferenceResolutionErrorE().Format message code) |> ignore
      // Strip TargetInvocationException wrappers
      | :? System.Reflection.TargetInvocationException as e -> 
          OutputExceptionR os e.InnerException
      | :? FileNotFoundException as e -> Printf.bprintf os "%s" e.Message
      | :? DirectoryNotFoundException as e -> Printf.bprintf os "%s" e.Message
      | :? System.ArgumentException as e -> Printf.bprintf os "%s" e.Message
      | :? System.NotSupportedException as e -> Printf.bprintf os "%s" e.Message
      | :? IOException as e -> Printf.bprintf os "%s" e.Message
      | :? System.UnauthorizedAccessException as e -> Printf.bprintf os "%s" e.Message

      | e -> 
          os.Append(TargetInvocationExceptionWrapperE().Format e.Message) |> ignore
    #if DEBUG
          Printf.bprintf os "\nStack Trace\n%s\n" (e.ToString())
          if !showAssertForUnexpectedException then 
              System.Diagnostics.Debug.Assert(false,sprintf "Bug seen in compiler: %s" (e.ToString()))
    #endif
    OutputExceptionR os (err.Exception)


// remove any newlines and tabs 
let OutputPhasedError (os:System.Text.StringBuilder) (err:PhasedError) (flattenErrors:bool) = 
    let buf = new System.Text.StringBuilder()

    OutputPhasedErrorR buf err
    let s = if flattenErrors then ErrorLogger.NormalizeErrorString (buf.ToString()) else buf.ToString()
    
    os.Append(s) |> ignore


type ErrorStyle = 
    | DefaultErrors 
    | EmacsErrors 
    | TestErrors 
    | VSErrors
    | GccErrors

let SanitizeFileName fileName implicitIncludeDir =
    // The assert below is almost ok, but it fires in two cases:
    //  - fsi.exe sometimes passes "stdin" as a dummy filename
    //  - if you have a #line directive, e.g. 
    //        # 1000 "Line01.fs"
    //    then it also asserts.  But these are edge cases that can be fixed later, e.g. in bug 4651.
    //System.Diagnostics.Debug.Assert(FileSystem.IsPathRootedShim(fileName), sprintf "filename should be absolute: '%s'" fileName)
    try
        let fullPath = FileSystem.GetFullPathShim(fileName)
        let currentDir = implicitIncludeDir
        
        // if the file name is not rooted in the current directory, return the full path
        if not(fullPath.StartsWith(currentDir)) then
            fullPath
        // if the file name is rooted in the current directory, return the relative path
        else
            fullPath.Replace(currentDir+"\\","")
    with _ ->
        fileName

(* used by fsc.exe and fsi.exe, but not by VS *)
let rec OutputErrorOrWarning (implicitIncludeDir,showFullPaths,flattenErrors,errorStyle,warn) os (err:PhasedError) = 
    let outputWhere (showFullPaths,errorStyle) os m = 
        if m = rangeStartup || m = rangeCmdArgs then () 
        else
            let file = m.FileName
            let file = if showFullPaths then 
                            Filename.fullpath implicitIncludeDir file
                       else 
                            SanitizeFileName file implicitIncludeDir
            match errorStyle with
              | ErrorStyle.EmacsErrors   -> Printf.bprintf os "File \"%s\", line %d, characters %d-%d: " (file.Replace("\\","/")) m.StartLine m.StartColumn m.EndColumn
              // We're adjusting the columns here to be 1-based - both for parity with C# and for MSBuild, which assumes 1-based columns for error output
              | ErrorStyle.DefaultErrors -> Printf.bprintf os "%s(%d,%d): " (file.Replace('/',System.IO.Path.DirectorySeparatorChar)) m.StartLine (m.StartColumn + 1)
              // We may also want to change TestErrors to be 1-based
              | ErrorStyle.TestErrors    -> Printf.bprintf os "%s(%d,%d-%d,%d): " (file.Replace("/","\\")) m.StartLine (m.StartColumn + 1) m.EndLine (m.EndColumn + 1) 
              | ErrorStyle.GccErrors     -> Printf.bprintf os "%s:%d:%d: " (file.Replace('/',System.IO.Path.DirectorySeparatorChar)) m.StartLine (m.StartColumn + 1)

              // Here, we want the complete range information so Project Systems can generate proper squiggles
              | ErrorStyle.VSErrors      -> 
                    // Show prefix only for real files. Otherise, we just want a truncated error like:
                    //      parse error FS0031 : blah blah
                    if m<>range0 && m<>rangeStartup && m<>rangeCmdArgs then 
                        Printf.bprintf os "%s(%d,%d,%d,%d): " (file.Replace("/","\\")) m.StartLine (m.StartColumn + 1) m.EndLine (m.EndColumn + 1)

    match err.Exception with 
    | ReportedError _ -> 
        dprintf "Unexpected ReportedError"  (* this should actually never happen *)
    | StopProcessing -> 
        dprintf "Unexpected StopProcessing"  (* this should actually never happen *)
    | _ -> 
        let report err =
            let OutputWhere(err) = 
                Printf.bprintf os "\n";
                match RangeOfError err with 
                | Some m -> outputWhere (showFullPaths,errorStyle) os m 
                | None -> ()

            let OutputCanonicalInformation(err:PhasedError,subcategory, errorNumber) = 
                match errorStyle with
                // Show the subcategory for --vserrors so that we can fish it out in Visual Studio and use it to determine error stickiness.
                | ErrorStyle.VSErrors -> Printf.bprintf os "%s %s FS%04d: " subcategory (if warn then "warning" else "error") errorNumber;
                | _ -> Printf.bprintf os "%s FS%04d: " (if warn then "warning" else "error") (GetErrorNumber err);
        
            let mainError,relatedErrors = SplitRelatedErrors err
            OutputWhere(mainError)
            OutputCanonicalInformation(mainError,err.Subcategory(),GetErrorNumber mainError)
            OutputPhasedError os mainError flattenErrors;
        
            let OutputRelatedError(err) =
                match errorStyle with
                // Give a canonical string when --vserror.
                | ErrorStyle.VSErrors -> 
                    OutputWhere(mainError) // mainError?
                    OutputCanonicalInformation(err, err.Subcategory(),GetErrorNumber mainError) // Use main error for code
                    OutputPhasedError os err flattenErrors
                | _ -> Printf.bprintf os "\n"; OutputPhasedError os err flattenErrors
                    
        
            relatedErrors |> List.iter OutputRelatedError

        match err with
#if EXTENSIONTYPING
        | {Exception = (:? TypeProviderError as tpe)} ->
            tpe.Iter (fun e ->
                let newErr = {err with Exception = e}
                report newErr
            )
#endif
        | x -> report x
let OutputErrorOrWarningContext prefix fileLineFn os err =
    match RangeOfError err with
    | None   -> ()      
    | Some m -> 
        let filename = m.FileName
        let lineA = m.StartLine
        let lineB = m.EndLine
        let line  = fileLineFn filename lineA
        if line<>"" then 
            let iA    = m.StartColumn
            let iB    = m.EndColumn
            let iLen  = if lineA = lineB then max (iB - iA) 1  else 1
            Printf.bprintf os "%s%s\n"   prefix line;
            Printf.bprintf os "%s%s%s\n" prefix (String.make iA '-') (String.make iLen '^')



//----------------------------------------------------------------------------

let GetFSharpCoreLibraryName () = "FSharp.Core"

#if SILVERLIGHT
let GetFSharpCoreReferenceUsedByCompiler(useMonoResolution) = GetFSharpCoreLibraryName()
let GetFsiLibraryName () = "FSharp.Compiler.Silverlight"  
#else
type internal TypeInThisAssembly = class end
let GetFSharpCoreReferenceUsedByCompiler(useMonoResolution) = 
  // On Mono, there is no good reference resolution
  if useMonoResolution then 
    GetFSharpCoreLibraryName()+".dll"
  else
    let fsCoreName = GetFSharpCoreLibraryName()
    typeof<TypeInThisAssembly>.Assembly.GetReferencedAssemblies()
    |> Array.pick (fun name ->
        if name.Name = fsCoreName then Some(name.ToString())
        else None
    )     
let GetFsiLibraryName () = "FSharp.Compiler.Interactive.Settings"  
#endif

// This list is the default set of references for "non-project" files. 
//
// These DLLs are
//    (a) included in the environment used for all .fsx files (see service.fs)
//    (b) included in environment for files 'orphaned' from a project context
//            -- for orphaned files (files in VS without a project context)
//            -- for files given on a command line without --noframework set
let DefaultBasicReferencesForOutOfProjectSources = 
    [ 
#if SILVERLIGHT    
      yield "System"
      yield "System.Xml" 
      yield "System.Core"
      yield "System.Net"]
#else      
      yield "System"
      yield "System.Xml" 
      yield "System.Runtime.Remoting"
      yield "System.Runtime.Serialization.Formatters.Soap"
      yield "System.Data"
      yield "System.Drawing"
      
      // Don't reference System.Core for .NET 2.0 compilations.
      //
      // We only use a default reference to System.Core if one exists which we can load it into the compiler process.
      // Note: this is not a partiuclarly good technique as it relying on the environment the compiler is executing in
      // to determine the default references. However, System.Core will only fail to load on machines with only .NET 2.0,
      // in which case the compiler will also be running as a .NET 2.0 process.
      if (try System.Reflection.Assembly.Load "System.Core, Version=3.5.0.0, Culture=neutral, PublicKeyToken=b77a5c561934e089" |> ignore; true with _ -> false) then 
          yield "System.Core" 

      yield "System.Web"
      yield "System.Web.Services"
      yield "System.Windows.Forms" ]
#endif      

// Extra implicit references for .NET 4.0
let DefaultBasicReferencesForOutOfProjectSources40 = 
    [ "System.Numerics" ]

// A set of assemblies to always consider to be system assemblies
let SystemAssemblies (primaryAssembly, mscorlibVersion: System.Version, primaryAssemblyIsSilverlight) = 
    ignore mscorlibVersion
#if SILVERLIGHT
    [ yield primaryAssembly 
      yield GetFSharpCoreLibraryName()
      yield "System"
      yield "System.Xml"
      yield "System.Core"
      yield "System.Net"
      yield "System.Observable" ]
#else      
    [ yield primaryAssembly 
      yield GetFSharpCoreLibraryName() 
      yield "System"
      yield "System.Xml" 
      yield "System.Core"
      yield "System.Runtime.Remoting"
      yield "System.Runtime.Serialization.Formatters.Soap"
      yield "System.Data"
      yield "System.Deployment"
      yield "System.Design"
      yield "System.Messaging"
      yield "System.Drawing"
      yield "System.Net"
      yield "System.Web"
      yield "System.Web.Services"
      yield "System.Windows.Forms"
      // Include System.Observable in the potential-system-assembly set
      // on WP7.  Note that earlier versions of silverlight did not have this DLL, but
      // it is OK to over-approximate the system assembly set.
      if primaryAssemblyIsSilverlight then 
          yield "System.Observable"
      if mscorlibVersion.Major >= 4 then 
          yield "System.Numerics"] 
#endif

// The set of references entered into the TcConfigBuilder for scripts prior to computing
// the load closure. 
//
// REVIEW: it isn't clear if there is any negative effect
// of leaving an assembly off this list.
let BasicReferencesForScriptLoadClosure(useFsiAuxLib) = 
#if SILVERLIGHT
    ["mscorlib.dll"; GetFSharpCoreLibraryName()+".dll"  ] @ // Need to resolve these explicitly so they will be found in the reference assemblies directory which is where the .xml files are.
    [ for x in DefaultBasicReferencesForOutOfProjectSources -> x + ".dll" ] @ 
<<<<<<< HEAD
    [ if useFsiAuxLib then yield GetFsiLibraryName()+".dll"  ]
#else
    ["mscorlib"; GetFSharpCoreLibraryName () ] @ // Need to resolve these explicitly so they will be found in the reference assemblies directory which is where the .xml files are.
    DefaultBasicReferencesForOutOfProjectSources @ 
    [ if useFsiAuxLib then yield GetFsiLibraryName () ]
=======
    [ GetFsiLibraryName()+".dll"  ]
#else
    ["mscorlib"; GetFSharpCoreLibraryName () ] @ // Need to resolve these explicitly so they will be found in the reference assemblies directory which is where the .xml files are.
    DefaultBasicReferencesForOutOfProjectSources @ 
    [ GetFsiLibraryName () ]
>>>>>>> 6758631b
#endif

let (++) x s = x @ [s]



//----------------------------------------------------------------------------
// General file name resolver
//--------------------------------------------------------------------------

/// Will return None if the filename is not found.
let TryResolveFileUsingPaths(paths,m,name) =
    let () = 
        try FileSystem.IsPathRootedShim(name)  |> ignore 
        with :? System.ArgumentException as e -> error(Error(FSComp.SR.buildProblemWithFilename(name,e.Message),m))
    if FileSystem.IsPathRootedShim(name) && FileSystem.SafeExists name 
    then Some name 
    else
        let res = paths |> List.tryPick (fun path ->  
                    let n = Path.Combine (path, name)
                    if FileSystem.SafeExists n then  Some n 
                    else None)
        res                        

/// Will raise FileNameNotResolved if the filename was not found
let ResolveFileUsingPaths(paths,m,name) =
    match TryResolveFileUsingPaths(paths,m,name) with
    | Some(res) -> res
    | None ->
        let searchMessage = String.concat "\n " paths
        raise (FileNameNotResolved(name,searchMessage,m))            
            
let GetWarningNumber(m,s:string) =
    try 
        Some (int32 s)
    with err -> 
        warning(Error(FSComp.SR.buildInvalidWarningNumber(s),m));
        None

let ComputeMakePathAbsolute implicitIncludeDir (path : string) = 
    try  
        // remove any quotation marks from the path first
        let path = path.Replace("\"","")
        if not (FileSystem.IsPathRootedShim(path)) 
        then Path.Combine (implicitIncludeDir, path)
        else path 
    with 
        :? System.ArgumentException -> path  

//----------------------------------------------------------------------------
// Configuration
//--------------------------------------------------------------------------

type CompilerTarget = 
    | WinExe 
    | ConsoleExe 
    | Dll 
    | Module
    member x.IsExe = (match x with ConsoleExe | WinExe -> true | _ -> false)

type ResolveAssemblyReferenceMode = Speculative | ReportErrors

type VersionFlag = 
    | VersionString of string
    | VersionFile of string
    | VersionNone
    member x.GetVersionInfo(implicitIncludeDir) =
        let vstr = x.GetVersionString(implicitIncludeDir)
        try 
            IL.parseILVersion vstr
        with _ -> errorR(Error(FSComp.SR.buildInvalidVersionString(vstr),rangeStartup)) ; IL.parseILVersion "0.0.0.0"
        
    member x.GetVersionString(implicitIncludeDir) = 
         match x with 
         | VersionString s -> s
         | VersionFile s ->
             let s = if FileSystem.IsPathRootedShim(s) then s else Path.Combine(implicitIncludeDir,s)
             if not(FileSystem.SafeExists(s)) then 
                 errorR(Error(FSComp.SR.buildInvalidVersionFile(s),rangeStartup)) ; "0.0.0.0"
             else
                 use is = System.IO.File.OpenText s
                 is.ReadLine()
         | VersionNone -> "0.0.0.0"
     

type AssemblyReference = 
    | AssemblyReference of range * string 
    member x.Range = (let (AssemblyReference(m,_)) = x in m)
    member x.Text = (let (AssemblyReference(_,text)) = x in text)
    member x.SimpleAssemblyNameIs(name) = 
        (String.Compare(fileNameWithoutExtension x.Text, name, StringComparison.OrdinalIgnoreCase) = 0) ||
        (let text = x.Text.ToLowerInvariant()
         not (text.Contains "/") && not (text.Contains "\\") && not (text.Contains ".dll") && not (text.Contains ".exe") &&
           try let aname = System.Reflection.AssemblyName(x.Text) in aname.Name = name 
           with _ -> false) 
    override x.ToString() = sprintf "AssemblyReference(%s)" x.Text

type UnresolvedAssemblyReference = UnresolvedAssemblyReference of string * AssemblyReference list
#if EXTENSIONTYPING
type ResolvedExtensionReference = ResolvedExtensionReference of string * AssemblyReference list * Tainted<ITypeProvider> list
#endif

type ImportedBinary = 
    { FileName: string;
      RawMetadata: ILModuleDef; 
#if EXTENSIONTYPING
      ProviderGeneratedAssembly: System.Reflection.Assembly option
      IsProviderGenerated: bool;
      ProviderGeneratedStaticLinkMap : ProvidedAssemblyStaticLinkingMap option
#endif
      ILAssemblyRefs : ILAssemblyRef list;
      ILScopeRef: ILScopeRef }

type ImportedAssembly = 
    { ILScopeRef: ILScopeRef; 
      FSharpViewOfMetadata: CcuThunk;
      AssemblyAutoOpenAttributes: string list;
      AssemblyInternalsVisibleToAttributes: string list;
#if EXTENSIONTYPING
      IsProviderGenerated: bool
      mutable TypeProviders: Tainted<Microsoft.FSharp.Core.CompilerServices.ITypeProvider> list;
#endif
      FSharpOptimizationData : Microsoft.FSharp.Control.Lazy<Option<Opt.LazyModuleInfo>> }

type AvailableImportedAssembly =
    | ResolvedImportedAssembly of ImportedAssembly
    | UnresolvedImportedAssembly of string

// Helps to perform 2-step initialization of the system runtime
// Compiler heavily relies on ILGlobals structure that contains fundamental types.
// For mscorlib based profiles everything was easy - all fundamental types were located in one assembly so initialization sequence was simple
// - read mscorlib -> create ILGlobals (*) -> use ILGlobals to read remaining assemblies
// For .NETCore everything is not so obvious because fundamental types now reside in different assemblies and this makes initialization more tricky:
// - read system runtime -> create ILGlobals that is partially initialized (*) -> use ILGlobals to read remaining assemblies -> finish the initialization of ILGlobals using data from the previous step
// BeginLoadingSystemRuntime -> (*) EndLoadingSystemRuntime
type ISystemRuntimeCcuInitializer = 
    abstract BeginLoadingSystemRuntime : resolver : (AssemblyReference -> ImportedAssembly) * noDebug :bool -> ILGlobals * obj
    abstract EndLoadingSystemRuntime : state : obj * resolver : (AssemblyReference -> ImportedAssembly) -> ImportedAssembly

type NetCoreSystemRuntimeTraits(primaryAssembly) = 
    
    let valueOf name hole = 
        match hole with
        | Some assembly -> assembly
        | None -> failwithf "Internal compiler error: scope ref hole '%s' is not initialized" name

    let mutable systemReflection = None
    let mutable systemDiagnosticsDebug = None
    let mutable systemLinqExpressions = None
    let mutable systemCollections = None
    let mutable systemRuntimeInteropServices = None

    member this.FixupImportedAssemblies(systemReflectionRef, systemDiagnosticsDebugRef, systemLinqExpressionsRef, systemCollectionsRef, systemRuntimeInteropServicesRef) = 
        systemReflection        <- Some systemReflectionRef
        systemDiagnosticsDebug  <- Some systemDiagnosticsDebugRef
        systemLinqExpressions   <- Some systemLinqExpressionsRef
        systemCollections       <- Some systemCollectionsRef
        systemRuntimeInteropServices <- Some systemRuntimeInteropServicesRef

    interface IPrimaryAssemblyTraits with
        member this.ScopeRef = primaryAssembly
        member this.SystemReflectionScopeRef        = lazy ((valueOf "System.Reflection" systemReflection).FSharpViewOfMetadata.ILScopeRef)
        member this.TypedReferenceTypeScopeRef      = None
        member this.RuntimeArgumentHandleTypeScopeRef = None
        member this.SerializationInfoTypeScopeRef   = None
        member this.SecurityPermissionAttributeTypeScopeRef = None
        member this.SystemDiagnosticsDebugScopeRef  = lazy ((valueOf "System.Diagnostics.Debug" systemDiagnosticsDebug).FSharpViewOfMetadata.ILScopeRef)
        member this.SystemRuntimeInteropServicesScopeRef    = lazy ((valueOf "System.Runtime.InteropServices" systemRuntimeInteropServices).FSharpViewOfMetadata.ILScopeRef)
        member this.IDispatchConstantAttributeScopeRef      = None
        member this.IUnknownConstantAttributeScopeRef       = None
        member this.ContextStaticAttributeScopeRef  = None
        member this.ThreadStaticAttributeScopeRef   = None
        member this.SystemLinqExpressionsScopeRef   = lazy ((valueOf "System.Linq.Expressions" systemLinqExpressions).FSharpViewOfMetadata.ILScopeRef)
        member this.SystemCollectionsScopeRef       = lazy ((valueOf "System.Collections" systemCollections).FSharpViewOfMetadata.ILScopeRef)
        member this.SpecialNameAttributeScopeRef    = None
        member this.NonSerializedAttributeScopeRef  = None
        member this.MarshalByRefObjectScopeRef      = None
        member this.ArgIteratorTypeScopeRef         = None

type PrimaryAssembly = 
    | Mscorlib
    | NamedMscorlib of string
    | DotNetCore   

    member this.Name = 
        match this with
        | Mscorlib -> "mscorlib"
        | DotNetCore -> "System.Runtime"
        | NamedMscorlib name -> name

    member this.GetSystemRuntimeInitializer(mkReference : string -> AssemblyReference) : ISystemRuntimeCcuInitializer = 
        let name = this.Name
        let primaryAssemblyReference = mkReference name

        match this with
        | Mscorlib 
        | NamedMscorlib _->
            {
                new ISystemRuntimeCcuInitializer with
                    member this.BeginLoadingSystemRuntime(resolver, noData) = 
                        let mscorlibRef = resolver primaryAssemblyReference
                        let traits = (IL.mkMscorlibBasedTraits mscorlibRef.FSharpViewOfMetadata.ILScopeRef)
                        (mkILGlobals traits (Some name) noData), box mscorlibRef
                    member this.EndLoadingSystemRuntime(state, _resolver) = 
                        unbox state
            }

        | DotNetCore ->
            let systemReflectionRef = mkReference "System.Reflection"
            let systemDiagnosticsDebugRef = mkReference "System.Diagnostics.Debug"
            let systemLinqExpressionsRef = mkReference "System.Linq.Expressions"
            let systemCollectionsRef = mkReference "System.Collections"
            let systemRuntimeInteropServicesRef = mkReference "System.Runtime.InteropServices"
            {
                new ISystemRuntimeCcuInitializer with
                    member this.BeginLoadingSystemRuntime(resolver, noData) = 
                        let primaryAssembly = resolver primaryAssemblyReference
                        let traits = new NetCoreSystemRuntimeTraits(primaryAssembly.FSharpViewOfMetadata.ILScopeRef)
                        mkILGlobals traits (Some name) noData, box (primaryAssembly, traits)
                    member this.EndLoadingSystemRuntime(state, resolver) = 
                        let (primaryAssembly : ImportedAssembly, traits : NetCoreSystemRuntimeTraits) = unbox state
                        // finish initialization of SystemRuntimeTraits
                        traits.FixupImportedAssemblies
                            (
                                systemReflectionRef             = resolver systemReflectionRef,
                                systemDiagnosticsDebugRef       = resolver systemDiagnosticsDebugRef,
                                systemRuntimeInteropServicesRef = resolver systemRuntimeInteropServicesRef,
                                systemLinqExpressionsRef        = resolver systemLinqExpressionsRef,
                                systemCollectionsRef            = resolver systemCollectionsRef
                            )
                        primaryAssembly
            }


type TcConfigBuilder =
    { mutable primaryAssembly : PrimaryAssembly;
      mutable autoResolveOpenDirectivesToDlls: bool;
      mutable noFeedback: bool;
      mutable stackReserveSize: int32 option;
      mutable implicitIncludeDir: string; (* normally "." *)
      mutable openBinariesInMemory: bool; (* false for command line, true for VS *)
      mutable openDebugInformationForLaterStaticLinking: bool; (* only for --standalone *)
      defaultFSharpBinariesDir: string;
      mutable compilingFslib: bool;
      mutable compilingFslib20: string option;
      mutable compilingFslib40: bool;
      mutable useIncrementalBuilder: bool;
      mutable includes: string list;
      mutable implicitOpens: string list;
      mutable useFsiAuxLib: bool;
      mutable framework: bool;
      mutable resolutionEnvironment : Microsoft.FSharp.Compiler.MSBuildResolver.ResolutionEnvironment
      mutable implicitlyResolveAssemblies: bool;
      mutable addVersionSpecificFrameworkReferences: bool;
      mutable light: bool option;
      mutable conditionalCompilationDefines: string list;
      mutable loadedSources: (range * string) list;
      mutable referencedDLLs : AssemblyReference list;
      mutable knownUnresolvedReferences : UnresolvedAssemblyReference list;
      optimizeForMemory: bool;
      mutable subsystemVersion : int * int
      mutable useHighEntropyVA : bool
      mutable inputCodePage: int option;
      mutable embedResources : string list;
      mutable globalWarnAsError: bool;
      mutable globalWarnLevel: int;
      mutable specificWarnOff: int list; 
      mutable specificWarnOn: int list; 
      mutable specificWarnAsError: int list 
      mutable specificWarnAsWarn : int list
      mutable mlCompatibility: bool;
      mutable checkOverflow: bool;
      mutable showReferenceResolutions:bool;
      mutable outputFile : string option;
      mutable resolutionFrameworkRegistryBase : string;
      mutable resolutionAssemblyFoldersSuffix : string; 
      mutable resolutionAssemblyFoldersConditions : string;    
      mutable platform : ILPlatform option;
      mutable prefer32Bit : bool;
      mutable useMonoResolution : bool
      mutable target : CompilerTarget
      mutable debuginfo : bool
      mutable testFlagEmitFeeFeeAs100001 : bool;
      mutable dumpDebugInfo : bool
      mutable debugSymbolFile : string option
      (* Backend configuration *)
      mutable typeCheckOnly : bool
      mutable parseOnly : bool
      mutable importAllReferencesOnly : bool
      mutable simulateException : string option
      mutable printAst : bool
      mutable tokenizeOnly : bool
      mutable testInteractionParser : bool
      mutable reportNumDecls : bool
      mutable printSignature : bool
      mutable printSignatureFile : string
      mutable xmlDocOutputFile : string option
      mutable stats : bool
      mutable generateFilterBlocks : bool (* don't generate filter blocks due to bugs on Mono *)

      mutable signer : string option
      mutable container : string option

      mutable delaysign : bool
      mutable version : VersionFlag 
      mutable metadataVersion : string option
      mutable standalone : bool
      mutable extraStaticLinkRoots : string list 
      mutable noSignatureData : bool
      mutable onlyEssentialOptimizationData : bool
      mutable useOptimizationDataFile : bool
      mutable useSignatureDataFile : bool
      mutable jitTracking : bool
      mutable ignoreSymbolStoreSequencePoints : bool
      mutable internConstantStrings : bool
      mutable extraOptimizationIterations : int

      mutable win32res : string 
      mutable win32manifest : string
      mutable includewin32manifest : bool
      mutable linkResources : string list


      mutable showFullPaths : bool
      mutable errorStyle : ErrorStyle
      mutable validateTypeProviders: bool
      mutable utf8output : bool
      mutable flatErrors: bool

      mutable maxErrors : int
      mutable abortOnError : bool (* intended for fsi scripts that should exit on first error *)
      mutable baseAddress : int32 option
#if DEBUG
      mutable writeGeneratedILFiles : bool (* write il files? *)  
      mutable showOptimizationData : bool
#endif
      mutable showTerms     : bool (* show terms between passes? *)
      mutable writeTermsToFiles : bool (* show terms to files? *)
      mutable doDetuple     : bool (* run detuple pass? *)
      mutable doTLR         : bool (* run TLR     pass? *)
      mutable doFinalSimplify : bool (* do final simplification pass *)
      mutable optsOn        : bool (* optimizations are turned on *)
      mutable optSettings   : Opt.OptimizationSettings 
      mutable emitTailcalls : bool
      mutable lcid          : int option

      mutable productNameForBannerText : string
      /// show the MS (c) notice, e.g. with help or fsi? 
      mutable showBanner  : bool
        
      /// show times between passes? 
      mutable showTimes : bool
      mutable showLoadedAssemblies : bool
      mutable continueAfterParseFailure : bool
#if EXTENSIONTYPING
      /// show messages about extension type resolution?
      mutable showExtensionTypeMessages : bool
#endif

      /// pause between passes? 
      mutable pause : bool
      
      /// use reflection and indirect calls to call methods taking multidimensional generic arrays
      mutable indirectCallArrayMethods : bool 
      
      /// whenever possible, emit callvirt instead of call
      mutable alwaysCallVirt : bool

      /// if true, strip away data that would not be of use to end users, but is useful to us for debugging
      // REVIEW: "stripDebugData"?
      mutable noDebugData : bool

      /// if true, indicates all type checking and code generation is in the context of fsi.exe
      isInteractive : bool
      isInvalidationSupported : bool

      /// used to log sqm data
      mutable sqmSessionGuid : System.Guid option
      mutable sqmNumOfSourceFiles : int
      sqmSessionStartedTime : int64

      /// if true - every expression in quotations will be augmented with full debug info (filename, location in file)
      mutable emitDebugInfoInQuotations : bool
<<<<<<< HEAD
=======

      mutable exename : string option
>>>>>>> 6758631b
      }


    static member CreateNew (defaultFSharpBinariesDir,optimizeForMemory,implicitIncludeDir,isInteractive,isInvalidationSupported) =
#if SILVERLIGHT
#else    
        System.Diagnostics.Debug.Assert(FileSystem.IsPathRootedShim(implicitIncludeDir), sprintf "implicitIncludeDir should be absolute: '%s'" implicitIncludeDir)
        if (String.IsNullOrEmpty(defaultFSharpBinariesDir)) then 
            failwith "Expected a valid defaultFSharpBinariesDir"
#endif
        { primaryAssembly = PrimaryAssembly.Mscorlib; // defaut value, can be overridden using the command line switch
          light = None;
          noFeedback=false;
          stackReserveSize=None;
          conditionalCompilationDefines=[];
          implicitIncludeDir = implicitIncludeDir;
          autoResolveOpenDirectivesToDlls = false;
          openBinariesInMemory = false;
          openDebugInformationForLaterStaticLinking=false;
          defaultFSharpBinariesDir=defaultFSharpBinariesDir;
          compilingFslib=false;
          compilingFslib20=None;
          compilingFslib40=false;
          useIncrementalBuilder=false;
          useFsiAuxLib=false;
          implicitOpens=[];
          includes=[];
          resolutionEnvironment=MSBuildResolver.CompileTimeLike
          framework=true;
          implicitlyResolveAssemblies=true;
          addVersionSpecificFrameworkReferences=false;
          referencedDLLs = [];
          knownUnresolvedReferences = [];
          loadedSources = [];
          globalWarnAsError=false;
          globalWarnLevel=3;
          specificWarnOff=[]; 
          specificWarnOn=[]; 
          specificWarnAsError=[] 
          specificWarnAsWarn=[]
          embedResources = [];
          inputCodePage=None;
          optimizeForMemory=optimizeForMemory;
          subsystemVersion = 4,0 // per spec for 357994
          useHighEntropyVA = false
          mlCompatibility=false;
          checkOverflow=false;
          showReferenceResolutions=false;
          outputFile=None;
          resolutionFrameworkRegistryBase = "Software\Microsoft\.NetFramework";
          resolutionAssemblyFoldersSuffix = "AssemblyFoldersEx"; 
          resolutionAssemblyFoldersConditions = "";              
          platform = None;
          prefer32Bit = false;
          useMonoResolution = runningOnMono
          target = ConsoleExe
          debuginfo = false
          testFlagEmitFeeFeeAs100001 = false
          dumpDebugInfo = false
          debugSymbolFile = None          

          (* Backend configuration *)
          typeCheckOnly = false
          parseOnly = false
          importAllReferencesOnly = false
          simulateException = None
          printAst = false
          tokenizeOnly = false
          testInteractionParser = false
          reportNumDecls = false
          printSignature = false
          printSignatureFile = ""
          xmlDocOutputFile = None
          stats = false
          generateFilterBlocks = false (* don't generate filter blocks *)

          signer = None
          container = None
          maxErrors = 100
          abortOnError = false
          baseAddress = None

          delaysign = false
          version = VersionNone
          metadataVersion = None
          standalone = false
          extraStaticLinkRoots = []
          noSignatureData = false
          onlyEssentialOptimizationData = false
          useOptimizationDataFile = false
          useSignatureDataFile = false
          jitTracking = true
          ignoreSymbolStoreSequencePoints = false
          internConstantStrings = true
          extraOptimizationIterations = 0

          win32res = ""
          win32manifest = ""
          includewin32manifest = true
          linkResources = []
          showFullPaths =false
          errorStyle = ErrorStyle.DefaultErrors
#if COMPILED_AS_LANGUAGE_SERVICE_DLL
          validateTypeProviders = true
#else
          validateTypeProviders = false
#endif

          utf8output = false
          flatErrors = false

 #if DEBUG
          writeGeneratedILFiles       = false (* write il files? *)  
          showOptimizationData = false
 #endif
          showTerms     = false 
          writeTermsToFiles = false 
          
          doDetuple     = false 
          doTLR         = false 
          doFinalSimplify = false
          optsOn        = false 
          optSettings   = Opt.OptimizationSettings.Defaults
          emitTailcalls = true
          lcid = None
          // See bug 6071 for product banner spec
          productNameForBannerText = (FSComp.SR.buildProductName(FSharpEnvironment.DotNetBuildString))
          showBanner  = true 
          showTimes = false 
          showLoadedAssemblies = false
          continueAfterParseFailure = false
#if EXTENSIONTYPING
          showExtensionTypeMessages = false
#endif
          pause = false 
          indirectCallArrayMethods = false
          alwaysCallVirt = true
          noDebugData = false
          isInteractive = isInteractive
          isInvalidationSupported = isInvalidationSupported
          sqmSessionGuid = None
          sqmNumOfSourceFiles = 0
          sqmSessionStartedTime = System.DateTime.Now.Ticks
          emitDebugInfoInQuotations = false
<<<<<<< HEAD
=======
          exename = None
>>>>>>> 6758631b
        }

    member tcConfigB.ResolveSourceFile(m,nm,pathLoadedFrom) = 
        use unwindBuildPhase = PushThreadBuildPhaseUntilUnwind (BuildPhase.Parameter)
        ResolveFileUsingPaths(tcConfigB.includes @ [pathLoadedFrom],m,nm)

    /// Decide names of output file, pdb and assembly
    member tcConfigB.DecideNames sourceFiles =
        use unwindBuildPhase = PushThreadBuildPhaseUntilUnwind (BuildPhase.Parameter)    
        if sourceFiles = [] then errorR(Error(FSComp.SR.buildNoInputsSpecified(),rangeCmdArgs));
        let ext() = match tcConfigB.target with Dll -> ".dll" | Module -> ".netmodule" | ConsoleExe | WinExe -> ".exe"
        let implFiles = sourceFiles |> List.filter (fun lower -> List.exists (Filename.checkSuffix (String.lowercase lower)) implSuffixes)
        let outfile = 
            match tcConfigB.outputFile, List.rev implFiles with 
            | None,[] -> "out" + ext()
            | None, h :: _  -> 
                let basic = fileNameOfPath h
                let modname = try Filename.chopExtension basic with _ -> basic
                modname+(ext())
            | Some f,_ -> f
        let assemblyName, assemblyNameIsInvalid = 
            let baseName = fileNameOfPath outfile
            let assemblyName = fileNameWithoutExtension baseName
            if not (Filename.checkSuffix (String.lowercase baseName) (ext())) then
                errorR(Error(FSComp.SR.buildMismatchOutputExtension(),rangeCmdArgs))
                assemblyName, true
            else
                assemblyName, false

        let pdbfile : string option = 
#if SILVERLIGHT
            None
#else            
            if tcConfigB.debuginfo then
              // assembly name is invalid, we've already reported the error so just skip pdb name checks
              if assemblyNameIsInvalid then None else
#if NO_PDB_WRITER
              Some (match tcConfigB.debugSymbolFile with None -> (Filename.chopExtension outfile)+ (if runningOnMono then ".mdb" else ".pdb") | Some f -> f)
#else
              Some (match tcConfigB.debugSymbolFile with 
                    | None -> Microsoft.FSharp.Compiler.AbstractIL.Internal.Support.getDebugFileName outfile
                    | Some _ when runningOnMono ->
                        // On Mono, the name of the debug file has to be "<assemblyname>.mdb" so specifying it explicitly is an error
                        warning(Error(FSComp.SR.ilwriteMDBFileNameCannotBeChangedWarning(),rangeCmdArgs)) ; ()
                        Microsoft.FSharp.Compiler.AbstractIL.Internal.Support.getDebugFileName outfile
                    | Some f -> f)   
#endif
            elif (tcConfigB.debugSymbolFile <> None) && (not (tcConfigB.debuginfo)) then
              error(Error(FSComp.SR.buildPdbRequiresDebug(),rangeStartup))  
            else None
#endif
        tcConfigB.outputFile <- Some(outfile)
        outfile,pdbfile,assemblyName

    member tcConfigB.TurnWarningOff(m,s:string) =
        use unwindBuildPhase = PushThreadBuildPhaseUntilUnwind (BuildPhase.Parameter)    
        match GetWarningNumber(m,s) with 
        | None -> ()
        | Some n -> 
            // nowarn:62 turns on mlCompatibility, e.g. shows ML compat items in intellisense menus
            if n = 62 then tcConfigB.mlCompatibility <- true;
            tcConfigB.specificWarnOff <- ListSet.insert (=) n tcConfigB.specificWarnOff

    member tcConfigB.TurnWarningOn(m, s:string) =
        use unwindBuildPhase = PushThreadBuildPhaseUntilUnwind (BuildPhase.Parameter)    
        match GetWarningNumber(m,s) with 
        | None -> ()
        | Some n -> 
            // warnon 62 turns on mlCompatibility, e.g. shows ML compat items in intellisense menus
            if n = 62 then tcConfigB.mlCompatibility <- false;
            tcConfigB.specificWarnOn <- ListSet.insert (=) n tcConfigB.specificWarnOn

    member tcConfigB.AddIncludePath (m,path,pathIncludedFrom) = 
        let absolutePath = ComputeMakePathAbsolute pathIncludedFrom path
        let ok = 
            let existsOpt = 
                try Some(Directory.Exists(absolutePath)) 
                with e -> warning(Error(FSComp.SR.buildInvalidSearchDirectory(path),m)); None
            match existsOpt with 
            | Some(exists) -> 
                if not exists then warning(Error(FSComp.SR.buildSearchDirectoryNotFound(absolutePath),m));         
                exists
            | None -> false
        if ok && not (List.mem absolutePath tcConfigB.includes) then 
           tcConfigB.includes <- tcConfigB.includes ++ absolutePath
           
    member tcConfigB.AddLoadedSource(m,path,pathLoadedFrom) =
        if FileSystem.IsInvalidPathShim(path) then
            warning(Error(FSComp.SR.buildInvalidFilename(path),m))    
        else 
            let path = 
                match TryResolveFileUsingPaths(tcConfigB.includes @ [pathLoadedFrom],m,path) with 
                | Some(path) -> path
                | None ->
                    // File doesn't exist in the paths. Assume it will be in the load-ed from directory.
                    ComputeMakePathAbsolute pathLoadedFrom path
            if not (List.mem path (List.map snd tcConfigB.loadedSources)) then 
                tcConfigB.loadedSources <- tcConfigB.loadedSources ++ (m,path)
                

    member tcConfigB.AddEmbeddedResource filename =
        tcConfigB.embedResources <- tcConfigB.embedResources ++ filename

    member tcConfigB.AddReferencedAssemblyByPath (m,path) = 
        if FileSystem.IsInvalidPathShim(path) then
            warning(Error(FSComp.SR.buildInvalidAssemblyName(path),m))
        elif not (List.mem (AssemblyReference(m,path)) tcConfigB.referencedDLLs) then // NOTE: We keep same paths if range is different.
             tcConfigB.referencedDLLs <- tcConfigB.referencedDLLs ++ AssemblyReference(m,path)
             
    member tcConfigB.RemoveReferencedAssemblyByPath (m,path) =
        tcConfigB.referencedDLLs <- List.filter (fun (ar : AssemblyReference) -> ar <> AssemblyReference(m,path)) tcConfigB.referencedDLLs
    
    static member SplitCommandLineResourceInfo ri = 
        if String.contains ri ',' then 
            let p = String.index ri ',' 
            let file = String.sub ri 0 p 
            let rest = String.sub ri (p+1) (String.length ri - p - 1) 
            if String.contains rest ',' then 
                let p = String.index rest ',' 
                let name = String.sub rest 0 p+".resources" 
                let pubpri = String.sub rest (p+1) (rest.Length - p - 1) 
                if pubpri = "public" then file,name,ILResourceAccess.Public 
                elif pubpri = "private" then file,name,ILResourceAccess.Private
                else error(Error(FSComp.SR.buildInvalidPrivacy(pubpri),rangeStartup))
            else 
                file,rest,ILResourceAccess.Public
        else 
            ri,fileNameOfPath ri,ILResourceAccess.Public 


let OpenILBinary(filename,optimizeForMemory,openBinariesInMemory,ilGlobalsOpt, pdbPathOption, primaryAssemblyName, noDebugData) = 
      let ilGlobals   = 
          // ILScopeRef.Local can be used only for primary assembly (mscorlib or System.Runtime) itself
          // Remaining assemblies should be opened using existing ilGlobals (so they can properly locate fundamental types)
          match ilGlobalsOpt with 
          | None -> mkILGlobals (IL.mkMscorlibBasedTraits ILScopeRef.Local) (Some primaryAssemblyName) noDebugData
          | Some ilGlobals -> ilGlobals

      let opts = { ILBinaryReader.mkDefault ilGlobals with                       
                      // fsc.exe does not uses optimizeForMemory (hence keeps MORE caches in AbstractIL)
                      // fsi.exe does use optimizeForMemory (hence keeps FEWER caches in AbstractIL), because its long running
                      // Visual Studio does use optimizeForMemory (hence keeps FEWER caches in AbstractIL), because its long running
                      ILBinaryReader.optimizeForMemory=optimizeForMemory;
                      ILBinaryReader.pdbPath = pdbPathOption; } 
                      
      // Visual Studio uses OpenILModuleReaderAfterReadingAllBytes for all DLLs to avoid having to dispose of any readers explicitly
      if openBinariesInMemory // && not syslib 
      then ILBinaryReader.OpenILModuleReaderAfterReadingAllBytes filename opts
      else ILBinaryReader.OpenILModuleReader filename opts

#if DEBUG
[<System.Diagnostics.DebuggerDisplayAttribute("AssemblyResolution({resolvedPath})")>]
#endif
type AssemblyResolution = 
    { originalReference : AssemblyReference
      resolvedPath : string    
      resolvedFrom : ResolvedFrom
      fusionName : string
      redist : string 
      sysdir : bool 
      ilAssemblyRef : ILAssemblyRef option ref
    }
    member this.ILAssemblyRef = 
        match !this.ilAssemblyRef with 
        | Some(assref) -> assref
        | None ->
            let readerSettings : ILBinaryReader.ILReaderOptions = {pdbPath=None;ilGlobals = EcmaILGlobals;optimizeForMemory=false} // ??
            let reader = ILBinaryReader.OpenILModuleReader this.resolvedPath readerSettings
            try
                let assRef = mkRefToILAssembly reader.ILModuleDef.ManifestOfAssembly
                this.ilAssemblyRef := Some(assRef)
                assRef
            finally 
                ILBinaryReader.CloseILModuleReader reader


//----------------------------------------------------------------------------
// Names to match up refs and defs for assemblies and modules
//--------------------------------------------------------------------------

let GetNameOfILModule (m: ILModuleDef) = 
    match m.Manifest with 
    | Some manifest -> manifest.Name
    | None -> m.Name


let MakeScopeRefForIlModule (ilModule: ILModuleDef) = 
    match ilModule.Manifest with 
    | Some m -> ILScopeRef.Assembly (mkRefToILAssembly m)
    | None -> ILScopeRef.Module (mkRefToILModule ilModule)

let GetCustomAttributesOfIlModule (ilModule:ILModuleDef) = 
    (match ilModule.Manifest with Some m -> m.CustomAttrs | None -> ilModule.CustomAttrs).AsList 

let GetAutoOpenAttributes ilg ilModule = 
    ilModule |> GetCustomAttributesOfIlModule |> List.choose (TryFindAutoOpenAttr ilg)

let GetInternalsVisibleToAttributes ilg ilModule = 
    ilModule |> GetCustomAttributesOfIlModule |> List.choose (TryFindInternalsVisibleToAttr ilg)
    
//----------------------------------------------------------------------------
// TcConfig 
//--------------------------------------------------------------------------

[<Sealed>]
/// This type is immutable and must be kept as such. Do not extract or mutate the underlying data except by cloning it.
type TcConfig private (data : TcConfigBuilder,validate:bool) =

    // Validate the inputs - this helps ensure errors in options are shown in visual studio rather than only when built
    // However we only validate a minimal number of options at the moment
    do if validate then try data.version.GetVersionInfo(data.implicitIncludeDir) |> ignore with e -> errorR(e) 

    // clone the input builder to ensure nobody messes with it.
    let data = { data with pause = data.pause }

    let computeKnownDllReference(libraryName) = 
        let defaultCoreLibraryReference = AssemblyReference(range0,libraryName+".dll")
        let nameOfDll(AssemblyReference(m,filename) as r) = 
            let filename = ComputeMakePathAbsolute data.implicitIncludeDir filename
            if FileSystem.SafeExists(filename) then 
                r,Some(filename)
            else   
                // If the file doesn't exist, let reference resolution logic report the error later...
                defaultCoreLibraryReference, if m=rangeStartup then Some(filename) else None
        match data.referencedDLLs |> List.filter(fun assemblyReference -> assemblyReference.SimpleAssemblyNameIs libraryName) with
        | [r] -> nameOfDll r
        | [] -> 
            defaultCoreLibraryReference, None
        | r:: _ -> 
            // Recover by picking the first one.
            errorR(Error(FSComp.SR.buildMultipleReferencesNotAllowed(libraryName),rangeCmdArgs)) 
            nameOfDll(r)

    // Look for an explicit reference to mscorlib and use that to compute clrRoot and targetFrameworkVersion
    let primaryAssemblyReference, primaryAssemblyExplicitFilenameOpt = computeKnownDllReference(data.primaryAssembly.Name)
    let fslibReference,fslibExplicitFilenameOpt = 
        let (_, fileNameOpt) as res = computeKnownDllReference(GetFSharpCoreLibraryName())
        match fileNameOpt with
        | None -> 
            // if FSharp.Core was not provided explicitly - use version that was referenced by compiler
            AssemblyReference(range0, GetFSharpCoreReferenceUsedByCompiler(data.useMonoResolution)), None
        | _ -> res
    let primaryAssemblyCcuInitializer = data.primaryAssembly.GetSystemRuntimeInitializer(computeKnownDllReference >> fst)

    // If either mscorlib.dll/System.Runtime.dll or fsharp.core.dll are explicitly specified then we require the --noframework flag.
    // The reason is that some non-default frameworks may not have the default dlls. For example, Client profile does
    // not have System.Web.dll.
    do if ((primaryAssemblyExplicitFilenameOpt.IsSome || fslibExplicitFilenameOpt.IsSome) && data.framework) then
            error(Error(FSComp.SR.buildExplicitCoreLibRequiresNoFramework("--noframework"),rangeStartup))

    let clrRootValue, (mscorlibVersion,targetFrameworkVersionValue), primaryAssemblyIsSilverlight = 
        match primaryAssemblyExplicitFilenameOpt with
        | Some(primaryAssemblyFilename) ->
            let filename = ComputeMakePathAbsolute data.implicitIncludeDir primaryAssemblyFilename
            try 
            
                let ilReader = OpenILBinary(filename,data.optimizeForMemory,data.openBinariesInMemory,None,None, data.primaryAssembly.Name, data.noDebugData)
                try 
                   let ilModule = ilReader.ILModuleDef
                 
                   match ilModule.ManifestOfAssembly.Version with 
                   | Some(v1,v2,v3,v4) -> 
                       if v1 = 1us then 
                           warning(Error(FSComp.SR.buildRequiresCLI2(filename),rangeStartup))
                       let clrRoot = 
#if SILVERLIGHT
                            None
#else
                            Some(Path.GetDirectoryName(FileSystem.GetFullPathShim(filename)))
#endif

                       clrRoot, (System.Version(int v1, int v2, int v3, int v4), sprintf "v%d.%d" v1 v2), (v1=5us && v2=0us && v3=5us) // SL5 mscorlib is 5.0.5.0
                   | _ -> 
                       failwith (FSComp.SR.buildCouldNotReadVersionInfoFromMscorlib())
                finally
                   ILBinaryReader.CloseILModuleReader ilReader
            with _ -> 
                error(Error(FSComp.SR.buildCannotReadAssembly(filename),rangeStartup))
        | _ ->
            let v1,_ = MSBuildResolver.HighestInstalledNetFrameworkVersionMajorMinor()
            None, (System.Version(int v1, 0, 0, 0), sprintf "v%d.0" v1), false

    // Note: anycpu32bitpreferred can only be used with .Net version 4.5 and above
    // but now there is no way to discriminate between 4.0 and 4.5,
    // so here we minimally validate if .Net version >= 4 or not.
    do if data.prefer32Bit && mscorlibVersion.Major < 4 then 
        error(Error(FSComp.SR.invalidPlatformTargetForOldFramework(),rangeCmdArgs))        
    
    let systemAssemblies = SystemAssemblies (data.primaryAssembly.Name, mscorlibVersion, primaryAssemblyIsSilverlight)

    // Check that the referenced version of FSharp.Core.dll matches the referenced version of mscorlib.dll 
    let checkFSharpBinaryCompatWithMscorlib filename (ilAssemblyRefs: ILAssemblyRef list) explicitFscoreVersionToCheckOpt m = 
        let isfslib = fileNameOfPath filename = GetFSharpCoreLibraryName() + ".dll"
        match ilAssemblyRefs |> List.tryFind (fun aref -> aref.Name = data.primaryAssembly.Name) with 
        | Some aref ->
            match aref.Version with
            | Some(v1,_,_,_) ->
                if isfslib && ((v1 < 4us) <> (mscorlibVersion.Major < 4)) then
                    // the versions mismatch, however they are allowed to mismatch in one case:
                    if primaryAssemblyIsSilverlight  && mscorlibVersion.Major=5   // SL5
                        && (match explicitFscoreVersionToCheckOpt with 
                            | Some(v1,v2,v3,_) -> v1=2us && v2=3us && v3=5us  // we build SL5 against portable FSCore 2.3.5.0
                            | None -> true) // the 'None' code path happens after explicit FSCore was already checked, from now on SL5 path is always excepted
                    then
                        ()
                    else
                        error(Error(FSComp.SR.buildMscorLibAndFSharpCoreMismatch(filename),m))
                // If you're building an assembly that references another assembly built for a more recent
                // framework version, we want to raise a warning
                elif not(isfslib) && ((v1 = 4us) && (mscorlibVersion.Major < 4)) then
                    warning(Error(FSComp.SR.buildMscorlibAndReferencedAssemblyMismatch(filename),m))
                else
                    ()
            | _ -> ()
        | _ -> ()

    // Look for an explicit reference to FSharp.Core and use that to compute fsharpBinariesDir
    let fsharpBinariesDirValue = 
#if SILVERLIGHT
#else
        match fslibExplicitFilenameOpt with
        | Some(fslibFilename) ->
            let filename = ComputeMakePathAbsolute data.implicitIncludeDir fslibFilename
            try 
                let ilReader = OpenILBinary(filename,data.optimizeForMemory,data.openBinariesInMemory,None,None, data.primaryAssembly.Name, data.noDebugData)
                try 
                   checkFSharpBinaryCompatWithMscorlib filename ilReader.ILAssemblyRefs ilReader.ILModuleDef.ManifestOfAssembly.Version rangeStartup;
                   let fslibRoot = Path.GetDirectoryName(FileSystem.GetFullPathShim(filename))
                   fslibRoot (* , sprintf "v%d.%d" v1 v2 *)
                finally
                   ILBinaryReader.CloseILModuleReader ilReader
            with _ -> 
                error(Error(FSComp.SR.buildCannotReadAssembly(filename),rangeStartup))
        | _ ->
#endif
            data.defaultFSharpBinariesDir

    member x.TargetMscorlibVersion = mscorlibVersion
    member x.TargetIsSilverlight = primaryAssemblyIsSilverlight

    member x.primaryAssembly = data.primaryAssembly
    member x.autoResolveOpenDirectivesToDlls = data.autoResolveOpenDirectivesToDlls
    member x.noFeedback = data.noFeedback
    member x.stackReserveSize = data.stackReserveSize
    member x.implicitIncludeDir = data.implicitIncludeDir
    member x.openBinariesInMemory = data.openBinariesInMemory
    member x.openDebugInformationForLaterStaticLinking = data.openDebugInformationForLaterStaticLinking
    member x.fsharpBinariesDir = fsharpBinariesDirValue
    member x.compilingFslib = data.compilingFslib
    member x.compilingFslib20 = data.compilingFslib20
    member x.compilingFslib40 = data.compilingFslib40
    member x.useIncrementalBuilder = data.useIncrementalBuilder
    member x.includes = data.includes
    member x.implicitOpens = data.implicitOpens
    member x.useFsiAuxLib = data.useFsiAuxLib
    member x.framework = data.framework
    member x.implicitlyResolveAssemblies = data.implicitlyResolveAssemblies
    member x.addVersionSpecificFrameworkReferences = data.addVersionSpecificFrameworkReferences
    member x.resolutionEnvironment = data.resolutionEnvironment
    member x.light = data.light
    member x.conditionalCompilationDefines = data.conditionalCompilationDefines
    member x.loadedSources = data.loadedSources
    member x.referencedDLLs = data.referencedDLLs
    member x.knownUnresolvedReferences = data.knownUnresolvedReferences
    member x.clrRoot = clrRootValue
    member x.optimizeForMemory = data.optimizeForMemory
    member x.subsystemVersion = data.subsystemVersion
    member x.useHighEntropyVA = data.useHighEntropyVA
    member x.inputCodePage = data.inputCodePage
    member x.embedResources  = data.embedResources
    member x.globalWarnAsError = data.globalWarnAsError
    member x.globalWarnLevel = data.globalWarnLevel
    member x.specificWarnOff = data. specificWarnOff
    member x.specificWarnOn = data. specificWarnOn
    member x.specificWarnAsError = data.specificWarnAsError
    member x.specificWarnAsWarn = data.specificWarnAsWarn
    member x.mlCompatibility = data.mlCompatibility
    member x.checkOverflow = data.checkOverflow
    member x.showReferenceResolutions = data.showReferenceResolutions
    member x.outputFile  = data.outputFile
    member x.resolutionFrameworkRegistryBase  = data.resolutionFrameworkRegistryBase
    member x.resolutionAssemblyFoldersSuffix  = data. resolutionAssemblyFoldersSuffix
    member x.resolutionAssemblyFoldersConditions  = data.  resolutionAssemblyFoldersConditions  
    member x.platform  = data.platform
    member x.prefer32Bit = data.prefer32Bit
    member x.useMonoResolution  = data.useMonoResolution
    member x.target  = data.target
    member x.debuginfo  = data.debuginfo
    member x.testFlagEmitFeeFeeAs100001 = data.testFlagEmitFeeFeeAs100001
    member x.dumpDebugInfo = data.dumpDebugInfo
    member x.debugSymbolFile  = data.debugSymbolFile
    member x.typeCheckOnly  = data.typeCheckOnly
    member x.parseOnly  = data.parseOnly
    member x.importAllReferencesOnly = data.importAllReferencesOnly
    member x.simulateException = data.simulateException
    member x.printAst  = data.printAst
    member x.targetFrameworkVersionMajorMinor = targetFrameworkVersionValue
    member x.tokenizeOnly  = data.tokenizeOnly
    member x.testInteractionParser  = data.testInteractionParser
    member x.reportNumDecls  = data.reportNumDecls
    member x.printSignature  = data.printSignature
    member x.printSignatureFile  = data.printSignatureFile
    member x.xmlDocOutputFile  = data.xmlDocOutputFile
    member x.stats  = data.stats
    member x.generateFilterBlocks  = data.generateFilterBlocks
    member x.signer  = data.signer
    member x.container = data.container
    member x.delaysign  = data.delaysign
    member x.version  = data.version
    member x.metadataVersion = data.metadataVersion
    member x.standalone  = data.standalone
    member x.extraStaticLinkRoots  = data.extraStaticLinkRoots
    member x.noSignatureData  = data.noSignatureData
    member x.onlyEssentialOptimizationData  = data.onlyEssentialOptimizationData
    member x.useOptimizationDataFile  = data.useOptimizationDataFile
    member x.useSignatureDataFile = data.useSignatureDataFile
    member x.jitTracking  = data.jitTracking
    member x.ignoreSymbolStoreSequencePoints  = data.ignoreSymbolStoreSequencePoints
    member x.internConstantStrings  = data.internConstantStrings
    member x.extraOptimizationIterations  = data.extraOptimizationIterations
    member x.win32res  = data.win32res
    member x.win32manifest = data.win32manifest
    member x.includewin32manifest = data.includewin32manifest
    member x.linkResources  = data.linkResources
    member x.showFullPaths  = data.showFullPaths
    member x.errorStyle  = data.errorStyle
    member x.validateTypeProviders  = data.validateTypeProviders
    member x.utf8output  = data.utf8output
    member x.flatErrors = data.flatErrors
    member x.maxErrors  = data.maxErrors
    member x.baseAddress  = data.baseAddress
 #if DEBUG
    member x.writeGeneratedILFiles  = data.writeGeneratedILFiles
    member x.showOptimizationData  = data.showOptimizationData
#endif
    member x.showTerms      = data.showTerms
    member x.writeTermsToFiles  = data.writeTermsToFiles
    member x.doDetuple      = data.doDetuple
    member x.doTLR          = data.doTLR
    member x.doFinalSimplify = data.doFinalSimplify
    member x.optSettings    = data.optSettings
    member x.emitTailcalls = data.emitTailcalls
    member x.lcid           = data.lcid
    member x.optsOn         = data.optsOn
    member x.productNameForBannerText  = data.productNameForBannerText
    member x.showBanner   = data.showBanner
    member x.showTimes  = data.showTimes
    member x.showLoadedAssemblies = data.showLoadedAssemblies
    member x.continueAfterParseFailure = data.continueAfterParseFailure
#if EXTENSIONTYPING
    member x.showExtensionTypeMessages  = data.showExtensionTypeMessages    
#endif
    member x.pause  = data.pause
    member x.indirectCallArrayMethods = data.indirectCallArrayMethods
    member x.alwaysCallVirt = data.alwaysCallVirt
    member x.noDebugData = data.noDebugData
    member x.isInteractive = data.isInteractive
    member x.isInvalidationSupported = data.isInvalidationSupported
    member x.emitDebugInfoInQuotations = data.emitDebugInfoInQuotations
    member x.sqmSessionGuid = data.sqmSessionGuid
    member x.sqmNumOfSourceFiles = data.sqmNumOfSourceFiles
    member x.sqmSessionStartedTime = data.sqmSessionStartedTime

    static member Create(builder,validate) = 
        use unwindBuildPhase = PushThreadBuildPhaseUntilUnwind (BuildPhase.Parameter)
        TcConfig(builder,validate)

    member tcConfig.CloneOfOriginalBuilder = 
        { data with conditionalCompilationDefines=data.conditionalCompilationDefines }

    member tcConfig.ComputeCanContainEntryPoint(sourceFiles:string list) = 
        let n = sourceFiles.Length in 
        sourceFiles |> List.mapi (fun i _ -> (i = n-1) && tcConfig.target.IsExe)
            
    // This call can fail if no CLR is found (this is the path to mscorlib)
    member tcConfig.ClrRoot = 
        use unwindBuildPhase = PushThreadBuildPhaseUntilUnwind (BuildPhase.Parameter)
        match tcConfig.clrRoot with 
        | Some x -> 
            [tcConfig.MakePathAbsolute x]
        | None -> 
#if SILVERLIGHT
            []
#else                    
            // When running on Mono we lead everyone to believe we're doing .NET 4.0 compilation 
            // by default. Why? See https://github.com/fsharp/fsharp/issues/99
            if runningOnMono then 
                [System.Runtime.InteropServices.RuntimeEnvironment.GetRuntimeDirectory()]
            else                                
                try 
                    match tcConfig.resolutionEnvironment with
                    | MSBuildResolver.RuntimeLike ->
                        [System.Runtime.InteropServices.RuntimeEnvironment.GetRuntimeDirectory()] 
                    | _ -> 
                        let frameworkRoot = MSBuildResolver.DotNetFrameworkReferenceAssembliesRootDirectory
                        let frameworkRootVersion = Path.Combine(frameworkRoot,tcConfig.targetFrameworkVersionMajorMinor)
                        [frameworkRootVersion]
                with e -> 
                    errorRecovery e range0; [] 
#endif

    member tcConfig.ComputeLightSyntaxInitialStatus filename = 
        use unwindBuildPhase = PushThreadBuildPhaseUntilUnwind (BuildPhase.Parameter)
        let lower = String.lowercase filename
        let lightOnByDefault = List.exists (Filename.checkSuffix lower) lightSyntaxDefaultExtensions
        if lightOnByDefault then (tcConfig.light <> Some(false)) else (tcConfig.light = Some(true) )

    member tcConfig.GetAvailableLoadedSources() =
        use unwindBuildPhase = PushThreadBuildPhaseUntilUnwind (BuildPhase.Parameter)
        let resolveLoadedSource (m,path) =
            try
                if not(FileSystem.SafeExists(path)) then 
                    error(LoadedSourceNotFoundIgnoring(path,m))                         
                    None
                else Some(m,path)
            with e -> errorRecovery e m; None
        tcConfig.loadedSources 
        |> List.map resolveLoadedSource 
        |> List.filter Option.isSome 
        |> List.map Option.get                
        |> Seq.distinct
        |> Seq.toList        

    /// A closed set of assemblies where, for any subset S:
    ///    -  the TcImports object built for S (and thus the F# Compiler CCUs for the assemblies in S) 
    ///       is a resource that can be shared between any two IncrementalBuild objects that reference
    ///       precisely S
    ///
    /// Determined by looking at the set of assemblies in the framework assemblies directory, plus the 
    /// F# core library.
    ///
    /// Returning true may mean that the file is locked and/or placed into the
    /// 'framework' reference set that is potentially shared across multiple compilations.
    member tcConfig.IsSystemAssembly (filename:string) =  
        try 
            FileSystem.SafeExists filename && 
            ((tcConfig.ClrRoot |> List.exists (fun clrRoot -> clrRoot = Path.GetDirectoryName filename)) ||
             (systemAssemblies |> List.exists (fun sysFile -> sysFile = fileNameWithoutExtension filename)))
        with _ ->
            false    
        
    // This is not the complete set of search paths, it is just the set 
    // that is special to F# (as compared to MSBuild resolution)
    member tcConfig.SearchPathsForLibraryFiles = 
        [ yield! tcConfig.ClrRoot 
          yield! List.map (tcConfig.MakePathAbsolute) tcConfig.includes
          yield tcConfig.implicitIncludeDir 
          yield tcConfig.fsharpBinariesDir ]

    member tcConfig.MakePathAbsolute path = 
        let result = ComputeMakePathAbsolute tcConfig.implicitIncludeDir path
#if TRACK_DOWN_EXTRA_BACKSLASHES        
        System.Diagnostics.Debug.Assert(not(result.Contains(@"\\")), "tcConfig.MakePathAbsolute results in a non-canonical filename with extra backslashes: "+result)
#endif
        result
        
    member tcConfig.TryResolveLibWithDirectories (AssemblyReference (m,nm) as r) = 
        use unwindBuildPhase = PushThreadBuildPhaseUntilUnwind (BuildPhase.Parameter)
        // Only want to resolve certain extensions (otherwise, 'System.Xml' is ambiguous).
        // MSBuild resolution is limitted to .exe and .dll so do the same here.
        let ext = System.IO.Path.GetExtension(nm)
        let isNetModule = String.Compare(ext,".netmodule",StringComparison.OrdinalIgnoreCase)=0 
        if String.Compare(ext,".dll",StringComparison.OrdinalIgnoreCase)=0 
           || String.Compare(ext,".exe",StringComparison.OrdinalIgnoreCase)=0 
           || isNetModule then 

            let resolved = TryResolveFileUsingPaths(tcConfig.SearchPathsForLibraryFiles,m,nm)
            match resolved with 
            | Some(resolved) -> 
                let sysdir = tcConfig.IsSystemAssembly resolved
                let fusionName = 
                    if isNetModule then ""
                    else 
                        try
                            let readerSettings : ILBinaryReader.ILReaderOptions = {pdbPath=None;ilGlobals = EcmaILGlobals;optimizeForMemory=false}
                            let reader = ILBinaryReader.OpenILModuleReader resolved readerSettings
                            try
                                let assRef = mkRefToILAssembly reader.ILModuleDef.ManifestOfAssembly
                                assRef.QualifiedName
                            finally 
                                ILBinaryReader.CloseILModuleReader reader
                        with e ->
                            ""
                Some
                    { originalReference = r;
                      resolvedPath = resolved;
                      resolvedFrom = Unknown;
                      fusionName = fusionName;
                      redist = null;
                      sysdir = sysdir;
                      ilAssemblyRef = ref None }
            | None -> None
        else None
                
    member tcConfig.ResolveLibWithDirectories (AssemblyReference (m,nm)) = 
        use unwindBuildPhase = PushThreadBuildPhaseUntilUnwind (BuildPhase.Parameter)
        // test for both libraries and executables
        let ext = System.IO.Path.GetExtension(nm)
        let isExe = (String.Compare(ext,".exe",StringComparison.OrdinalIgnoreCase) = 0)
        let isDLL = (String.Compare(ext,".dll",StringComparison.OrdinalIgnoreCase) = 0)
        let isNetModule = (String.Compare(ext,".netmodule",StringComparison.OrdinalIgnoreCase) = 0)

        let nms = 
            if isExe || isDLL || isNetModule then
                [nm]
            else
                [nm+".dll";nm+".exe";nm+".netmodule"]

        match (List.tryPick (fun nm -> tcConfig.TryResolveLibWithDirectories(AssemblyReference(m,nm))) nms) with
        | Some(res) -> res

        | None ->
            let searchMessage = String.concat "\n " tcConfig.SearchPathsForLibraryFiles
            raise (FileNameNotResolved(nm,searchMessage,m))        

    member tcConfig.ResolveSourceFile(m,nm,pathLoadedFrom) = 
        data.ResolveSourceFile(m,nm,pathLoadedFrom)

    member tcConfig.CheckFSharpBinary (filename,ilAssemblyRefs,m) = 
        use unwindBuildPhase = PushThreadBuildPhaseUntilUnwind (BuildPhase.Parameter)
        checkFSharpBinaryCompatWithMscorlib filename ilAssemblyRefs None m

    // NOTE!! if mode=Speculative then this method must not report ANY warnings or errors through 'warning' or 'error'. Instead
    // it must return warnings and errors as data
    //
    // NOTE!! if mode=ReportErrors then this method must not raise exceptions. It must just report the errors and recover
#if SILVERLIGHT
#else    
    static member TryResolveLibsUsingMSBuildRules (tcConfig:TcConfig,originalReferences:AssemblyReference list, errorAndWarningRange:range, mode:ResolveAssemblyReferenceMode) : AssemblyResolution list * UnresolvedAssemblyReference list =
        use unwindBuildPhase = PushThreadBuildPhaseUntilUnwind (BuildPhase.Parameter)
    
        if tcConfig.useMonoResolution then
            failwith "MSBuild resolution is not supported."
            
        if originalReferences=[] then [],[]
        else            
            // Group references by name with range values in the grouped value list.
            // In the grouped reference, store the index of the last use of the reference.
            let groupedReferences = 
                originalReferences
                |> List.mapi (fun index reference -> (index, reference))
                |> Seq.groupBy(fun (_, reference) -> reference.Text)
                |> Seq.map(fun (assemblyName,assemblyAndIndexGroup)->
                    let assemblyAndIndexGroup = assemblyAndIndexGroup |> List.ofSeq
                    let highestPosition = assemblyAndIndexGroup |> List.maxBy fst |> fst
                    let assemblyGroup = assemblyAndIndexGroup |> List.map snd
                    assemblyName, highestPosition, assemblyGroup)
                |> Array.ofSeq

            let logmessage showMessages  = 
                if showMessages && tcConfig.showReferenceResolutions then (fun (message:string)->dprintf "%s\n" message)
                else ignore
            let logwarning showMessages = 
                (fun code message->
                    if showMessages && mode = ReportErrors then 
                        match code with 
                        // These are warnings that mean 'not resolved' for some assembly.
                        // Note that we don't get to know the name of the assembly that couldn't be resolved.
                        // Ignore these and rely on the logic below to emit an error for each unresolved reference.
                        | "MSB3246" // Resolved file has a bad image, no metadata, or is otherwise inaccessible.
                        | "MSB3106"  
                            -> ()
                        | _ -> 
                            (if code = "MSB3245" then errorR else warning)
                                (MSBuildReferenceResolutionWarning(code,message,errorAndWarningRange)))
            let logerror showMessages = 
                (fun code message ->
                    if showMessages && mode = ReportErrors then 
                        errorR(MSBuildReferenceResolutionError(code,message,errorAndWarningRange)))

            let targetFrameworkMajorMinor = tcConfig.targetFrameworkVersionMajorMinor

#if DEBUG
            assert( Set.contains targetFrameworkMajorMinor (set ["v2.0";"v3.0";"v3.5";"v4.0";"v4.5"; (*SL only*) "v5.0"]) ) // Resolve is flexible, but pinning down targetFrameworkMajorMinor.
#endif

            let targetProcessorArchitecture = 
                    match tcConfig.platform with
                    | None -> "MSIL"
                    | Some(X86) -> "x86"
                    | Some(AMD64) -> "amd64"
                    | Some(IA64) -> "ia64"
            let outputDirectory = 
                match tcConfig.outputFile with 
                | Some(outputFile) -> tcConfig.MakePathAbsolute outputFile
                | None -> tcConfig.implicitIncludeDir
            let targetFrameworkDirectories =
                match tcConfig.clrRoot with
                | Some(clrRoot) -> [tcConfig.MakePathAbsolute clrRoot]
                | None -> []
                             
            // First, try to resolve everything as a file using simple resolution
            let resolvedAsFile = 
                groupedReferences 
                |>Array.map(fun (_filename,maxIndexOfReference,references)->
                                let assemblyResolution = references 
                                                         |> List.map tcConfig.TryResolveLibWithDirectories
                                                         |> List.filter Option.isSome
                                                         |> List.map Option.get
                                (maxIndexOfReference, assemblyResolution))  
                |> Array.filter(fun (_,refs)->refs|>List.isEmpty|>not)
                
                                       
            // Whatever is left, pass to MSBuild.
            let Resolve(references,showMessages) = 
                try 
                    MSBuildResolver.Resolve
                       (tcConfig.resolutionEnvironment,
                        references,
                        targetFrameworkMajorMinor,   // TargetFrameworkVersionMajorMinor
                        targetFrameworkDirectories,  // TargetFrameworkDirectories 
                        targetProcessorArchitecture, // TargetProcessorArchitecture
                        Path.GetDirectoryName(outputDirectory), // Output directory
                        tcConfig.fsharpBinariesDir, // FSharp binaries directory
                        tcConfig.includes, // Explicit include directories
                        tcConfig.implicitIncludeDir, // Implicit include directory (likely the project directory)
                        tcConfig.resolutionFrameworkRegistryBase, 
                        tcConfig.resolutionAssemblyFoldersSuffix, 
                        tcConfig.resolutionAssemblyFoldersConditions, 
                        logmessage showMessages, logwarning showMessages, logerror showMessages)
                with 
                    MSBuildResolver.ResolutionFailure -> error(Error(FSComp.SR.buildAssemblyResolutionFailed(),errorAndWarningRange))
            
            let toMsBuild = [|0..groupedReferences.Length-1|] 
                             |> Array.map(fun i->(p13 groupedReferences.[i]),(p23 groupedReferences.[i]),i) 
                             |> Array.filter (fun (_,i0,_)->resolvedAsFile|>Array.exists(fun (i1,_) -> i0=i1)|>not)
                             |> Array.map(fun (ref,_,i)->ref,string i)
            let resolutions = Resolve(toMsBuild,(*showMessages*)true)  

            // Map back to original assembly resolutions.
            let resolvedByMsbuild = 
                resolutions.resolvedFiles
                    |> Array.map(fun resolvedFile -> 
                                    let i = int resolvedFile.baggage
                                    let _,maxIndexOfReference,ms = groupedReferences.[i]
                                    let assemblyResolutions =
                                        ms|>List.map(fun originalReference ->
                                                    System.Diagnostics.Debug.Assert(FileSystem.IsPathRootedShim(resolvedFile.itemSpec), sprintf "msbuild-resolved path is not absolute: '%s'" resolvedFile.itemSpec)
                                                    let canonicalItemSpec = FileSystem.GetFullPathShim(resolvedFile.itemSpec)
                                                    {originalReference=originalReference; 
                                                     resolvedPath=canonicalItemSpec; 
                                                     resolvedFrom=resolvedFile.resolvedFrom;
                                                     fusionName=resolvedFile.fusionName
                                                     redist=resolvedFile.redist;
                                                     sysdir=tcConfig.IsSystemAssembly canonicalItemSpec;
                                                     ilAssemblyRef = ref None})
                                    (maxIndexOfReference, assemblyResolutions))

            // When calculating the resulting resolutions, we're going to use the index of the reference
            // in the original specification and resort it to match the ordering that we had.
            let resultingResolutions =
                    [resolvedByMsbuild;resolvedAsFile]
                    |> Array.concat                                  
                    |> Array.sortBy fst
                    |> Array.map snd
                    |> List.ofArray   
                    |> List.concat                                                 
                    
            // O(N^2) here over a small set of referenced assemblies.
            let IsResolved(originalName:string) =
                if resultingResolutions |> List.exists(fun resolution -> resolution.originalReference.Text = originalName) then true
                else 
                    // MSBuild resolution may have unified the result of two duplicate references. Try to re-resolve now.
                    // If re-resolution worked then this was a removed duplicate.
                    Resolve([|originalName,""|],(*showMessages*)false).resolvedFiles.Length<>0 
                    
            let unresolvedReferences =                     
                    groupedReferences 
                    //|> Array.filter(p13 >> IsNotFileOrIsAssembly)
                    |> Array.filter(p13 >> IsResolved >> not)   
                    |> List.ofArray                 

            // If mode=Speculative, then we haven't reported any errors.
            // We report the error condition by returning an empty list of resolutions
            if mode = Speculative && (List.length unresolvedReferences) > 0 then 
                [],(List.ofArray groupedReferences) |> List.map (fun (name, _, r) -> (name, r)) |> List.map UnresolvedAssemblyReference
            else 
                resultingResolutions,unresolvedReferences |> List.map (fun (name, _, r) -> (name, r)) |> List.map UnresolvedAssemblyReference    

#endif // SILVERLIGHT

    member tcConfig.PrimaryAssemblyDllReference() = primaryAssemblyReference
    member tcConfig.GetPrimaryAssemblyCcuInitializer() = primaryAssemblyCcuInitializer
    member tcConfig.CoreLibraryDllReference() = fslibReference
               

let warningMem n l = List.mem n l

let ReportWarning (globalWarnLevel : int) (specificWarnOff : int list) (specificWarnOn : int list) err = 
    let n = GetErrorNumber err
    warningOn err globalWarnLevel specificWarnOn && not (warningMem n specificWarnOff)

let ReportWarningAsError (globalWarnLevel : int) (specificWarnOff : int list) (specificWarnOn : int list) (specificWarnAsError : int list) (specificWarnAsWarn : int list) (globalWarnAsError : bool) err =
    (warningOn err globalWarnLevel specificWarnOn) &&
    not(warningMem (GetErrorNumber err) specificWarnAsWarn) &&
    ((globalWarnAsError && not (warningMem (GetErrorNumber err) specificWarnOff)) ||
     warningMem (GetErrorNumber err) specificWarnAsError)

//----------------------------------------------------------------------------
// Scoped #nowarn pragmas


let GetScopedPragmasForHashDirective hd = 
    [ match hd with 
      | ParsedHashDirective("nowarn",numbers,m) ->
          for s in numbers do
          match GetWarningNumber(m,s) with 
            | None -> ()
            | Some n -> yield ScopedPragma.WarningOff(m,n) 
      | _ -> () ]


let GetScopedPragmasForInput input = 

    match input with 
    | ParsedInput.SigFile (ParsedSigFileInput(_,_,pragmas,_,_)) -> pragmas
    | ParsedInput.ImplFile (ParsedImplFileInput(_,_,_,pragmas,_,_,_)) ->pragmas



/// Build an ErrorLogger that delegates to another ErrorLogger but filters warnings turned off by the given pragma declarations
//
// NOTE: we allow a flag to turn of strict file checking. This is because file names sometimes don't match due to use of 
// #line directives, e.g. for pars.fs/pars.fsy. In this case we just test by line number - in most cases this is sufficent
// because we install a filtering error handler on a file-by-file basis for parsing and type-checking.
// However this is indicative of a more systematic problem where source-line 
// sensitive operations (lexfilter and warning filtering) do not always
// interact well with #line directives.
type ErrorLoggerFilteringByScopedPragmas (checkFile,scopedPragmas,errorLogger:ErrorLogger) =
    inherit ErrorLogger("ErrorLoggerFilteringByScopedPragmas")
    let mutable scopedPragmas = scopedPragmas
    member x.ScopedPragmas with set v = scopedPragmas <- v
    override x.ErrorSinkImpl err = errorLogger.ErrorSink err
    override x.ErrorCount = errorLogger.ErrorCount
    override x.WarnSinkImpl err = 
        let report = 
            let warningNum = GetErrorNumber err
            match RangeOfError err with 
            | Some m -> 
                not (scopedPragmas |> List.exists (fun pragma ->
                    match pragma with 
                    | ScopedPragma.WarningOff(pragmaRange,warningNumFromPragma) -> 
                        warningNum = warningNumFromPragma && 
                        (not checkFile || m.FileIndex = pragmaRange.FileIndex) &&
                        Range.posGeq m.Start pragmaRange.Start))  
            | None -> true
        if report then errorLogger.WarnSink(err);
    override x.ErrorOrWarningNumbers = errorLogger.ErrorOrWarningNumbers

let GetErrorLoggerFilteringByScopedPragmas(checkFile,scopedPragmas,errorLogger) = 
    (ErrorLoggerFilteringByScopedPragmas(checkFile,scopedPragmas,errorLogger) :> ErrorLogger)

/// Build an ErrorLogger that delegates to another ErrorLogger but filters warnings turned off by the given pragma declarations
type DelayedErrorLogger(errorLogger:ErrorLogger) =
    inherit ErrorLogger("DelayedErrorLogger")
    let delayed = new ResizeArray<_>()
    override x.ErrorSinkImpl err = delayed.Add (err,true)
    override x.ErrorCount = delayed |> Seq.filter snd |> Seq.length
    override x.WarnSinkImpl err = delayed.Add(err,false)
    member x.CommitDelayedErrorsAndWarnings() = 
        // Eagerly grab all the errors and warnings from the mutable collection
        let errors = delayed |> Seq.toList
        // Now report them
        for (err,isError) in errors do
            if isError then errorLogger.ErrorSink err else errorLogger.WarnSink err


//----------------------------------------------------------------------------
// Parsing
//--------------------------------------------------------------------------


let CanonicalizeFilename filename = 
    let basic = fileNameOfPath filename
    String.capitalize (try Filename.chopExtension basic with _ -> basic)

let IsScript filename = 
    let lower = String.lowercase filename 
    scriptSuffixes |> List.exists (Filename.checkSuffix lower)
    
// Give a unique name to the different kinds of inputs. Used to correlate signature and implementation files
//   QualFileNameOfModuleName - files with a single module declaration or an anonymous module
let QualFileNameOfModuleName m filename modname = QualifiedNameOfFile(mkSynId m (textOfLid modname + (if IsScript filename then "$fsx" else "")))
let QualFileNameOfFilename m filename = QualifiedNameOfFile(mkSynId m (CanonicalizeFilename filename + (if IsScript filename then "$fsx" else "")))

// Interactive fragments
let QualFileNameOfUniquePath (m, p: string list) = QualifiedNameOfFile(mkSynId m (String.concat "_" p))

let QualFileNameOfSpecs filename specs = 
    match specs with 
    | [SynModuleOrNamespaceSig(modname,true,_,_,_,_,m)] -> QualFileNameOfModuleName m filename modname
    | _ -> QualFileNameOfFilename (rangeN filename 1) filename

let QualFileNameOfImpls filename specs = 
    match specs with 
    | [SynModuleOrNamespace(modname,true,_,_,_,_,m)] -> QualFileNameOfModuleName m filename modname
    | _ -> QualFileNameOfFilename (rangeN filename 1) filename

let PrepandPathToQualFileName x (QualifiedNameOfFile(q)) = QualFileNameOfUniquePath (q.idRange,pathOfLid x@[q.idText])
let PrepandPathToImpl x (SynModuleOrNamespace(p,c,d,e,f,g,h)) = SynModuleOrNamespace(x@p,c,d,e,f,g,h)
let PrepandPathToSpec x (SynModuleOrNamespaceSig(p,c,d,e,f,g,h)) = SynModuleOrNamespaceSig(x@p,c,d,e,f,g,h)

let PrependPathToInput x inp = 
    match inp with 
    | ParsedInput.ImplFile (ParsedImplFileInput(b,c,q,d,hd,impls,e)) -> ParsedInput.ImplFile (ParsedImplFileInput(b,c,PrepandPathToQualFileName x q,d,hd,List.map (PrepandPathToImpl x) impls,e))
    | ParsedInput.SigFile (ParsedSigFileInput(b,q,d,hd,specs)) -> ParsedInput.SigFile(ParsedSigFileInput(b,PrepandPathToQualFileName x q,d,hd,List.map (PrepandPathToSpec x) specs))

let ComputeAnonModuleName check defaultNamespace filename (m: range) = 
    let modname = CanonicalizeFilename filename
    if check && not (modname |> String.forall (fun c -> System.Char.IsLetterOrDigit(c) || c = '_')) then
          if not (filename.EndsWith("fsx",StringComparison.OrdinalIgnoreCase) || filename.EndsWith("fsscript",StringComparison.OrdinalIgnoreCase)) then
              warning(Error(FSComp.SR.buildImplicitModuleIsNotLegalIdentifier(modname,(fileNameOfPath filename)),m))
    let combined = 
      match defaultNamespace with 
      | None -> modname
      | Some ns -> textOfPath [ns;modname]

    let anonymousModuleNameRange  =
        let filename = m.FileName
        mkRange filename pos0 pos0
    pathToSynLid anonymousModuleNameRange (splitNamespace combined)

let PostParseModuleImpl (_i,defaultNamespace,isLastCompiland,filename,impl) = 
    match impl with 
    | ParsedImplFileFragment.NamedModule(SynModuleOrNamespace(lid,isModule,decls,xmlDoc,attribs,access,m)) -> 
        let lid = 
            match lid with 
            | [id] when isModule && id.idText = MangledGlobalName -> error(Error(FSComp.SR.buildInvalidModuleOrNamespaceName(),id.idRange))
            | id :: rest when id.idText = MangledGlobalName -> rest
            | _ -> lid
        SynModuleOrNamespace(lid,isModule,decls,xmlDoc,attribs,access,m)

    | ParsedImplFileFragment.AnonModule (defs,m)-> 
        if not isLastCompiland && not (doNotRequireNamespaceOrModuleSuffixes |> List.exists (Filename.checkSuffix (String.lowercase filename))) then 
            errorR(Error(FSComp.SR.buildMultiFileRequiresNamespaceOrModule(),trimRangeToLine m))
        let modname = ComputeAnonModuleName (nonNil defs) defaultNamespace filename (trimRangeToLine m)
        SynModuleOrNamespace(modname,true,defs,PreXmlDoc.Empty,[],None,m)

    | ParsedImplFileFragment.NamespaceFragment (lid,b,c,d,e,m)-> 
        let lid = 
            match lid with 
            | id :: rest when id.idText = MangledGlobalName -> rest
            | _ -> lid
        SynModuleOrNamespace(lid,b,c,d,e,None,m)

let PostParseModuleSpec (_i,defaultNamespace,isLastCompiland,filename,intf) = 
    match intf with 
    | ParsedSigFileFragment.NamedModule(SynModuleOrNamespaceSig(lid,isModule,decls,xmlDoc,attribs,access,m)) -> 
        let lid = 
            match lid with 
            | [id] when isModule && id.idText = MangledGlobalName -> error(Error(FSComp.SR.buildInvalidModuleOrNamespaceName(),id.idRange))
            | id :: rest when id.idText = MangledGlobalName -> rest
            | _ -> lid
        SynModuleOrNamespaceSig(lid,isModule,decls,xmlDoc,attribs,access,m)

    | ParsedSigFileFragment.AnonModule (defs,m) -> 
        if not isLastCompiland && not (doNotRequireNamespaceOrModuleSuffixes |> List.exists (Filename.checkSuffix (String.lowercase filename))) then 
            errorR(Error(FSComp.SR.buildMultiFileRequiresNamespaceOrModule(),m))
        let modname = ComputeAnonModuleName (nonNil defs) defaultNamespace filename (trimRangeToLine m)
        SynModuleOrNamespaceSig(modname,true,defs,PreXmlDoc.Empty,[],None,m)

    | ParsedSigFileFragment.NamespaceFragment (lid,b,c,d,e,m)-> 
        let lid = 
            match lid with 
            | id :: rest when id.idText = MangledGlobalName -> rest
            | _ -> lid
        SynModuleOrNamespaceSig(lid,b,c,d,e,None,m)



let PostParseModuleImpls (defaultNamespace,filename,isLastCompiland,ParsedImplFile(hashDirectives,impls)) = 
    match impls |> List.rev |> List.tryPick (function ParsedImplFileFragment.NamedModule(SynModuleOrNamespace(lid,_,_,_,_,_,_)) -> Some(lid) | _ -> None) with
    | Some lid when impls.Length > 1 -> 
        errorR(Error(FSComp.SR.buildMultipleToplevelModules(),rangeOfLid lid))
    | _ -> 
        ()
    let impls = impls |> List.mapi (fun i x -> PostParseModuleImpl (i, defaultNamespace, isLastCompiland, filename, x)) 
    let qualName = QualFileNameOfImpls filename impls
    let isScript = IsScript filename

    let scopedPragmas = 
        [ for (SynModuleOrNamespace(_,_,decls,_,_,_,_)) in impls do 
            for d in decls do
                match d with 
                | SynModuleDecl.HashDirective (hd,_) -> yield! GetScopedPragmasForHashDirective hd
                | _ -> () 
          for hd in hashDirectives do 
              yield! GetScopedPragmasForHashDirective hd ]
    ParsedInput.ImplFile(ParsedImplFileInput(filename,isScript,qualName,scopedPragmas,hashDirectives,impls,isLastCompiland))
  
let PostParseModuleSpecs (defaultNamespace,filename,isLastCompiland,ParsedSigFile(hashDirectives,specs)) = 
    match specs |> List.rev |> List.tryPick (function ParsedSigFileFragment.NamedModule(SynModuleOrNamespaceSig(lid,_,_,_,_,_,_)) -> Some(lid) | _ -> None) with
    | Some  lid when specs.Length > 1 -> 
        errorR(Error(FSComp.SR.buildMultipleToplevelModules(),rangeOfLid lid))
    | _ -> 
        ()
        
    let specs = specs |> List.mapi (fun i x -> PostParseModuleSpec(i,defaultNamespace,isLastCompiland,filename,x)) 
    let qualName = QualFileNameOfSpecs filename specs
    let scopedPragmas = 
        [ for (SynModuleOrNamespaceSig(_,_,decls,_,_,_,_)) in specs do 
            for d in decls do
                match d with 
                | SynModuleSigDecl.HashDirective(hd,_) -> yield! GetScopedPragmasForHashDirective hd
                | _ -> () 
          for hd in hashDirectives do 
              yield! GetScopedPragmasForHashDirective hd ]

    ParsedInput.SigFile(ParsedSigFileInput(filename,qualName,scopedPragmas,hashDirectives,specs))

let ParseInput (lexer,errorLogger:ErrorLogger,lexbuf:UnicodeLexing.Lexbuf,defaultNamespace,filename,isLastCompiland) = 
    // The assert below is almost ok, but it fires in two cases:
    //  - fsi.exe sometimes passes "stdin" as a dummy filename
    //  - if you have a #line directive, e.g. 
    //        # 1000 "Line01.fs"
    //    then it also asserts.  But these are edge cases that can be fixed later, e.g. in bug 4651.
    //System.Diagnostics.Debug.Assert(System.IO.Path.IsPathRooted(filename), sprintf "should be absolute: '%s'" filename)
    let lower = String.lowercase filename 
    // Delay sending errors and warnings until after the file is parsed. This gives us a chance to scrape the
    // #nowarn declarations for the file
    let filteringErrorLogger = ErrorLoggerFilteringByScopedPragmas(false,[],errorLogger)
    let errorLogger = DelayedErrorLogger(filteringErrorLogger)
    use unwindEL = PushErrorLoggerPhaseUntilUnwind (fun _ -> errorLogger)
    use unwindBP = PushThreadBuildPhaseUntilUnwind (BuildPhase.Parse)
    try     
        let input = 
            if mlCompatSuffixes |> List.exists (Filename.checkSuffix lower)   then  
                mlCompatWarning (FSComp.SR.buildCompilingExtensionIsForML()) rangeStartup; 

            if implSuffixes |> List.exists (Filename.checkSuffix lower)   then  
                let impl = Parser.implementationFile lexer lexbuf 
                PostParseModuleImpls (defaultNamespace,filename,isLastCompiland,impl)
            elif sigSuffixes |> List.exists (Filename.checkSuffix lower)  then  
                let intfs = Parser.signatureFile lexer lexbuf 
                PostParseModuleSpecs (defaultNamespace,filename,isLastCompiland,intfs)
            else 
                errorLogger.Error(InternalError(FSComp.SR.buildUnknownFileSuffix(filename),Range.rangeStartup))
        filteringErrorLogger.ScopedPragmas <- GetScopedPragmasForInput input
        input
    finally
        // OK, now commit the errors, since the ScopedPragmas will (hopefully) have been scraped
        errorLogger.CommitDelayedErrorsAndWarnings()
    (* unwindEL, unwindBP dispose *)

//----------------------------------------------------------------------------
// parsing - ParseOneInputFile
// Filename is (ml/mli/fs/fsi source). Parse it to AST. 
//----------------------------------------------------------------------------
let ParseOneInputLexbuf (tcConfig:TcConfig,lexResourceManager,conditionalCompilationDefines,lexbuf,filename,isLastCompiland,errorLogger) =
    use unwindbuildphase = PushThreadBuildPhaseUntilUnwind (BuildPhase.Parse)
    try 
        let skip = true in (* don't report whitespace from lexer *)
        let lightSyntaxStatus = LightSyntaxStatus (tcConfig.ComputeLightSyntaxInitialStatus filename,true) 
        let lexargs = mkLexargs (filename,conditionalCompilationDefines@tcConfig.conditionalCompilationDefines,lightSyntaxStatus,lexResourceManager, ref [],errorLogger)
        let shortFilename = SanitizeFileName filename tcConfig.implicitIncludeDir 
        let input = 
            Lexhelp.usingLexbufForParsing (lexbuf,filename) (fun lexbuf ->
                if verbose then dprintn ("Parsing... "+shortFilename);
                let tokenizer = Lexfilter.LexFilter(lightSyntaxStatus, tcConfig.compilingFslib, Lexer.token lexargs skip, lexbuf)

#if SILVERLIGHT
#else
                if tcConfig.tokenizeOnly then 
                    while true do 
                        printf "tokenize - getting one token from %s\n" shortFilename;
                        let t = tokenizer.Lexer lexbuf
                        printf "tokenize - got %s @ %a\n" (Parser.token_to_string t) outputRange lexbuf.LexemeRange;
                        (match t with Parser.EOF _ -> exit 0 | _ -> ());
                        if lexbuf.IsPastEndOfStream then  printf "!!! at end of stream\n"

                if tcConfig.testInteractionParser then 
                    while true do 
                        match (Parser.interaction tokenizer.Lexer lexbuf) with
                        | IDefns(l,m) -> dprintf "Parsed OK, got %d defs @ %a\n" l.Length outputRange m;
                        | IHash (_,m) -> dprintf "Parsed OK, got hash @ %a\n" outputRange m;
                    exit 0;
#endif

                let res = ParseInput(tokenizer.Lexer,errorLogger,lexbuf,None,filename,isLastCompiland)

                if tcConfig.reportNumDecls then 
                    let rec flattenSpecs specs = 
                          specs |> List.collect (function (SynModuleSigDecl.NestedModule (_,subDecls,_)) -> flattenSpecs subDecls | spec -> [spec])
                    let rec flattenDefns specs = 
                          specs |> List.collect (function (SynModuleDecl.NestedModule (_,subDecls,_,_)) -> flattenDefns subDecls | defn -> [defn])

                    let flattenModSpec (SynModuleOrNamespaceSig(_,_,decls,_,_,_,_)) = flattenSpecs decls
                    let flattenModImpl (SynModuleOrNamespace(_,_,decls,_,_,_,_)) = flattenDefns decls
                    match res with 
                    | ParsedInput.SigFile(ParsedSigFileInput(_,_,_,_,specs)) -> 
                        dprintf "parsing yielded %d specs" (List.collect flattenModSpec specs).Length
                    | ParsedInput.ImplFile(ParsedImplFileInput(_,_,_,_,_,impls,_)) -> 
                        dprintf "parsing yielded %d definitions" (List.collect flattenModImpl impls).Length
                res
            )
        if verbose then dprintn ("Parsed "+shortFilename);
        Some input 
    with e -> (* errorR(Failure("parse failed")); *) errorRecovery e rangeStartup; None 
            
            
let ParseOneInputFile (tcConfig:TcConfig,lexResourceManager,conditionalCompilationDefines,filename,isLastCompiland,errorLogger,retryLocked) =
    try 
       let lower = String.lowercase filename
       if List.exists (Filename.checkSuffix lower) (sigSuffixes@implSuffixes)  then  
            if not(FileSystem.SafeExists(filename)) then
                error(Error(FSComp.SR.buildCouldNotFindSourceFile(filename),rangeStartup))
            // bug 3155: if the file name is indirect, use a full path
            let lexbuf = UnicodeLexing.UnicodeFileAsLexbuf(filename,tcConfig.inputCodePage,retryLocked) 
            ParseOneInputLexbuf(tcConfig,lexResourceManager,conditionalCompilationDefines,lexbuf,filename,isLastCompiland,errorLogger)
       else error(Error(FSComp.SR.buildInvalidSourceFileExtension(SanitizeFileName filename tcConfig.implicitIncludeDir),rangeStartup))
    with e -> (* errorR(Failure("parse failed")); *) errorRecovery e rangeStartup; None 
     

[<Sealed>] 
type TcAssemblyResolutions(results : AssemblyResolution list, unresolved : UnresolvedAssemblyReference list) = 

    let originalReferenceToResolution = results |> List.map (fun r -> r.originalReference.Text,r) |> Map.ofList
    let resolvedPathToResolution      = results |> List.map (fun r -> r.resolvedPath,r) |> Map.ofList

    /// Add some resolutions to the map of resolution results.                
    member tcResolutions.AddResolutionResults(newResults) = TcAssemblyResolutions(newResults @ results, unresolved)
    /// Add some unresolved results.
    member tcResolutions.AddUnresolvedReferences(newUnresolved) = TcAssemblyResolutions(results, newUnresolved @ unresolved)

    /// Get information about referenced DLLs
    member tcResolutions.GetAssemblyResolutions() = results
    member tcResolutions.GetUnresolvedReferences() = unresolved
    member tcResolutions.TryFindByOriginalReference(assemblyReference:AssemblyReference) = originalReferenceToResolution.TryFind assemblyReference.Text
    member tcResolution.TryFindByExactILAssemblyRef assref = results |> List.tryFind (fun ar->ar.ILAssemblyRef = assref)
    member tcResolutions.TryFindByResolvedPath nm = resolvedPathToResolution.TryFind nm
    member tcResolutions.TryFindByOriginalReferenceText nm = originalReferenceToResolution.TryFind nm
        
    static member Resolve (tcConfig:TcConfig,assemblyList:AssemblyReference list, knownUnresolved:UnresolvedAssemblyReference list) : TcAssemblyResolutions =
        let fallBack() = 
            let resolutions = 
                assemblyList 
                |> List.map (fun assemblyReference -> 
                       try 
                           Choice1Of2 (tcConfig.ResolveLibWithDirectories assemblyReference)
                       with e -> 
                           errorRecovery e assemblyReference.Range
                           Choice2Of2 assemblyReference)
            let successes = resolutions |> List.choose (function Choice1Of2 x -> Some x | _ -> None)
            let failures = resolutions |> List.choose (function Choice2Of2 x -> Some (UnresolvedAssemblyReference(x.Text,[x])) | _ -> None)
            successes, failures

        let resolved,unresolved = 
#if SILVERLIGHT
            fallBack() 
#else            
            if tcConfig.useMonoResolution then 
                fallBack() 
            else
                TcConfig.TryResolveLibsUsingMSBuildRules (tcConfig,assemblyList,rangeStartup,ReportErrors)
#endif                
        TcAssemblyResolutions(resolved,unresolved @ knownUnresolved)                    


    static member GetAllDllReferences (tcConfig:TcConfig) =
        [ yield tcConfig.PrimaryAssemblyDllReference()
          if not tcConfig.compilingFslib then 
              yield tcConfig.CoreLibraryDllReference()

          if tcConfig.framework then 
              for s in DefaultBasicReferencesForOutOfProjectSources do 
                  yield AssemblyReference(rangeStartup,s+".dll")

          if tcConfig.framework || tcConfig.addVersionSpecificFrameworkReferences then 
              // For out-of-project context, then always reference some extra DLLs on .NET 4.0 
              if tcConfig.TargetMscorlibVersion.Major >= 4 && not tcConfig.TargetIsSilverlight then 
                  for s in DefaultBasicReferencesForOutOfProjectSources40 do 
                      yield AssemblyReference(rangeStartup,s+".dll") 

          if tcConfig.useFsiAuxLib then 
#if SILVERLIGHT          
              let name = GetFsiLibraryName()+".dll" 
#else
              let name = Path.Combine(tcConfig.fsharpBinariesDir, GetFsiLibraryName()+".dll")
#endif
              yield AssemblyReference(rangeStartup,name) 
          yield! tcConfig.referencedDLLs ]

    static member SplitNonFoundationalResolutions (tcConfig:TcConfig) =
        let assemblyList = TcAssemblyResolutions.GetAllDllReferences tcConfig
        let resolutions = TcAssemblyResolutions.Resolve(tcConfig,assemblyList,tcConfig.knownUnresolvedReferences)
        let frameworkDLLs,nonFrameworkReferences = resolutions.GetAssemblyResolutions() |> List.partition (fun r -> r.sysdir) 
        let unresolved = resolutions.GetUnresolvedReferences()
#if TRACK_DOWN_EXTRA_BACKSLASHES        
        frameworkDLLs |> List.iter(fun x ->
            let path = x.resolvedPath 
            System.Diagnostics.Debug.Assert(not(path.Contains(@"\\")), "SplitNonFoundationalResolutions results in a non-canonical filename with extra backslashes: "+path)
            )
        nonFrameworkReferences |> List.iter(fun x ->
            let path = x.resolvedPath 
            System.Diagnostics.Debug.Assert(not(path.Contains(@"\\")), "SplitNonFoundationalResolutions results in a non-canonical filename with extra backslashes: "+path)
            )
#endif       
#if DEBUG
        let itFailed = ref false
        let addedText = "\nIf you want to debug this right now, attach a debugger, and put a breakpoint in 'build.fs' near the text '!itFailed', and you can re-step through the assembly resolution logic."
        unresolved 
        |> List.iter (fun (UnresolvedAssemblyReference(referenceText,_ranges)) ->
            if referenceText.Contains("mscorlib") then
                System.Diagnostics.Debug.Assert(false, sprintf "whoops, did not resolve mscorlib: '%s'%s" referenceText addedText)
                itFailed := true)
        frameworkDLLs 
        |> List.iter (fun x ->
            if not(FileSystem.IsPathRootedShim(x.resolvedPath)) then
                System.Diagnostics.Debug.Assert(false, sprintf "frameworkDLL should be absolute path: '%s'%s" x.resolvedPath addedText)
                itFailed := true)
#if SILVERLIGHT
#else
        nonFrameworkReferences 
        |> List.iter (fun x -> 
            if not(FileSystem.IsPathRootedShim(x.resolvedPath)) then
                System.Diagnostics.Debug.Assert(false, sprintf "nonFrameworkReference should be absolute path: '%s'%s" x.resolvedPath addedText) 
                itFailed := true)
#endif
        if !itFailed then
            // idea is, put a breakpoint here and then step through
            let assemblyList = TcAssemblyResolutions.GetAllDllReferences tcConfig
            let resolutions = TcAssemblyResolutions.Resolve(tcConfig,assemblyList,[])
            let _frameworkDLLs,_nonFrameworkReferences = resolutions.GetAssemblyResolutions() |> List.partition (fun r -> r.sysdir) 
            ()
#endif
        frameworkDLLs,nonFrameworkReferences,unresolved

    static member BuildFromPriorResolutions (tcConfig:TcConfig,resolutions,knownUnresolved) =
        let references = resolutions |> List.map (fun r -> r.originalReference)
        TcAssemblyResolutions.Resolve(tcConfig,references,knownUnresolved)
            

//----------------------------------------------------------------------------
// Typecheck and optimization environments on disk
//--------------------------------------------------------------------------
open Pickle

let IsSignatureDataResource         (r: ILResource) = String.hasPrefix r.Name FSharpSignatureDataResourceName
let IsOptimizationDataResource      (r: ILResource) = String.hasPrefix r.Name FSharpOptimizationDataResourceName
let GetSignatureDataResourceName    (r: ILResource) = String.dropPrefix (String.dropPrefix r.Name FSharpSignatureDataResourceName) "."
let GetOptimizationDataResourceName (r: ILResource) = String.dropPrefix (String.dropPrefix r.Name FSharpOptimizationDataResourceName) "."
let IsReflectedDefinitionsResource  (r: ILResource) = String.hasPrefix r.Name QuotationPickler.pickledDefinitionsResourceNameBase

type ILResource with 
    /// Get a function to read the bytes from a resource local to an assembly
    member r.GetByteReader(m) = 
        match r.Location with 
        | ILResourceLocation.Local b -> b
        | _-> error(InternalError("UnpickleFromResource",m))

let MakeILResource rname bytes = 
    { Name = rname;
      Location = ILResourceLocation.Local (fun () -> bytes);
      Access = ILResourceAccess.Public;
      CustomAttrs = emptyILCustomAttrs }

#if NO_COMPILER_BACKEND
#else
let PickleToResource file g scope rname p x = 
    { Name = rname;
      Location = (let bytes = pickleObjWithDanglingCcus file g scope p x in ILResourceLocation.Local (fun () -> bytes));
      Access = ILResourceAccess.Public;
      CustomAttrs = emptyILCustomAttrs }
#endif

let GetSignatureData (file, ilScopeRef, ilModule, byteReader) : PickledDataWithReferences<PickledModuleInfo> = 
    unpickleObjWithDanglingCcus file ilScopeRef ilModule unpickleModuleInfo (byteReader())

#if NO_COMPILER_BACKEND
#else
let WriteSignatureData (tcConfig:TcConfig,tcGlobals,exportRemapping,ccu:CcuThunk,file) : ILResource = 
    let mspec = ccu.Contents
#if DEBUG
    if !verboseStamps then 
        dprintf "Signature data before remap:\n%s\n" (Layout.showL (Layout.squashTo 192 (entityL mspec)));
        dprintf "---------------------- START OF APPLYING EXPORT REMAPPING TO SIGNATURE DATA------------\n";
#endif
    let mspec = ApplyExportRemappingToEntity tcGlobals exportRemapping mspec
#if DEBUG
    if !verboseStamps then 
        dprintf "---------------------- END OF APPLYING EXPORT REMAPPING TO SIGNATURE DATA------------\n";
        dprintf "Signature data after remap:\n%s\n" (Layout.showL (Layout.squashTo 192 (entityL mspec)));
#endif
    PickleToResource file tcGlobals ccu (FSharpSignatureDataResourceName+"."+ccu.AssemblyName) pickleModuleInfo 
        { mspec=mspec; 
          compileTimeWorkingDir=tcConfig.implicitIncludeDir;
          usesQuotations = ccu.UsesQuotations }
#endif // NO_COMPILER_BACKEND

let GetOptimizationData (file, ilScopeRef, ilModule, byteReader) = 
    unpickleObjWithDanglingCcus file ilScopeRef ilModule Opt.u_LazyModuleInfo (byteReader())

#if NO_COMPILER_BACKEND
#else
let WriteOptimizationData (tcGlobals, file, ccu,modulInfo) = 
    if verbose then  dprintf "Optimization data after remap:\n%s\n" (Layout.showL (Layout.squashTo 192 (Opt.moduleInfoL tcGlobals modulInfo)));
    PickleToResource file tcGlobals ccu (FSharpOptimizationDataResourceName+"."+ccu.AssemblyName) Opt.p_LazyModuleInfo modulInfo
#endif

//----------------------------------------------------------------------------
// Relink blobs of saved data by fixing up ccus.
//--------------------------------------------------------------------------

let availableToOptionalCcu = function
    | ResolvedCcu(ccu) -> Some(ccu)
    | UnresolvedCcu _ -> None


//----------------------------------------------------------------------------
// TcConfigProvider
//--------------------------------------------------------------------------

type TcConfigProvider = 
    | TcConfigProvider of (unit -> TcConfig)
    member x.Get() = (let (TcConfigProvider(f)) = x in f())
    static member Constant(tcConfig) = TcConfigProvider(fun () -> tcConfig)
    static member BasedOnMutableBuilder(tcConfigB) = TcConfigProvider(fun () -> TcConfig.Create(tcConfigB,validate=false))
    
    
//----------------------------------------------------------------------------
// TcImports
//--------------------------------------------------------------------------

          
/// Tables of imported assemblies.      
[<Sealed>] 
type TcImports(tcConfigP:TcConfigProvider, initialResolutions:TcAssemblyResolutions, importsBase:TcImports option, ilGlobalsOpt) = 

    let mutable resolutions = initialResolutions
    let mutable importsBase : TcImports option = importsBase
    let mutable dllInfos: ImportedBinary list = []
    let mutable dllTable: NameMap<ImportedBinary> = NameMap.empty
    let mutable ccuInfos: ImportedAssembly list = []
    let mutable ccuTable: NameMap<ImportedAssembly> = NameMap.empty
    let mutable disposeActions = []
    let mutable disposed = false
    let mutable ilGlobalsOpt = ilGlobalsOpt
    let mutable tcGlobals = None
#if EXTENSIONTYPING
    let mutable generatedTypeRoots = new System.Collections.Generic.Dictionary<ILTypeRef, int * ProviderGeneratedType>()
#endif
    
    let CheckDisposed() =
        if disposed then assert false

    // REVIEW: Post-RTM, we should remove static dependencies over "expected" foundational CCUs, and 
    // search over all imported CCUs for each cached type
    static let ccuHasType (ccu : CcuThunk) (nsname : string list) (tname : string) =
        match (Some ccu.Contents, nsname) ||> List.fold (fun entityOpt n -> match entityOpt with None -> None | Some entity -> entity.ModuleOrNamespaceType.AllEntitiesByCompiledAndLogicalMangledNames.TryFind n) with
        | Some ns ->
                match Map.tryFind tname ns.ModuleOrNamespaceType.TypesByMangledName with
                | Some _ -> true
                | None -> false
        | None -> false
  
    member tcImports.SetBase(baseTcImports) =
        CheckDisposed()
        importsBase <- Some(baseTcImports)

    member private tcImports.Base  = 
            CheckDisposed()
            importsBase

    member tcImports.CcuTable =
            CheckDisposed()
            ccuTable
        
    member tcImports.DllTable =
            CheckDisposed()
            dllTable        
        
    member tcImports.RegisterCcu(ccuInfo) =
        CheckDisposed()
        ccuInfos <- ccuInfos ++ ccuInfo;
        // Assembly Ref Resolution: remove this use of ccu.AssemblyName
        ccuTable <- NameMap.add (ccuInfo.FSharpViewOfMetadata.AssemblyName) ccuInfo ccuTable
    
    member tcImports.RegisterDll(dllInfo) =
        CheckDisposed()
        dllInfos <- dllInfos ++ dllInfo;
        dllTable <- NameMap.add (getNameOfScopeRef dllInfo.ILScopeRef) dllInfo dllTable

    member tcImports.GetDllInfos() = 
        CheckDisposed()
        match importsBase with 
        | Some(importsBase)-> importsBase.GetDllInfos() @ dllInfos
        | None -> dllInfos
        
    member tcImports.TryFindDllInfo (m,assemblyName,lookupOnly) =
        CheckDisposed()
        let rec look (t:TcImports) =       
            match NameMap.tryFind assemblyName t.DllTable with
            | Some res -> Some(res)
            | None -> 
                match t.Base with 
                | Some t2 -> look(t2)
                | None -> None
        match look tcImports with
        | Some res -> Some res
        | None ->
            tcImports.ImplicitLoadIfAllowed(m,assemblyName,lookupOnly);
            look tcImports
    

    member tcImports.FindDllInfo (m,assemblyName) =
        match tcImports.TryFindDllInfo (m,assemblyName,lookupOnly=false) with 
        | Some res -> res
        | None -> error(Error(FSComp.SR.buildCouldNotResolveAssembly(assemblyName),m))

    member tcImports.GetImportedAssemblies() = 
        CheckDisposed()
        match importsBase with 
        | Some(importsBase)-> importsBase.GetImportedAssemblies() @ ccuInfos
        | None -> ccuInfos        
        
    member tcImports.GetCcusExcludingBase() = 
        CheckDisposed()
        ccuInfos |> List.map (fun x -> x.FSharpViewOfMetadata)        

    member tcImports.GetCcusInDeclOrder() =         
        CheckDisposed()
        List.map (fun x -> x.FSharpViewOfMetadata) (tcImports.GetImportedAssemblies())  
        
    // This is the main "assembly reference --> assembly" resolution routine. 
    member tcImports.FindCcuInfo (m,assemblyName,lookupOnly) = 
        CheckDisposed()
        let rec look (t:TcImports) = 
            match NameMap.tryFind assemblyName t.CcuTable with
            | Some res -> Some(res)
            | None -> 
                 match t.Base with 
                 | Some t2 -> look t2 
                 | None -> None

        match look tcImports with
        | Some res -> ResolvedImportedAssembly(res)
        | None ->
            tcImports.ImplicitLoadIfAllowed(m,assemblyName,lookupOnly);
            match look tcImports with 
            | Some res -> ResolvedImportedAssembly(res)
            | None -> UnresolvedImportedAssembly(assemblyName)
        

    member tcImports.FindCcu (m, assemblyName,lookupOnly) = 
        CheckDisposed()
        match tcImports.FindCcuInfo(m,assemblyName,lookupOnly) with
        | ResolvedImportedAssembly(importedAssembly) -> ResolvedCcu(importedAssembly.FSharpViewOfMetadata)
        | UnresolvedImportedAssembly(assemblyName) -> UnresolvedCcu(assemblyName)

    member tcImports.FindCcuFromAssemblyRef(m,assref:ILAssemblyRef) = 
        CheckDisposed()
        match tcImports.FindCcuInfo(m,assref.Name,lookupOnly=false) with
        | ResolvedImportedAssembly(importedAssembly) -> ResolvedCcu(importedAssembly.FSharpViewOfMetadata)
        | UnresolvedImportedAssembly _ -> UnresolvedCcu(assref.QualifiedName)


#if EXTENSIONTYPING
    member tcImports.GetProvidedAssemblyInfo(m, assembly: Tainted<ProvidedAssembly>) = 
        let anameOpt = assembly.PUntaint((fun assembly -> match assembly with null -> None | a -> Some (a.GetName())), m)
        match anameOpt with 
        | None -> false, None
        | Some aname -> 
        let ilShortAssemName = aname.Name
        match tcImports.FindCcu (m, ilShortAssemName, lookupOnly=true) with 
        | ResolvedCcu ccu -> 
            if ccu.IsProviderGenerated then 
                let dllinfo = tcImports.FindDllInfo(m,ilShortAssemName)
                true, dllinfo.ProviderGeneratedStaticLinkMap
            else
                false, None

        | UnresolvedCcu _ -> 
            let g = tcImports.GetTcGlobals()
            let ilScopeRef = ILScopeRef.Assembly (ILAssemblyRef.FromAssemblyName aname)
            let fileName = aname.Name + ".dll"
            let bytes = assembly.PApplyWithProvider((fun (assembly,provider) -> assembly.GetManifestModuleContents(provider)), m).PUntaint(id,m)
            let ilModule,ilAssemblyRefs = 
                let opts = { ILBinaryReader.mkDefault g.ilg with 
                                ILBinaryReader.optimizeForMemory=true
                                ILBinaryReader.pdbPath = None }                       
                let reader = ILBinaryReader.OpenILModuleReaderFromBytes fileName bytes opts
                reader.ILModuleDef, reader.ILAssemblyRefs

            let theActualAssembly = assembly.PUntaint((fun x -> x.Handle),m)
            let dllinfo = 
                { RawMetadata=ilModule; 
                  FileName=fileName;
                  ProviderGeneratedAssembly=Some theActualAssembly
                  IsProviderGenerated=true;
                  ProviderGeneratedStaticLinkMap= if g.isInteractive then None else Some (ProvidedAssemblyStaticLinkingMap.CreateNew())
                  ILScopeRef = ilScopeRef;
                  ILAssemblyRefs = ilAssemblyRefs }
            tcImports.RegisterDll(dllinfo);
            let ccuData = 
              { IsFSharp=false;
                UsesQuotations=false;
                InvalidateEvent=(new Event<_>()).Publish;
                IsProviderGenerated = true
                QualifiedName= Some (assembly.PUntaint((fun a -> a.FullName), m));
                Contents = NewCcuContents ilScopeRef m ilShortAssemName (NewEmptyModuleOrNamespaceType Namespace) ;
                ILScopeRef = ilScopeRef;
                Stamp = newStamp();
                SourceCodeDirectory = "";  
                FileName = Some fileName
                MemberSignatureEquality = (fun ty1 ty2 -> Tastops.typeEquivAux EraseAll g ty1 ty2)
                ImportProvidedType = (fun ty -> Import.ImportProvidedType (tcImports.GetImportMap()) m ty)
                TypeForwarders = Map.empty }
                    
            let ccu = CcuThunk.Create(ilShortAssemName,ccuData)
            let ccuinfo = 
                { FSharpViewOfMetadata=ccu; 
                  ILScopeRef = ilScopeRef; 
                  AssemblyAutoOpenAttributes = [];
                  AssemblyInternalsVisibleToAttributes = [];
                  IsProviderGenerated = true;
                  TypeProviders=[];
                  FSharpOptimizationData = notlazy None }
            tcImports.RegisterCcu(ccuinfo);
            // Yes, it is generative
            true, dllinfo.ProviderGeneratedStaticLinkMap

    member tcImports.RecordGeneratedTypeRoot root = 
        // checking if given ProviderGeneratedType was already recorded before (probably for another set of static parameters) 
        let (ProviderGeneratedType(_, ilTyRef, _)) = root
        let index = 
            match generatedTypeRoots.TryGetValue ilTyRef with
            | true,(index, _) -> index
            | false, _ -> generatedTypeRoots.Count
        generatedTypeRoots.[ilTyRef] <- (index, root)

    member tcImports.ProviderGeneratedTypeRoots = 
        generatedTypeRoots.Values
        |> Seq.sortBy fst
        |> Seq.map snd
        |> Seq.toList
#endif

    member tcImports.AttachDisposeAction(action) =
        CheckDisposed()
        disposeActions <- action :: disposeActions
  
    override obj.ToString() = 
#if SILVERLIGHT
        sprintf "tcImports"
#else
        sprintf "tcImports = \n    dllInfos=%A\n    dllTable=%A\n    ccuInfos=%A\n    ccuTable=%A\n    Base=%s\n"
            dllInfos
            dllTable
            ccuInfos
            ccuTable
            (match importsBase with None-> "None" | Some(importsBase) -> importsBase.ToString())
#endif
    
      
    // Note: the returned binary reader is associated with the tcImports, i.e. when the tcImports are closed 
    // then the reader is closed. 
    member tcImports.OpenILBinaryModule(filename,m) = 
      try
        CheckDisposed()
        let tcConfig = tcConfigP.Get()
        let pdbPathOption = 
            // We open the pdb file if one exists parallel to the binary we 
            // are reading, so that --standalone will preserve debug information. 
            if tcConfig.openDebugInformationForLaterStaticLinking then 
                let pdbDir = (try Filename.directoryName filename with _ -> ".") 
                let pdbFile = (try Filename.chopExtension filename with _ -> filename)+".pdb" 
                if FileSystem.SafeExists pdbFile then 
                    if verbose then dprintf "reading PDB file %s from directory %s\n" pdbFile pdbDir;
                    Some pdbDir
                else 
                    None 
            else   
                None

        let ilILBinaryReader = OpenILBinary(filename,tcConfig.optimizeForMemory,tcConfig.openBinariesInMemory,ilGlobalsOpt,pdbPathOption, tcConfig.primaryAssembly.Name, tcConfig.noDebugData)

        tcImports.AttachDisposeAction(fun _ -> ILBinaryReader.CloseILModuleReader ilILBinaryReader);
        ilILBinaryReader.ILModuleDef, ilILBinaryReader.ILAssemblyRefs
      with e ->
        error(Error(FSComp.SR.buildErrorOpeningBinaryFile(filename, e.Message),m))



    (* auxModTable is used for multi-module assemblies *)
    member tcImports.MkLoaderForMultiModuleIlAssemblies m =
        CheckDisposed()
        let auxModTable = HashMultiMap(10, HashIdentity.Structural)
        fun viewedScopeRef ->
        
            let tcConfig = tcConfigP.Get()
            match viewedScopeRef with
            | ILScopeRef.Module modref -> 
                let key = modref.Name
                if not (auxModTable.ContainsKey(key)) then
                    let resolution = tcConfig.ResolveLibWithDirectories(AssemblyReference(m,key))
                    let ilModule,_ = tcImports.OpenILBinaryModule(resolution.resolvedPath,m)
                    auxModTable.[key] <- ilModule
                auxModTable.[key] 

            | _ -> 
                error(InternalError("Unexpected ILScopeRef.Local or ILScopeRef.Assembly in exported type table",m))

    member tcImports.IsAlreadyRegistered nm =
        CheckDisposed()
        tcImports.GetDllInfos() |> List.exists (fun dll -> 
            match dll.ILScopeRef with 
            | ILScopeRef.Assembly a -> a.Name =  nm 
            | _ -> false)

    member tcImports.GetImportMap() = 
        CheckDisposed()
        let loaderInterface = 
            { new Import.AssemblyLoader with 
                 member x.LoadAssembly (m, ilAssemblyRef) = 
                     tcImports.FindCcuFromAssemblyRef(m,ilAssemblyRef)
#if EXTENSIONTYPING
                 member x.GetProvidedAssemblyInfo (m,assembly) = tcImports.GetProvidedAssemblyInfo (m,assembly)
                 member x.RecordGeneratedTypeRoot root = tcImports.RecordGeneratedTypeRoot root
#endif
             }
        new Import.ImportMap (tcImports.GetTcGlobals(), loaderInterface)

    // Note the tcGlobals are only available once mscorlib and fslib have been established. For TcImports, 
    // they are logically only needed when converting AbsIL data structures into F# data structures, and
    // when converting AbsIL types in particular, since these types are normalized through the tables
    // in the tcGlobals (E.g. normalizing 'System.Int32' to 'int'). On the whole ImportILAssembly doesn't
    // actually convert AbsIL types - it only converts the outer shell of type definitions - the vast majority of
    // types such as those in method signatures are currently converted on-demand. However ImportILAssembly does have to
    // convert the types that are constraints in generic parameters, which was the original motivation for making sure that
    // ImportILAssembly had a tcGlobals available when it really needs it.
    member tcImports.GetTcGlobals() : TcGlobals =
        CheckDisposed()
        match tcGlobals with 
        | Some g -> g 
        | None -> 
            match importsBase with 
            | Some b -> b.GetTcGlobals() 
            | None -> failwith "unreachable: GetGlobals - are the references to mscorlib.dll and FSharp.Core.dll valid?"

    member private tcImports.SetILGlobals ilg =
        CheckDisposed()
        ilGlobalsOpt <- Some ilg

    member private tcImports.SetTcGlobals g =
        CheckDisposed()
        tcGlobals <- Some g

#if EXTENSIONTYPING
    member private tcImports.InjectProvidedNamespaceOrTypeIntoEntity typeProviderEnvironment (tcConfig:TcConfig) m (entity:Entity) (injectedNamspace,remainingNamespace) provider (st:Tainted<ProvidedType> option) = 
        match remainingNamespace with
        | next::rest ->
            // Inject the namespace entity 
            match entity.ModuleOrNamespaceType.ModulesAndNamespacesByDemangledName.TryFind(next) with
            | Some childEntity ->
                tcImports.InjectProvidedNamespaceOrTypeIntoEntity typeProviderEnvironment tcConfig m childEntity (next::injectedNamspace,rest) provider st
            | None -> 
                // Build up the artificial namespace if there is not a real one.
                let cpath = CompPath(ILScopeRef.Local, injectedNamspace |> List.rev |> List.map (fun n -> (n,ModuleOrNamespaceKind.Namespace)) )
                let newNamespace = NewModuleOrNamespace (Some cpath) taccessPublic (ident(next,rangeStartup)) XmlDoc.Empty [] (notlazy (NewEmptyModuleOrNamespaceType Namespace)) 
                entity.ModuleOrNamespaceType.AddModuleOrNamespaceByMutation(newNamespace)
                tcImports.InjectProvidedNamespaceOrTypeIntoEntity typeProviderEnvironment tcConfig m newNamespace (next::injectedNamspace,rest) provider st
        | [] -> 
            match st with
            | Some st ->
                // Inject the wrapper type into the provider assembly.
                //
                // Generated types get properly injected into the provided (i.e. generated) assembly CCU in tc.fs

                let importProvidedType t = Import.ImportProvidedType (tcImports.GetImportMap()) m t
                let isSuppressRelocate = tcConfig.isInteractive || st.PUntaint((fun st -> st.IsSuppressRelocate),m) 
                let newEntity = Construct.NewProvidedTycon(typeProviderEnvironment, st, importProvidedType, isSuppressRelocate, m) 
                entity.ModuleOrNamespaceType.AddProvidedTypeEntity(newEntity)
            | None -> ()

            entity.Data.entity_tycon_repr <-
                match entity.TypeReprInfo with 
                // This is the first extension 
                | TNoRepr -> 
                    TProvidedNamespaceExtensionPoint(typeProviderEnvironment, [provider])
                                
                // Add to the existing list of extensions
                | TProvidedNamespaceExtensionPoint(resolutionFolder, prior) as repr -> 
                    if not(prior |> List.exists(fun r->Tainted.EqTainted r provider)) then 
                        TProvidedNamespaceExtensionPoint(resolutionFolder, provider::prior)
                    else 
                        repr

                | _ -> failwith "Unexpected representation in namespace entity referred to by a type provider"

    member tcImports.ImportTypeProviderExtensions (tpApprovalsRef : _ ref, 
                                                   displayPSTypeProviderSecurityDialogBlockingUI, 
                                                   tcConfig:TcConfig, 
                                                   fileNameOfRuntimeAssembly, 
                                                   ilScopeRefOfRuntimeAssembly,
                                                   moduleAttributes:ILAttribute list, 
                                                   mspec, 
                                                   invalidateCcu:Event<_>, 
                                                   m) = 

        let typeProviderEnvironment : ExtensionTyping.ResolutionEnvironment = 
             { resolutionFolder       = tcConfig.implicitIncludeDir
               outputFile             = tcConfig.outputFile
               showResolutionMessages = tcConfig.showExtensionTypeMessages 
               referencedAssemblies   = [| for r in resolutions.GetAssemblyResolutions() -> r.resolvedPath |]
               temporaryFolder        = FileSystem.GetTempPathShim()
             }

        // Find assembly level TypeProviderAssemblyAttributes. These will point to the assemblies that 
        // have class which implement ITypeProvider and which have TypeProviderAttribute on them.
        let startingErrorCount = CompileThreadStatic.ErrorLogger.ErrorCount
        let providerAssemblies = 
            moduleAttributes 
            |> List.choose (TryDecodeTypeProviderAssemblyAttr (defaultArg ilGlobalsOpt EcmaILGlobals))
            // If no design-time assembly is specified, use the runtime assembly
            |> List.map (function null -> Path.GetFileNameWithoutExtension fileNameOfRuntimeAssembly | s -> s)
            |> Set.ofList

        if providerAssemblies.Count > 0 then

#if SILVERLIGHT
            let systemRuntimeAssemblyVersion : System.Version = tcConfig.TargetMscorlibVersion
#else
            let systemRuntimeAssemblyVersion : System.Version = 
                let primaryAssemblyRef = tcConfig.PrimaryAssemblyDllReference()
                let resolution = tcConfig.ResolveLibWithDirectories(primaryAssemblyRef)
                 // MSDN: this method causes the file to be opened and closed, but the assembly is not added to this domain
                let name = System.Reflection.AssemblyName.GetAssemblyName(resolution.resolvedPath)
                name.Version
#endif

            let providers = 
                [ for assemblyName in providerAssemblies do
                      yield ExtensionTyping.GetTypeProvidersOfAssembly(displayPSTypeProviderSecurityDialogBlockingUI, tcConfig.validateTypeProviders, 
#if TYPE_PROVIDER_SECURITY
                                                                       tpApprovalsRef, 
#endif
                                                                       fileNameOfRuntimeAssembly, ilScopeRefOfRuntimeAssembly, assemblyName, typeProviderEnvironment, 
                                                                       tcConfig.isInvalidationSupported, tcConfig.isInteractive, tcImports.SystemRuntimeContainsType, systemRuntimeAssemblyVersion, m) ]
            let wasApproved = providers |> List.forall (fun (ok,_) -> ok)
            let providers = providers |> List.map snd |> List.concat

            // Note, type providers are disposable objects. The TcImports owns the provider objects - when/if it is disposed, the providers are disposed.
            // We ignore all exceptions from provider disposal.
            for provider in providers do 
                tcImports.AttachDisposeAction(fun () -> 
                    try 
                        provider.PUntaintNoFailure(fun x -> x).Dispose() 
                    with e -> 
                        ())
            
            // Add the invalidation signal handlers to each provider
            for provider in providers do 
                provider.PUntaint((fun tp -> tp.Invalidate.Add(fun _ -> invalidateCcu.Trigger ("The provider '" + fileNameOfRuntimeAssembly + "' reported a change"))), m)
                
            match providers with
            | [] -> 
                if wasApproved then
                    warning(Error(FSComp.SR.etHostingAssemblyFoundWithoutHosts(fileNameOfRuntimeAssembly,typeof<Microsoft.FSharp.Core.CompilerServices.TypeProviderAssemblyAttribute>.FullName),m)); 
            | _ -> 

                if typeProviderEnvironment.showResolutionMessages then
                    dprintfn "Found extension type hosting hosting assembly '%s' with the following extensions:" fileNameOfRuntimeAssembly
                    providers |> List.iter(fun provider ->dprintfn " %s" (ExtensionTyping.DisplayNameOfTypeProvider(provider.TypeProvider, m)))
                    
                for provider in providers do 
                    try
                        // Inject an entity for the namespace, or if one already exists, then record this as a provider
                        // for that namespace.
                        let rec loop (providedNamespace: Tainted<IProvidedNamespace>) =
                            let path = ExtensionTyping.GetPartsOfDotNetNamespace(m,provider,providedNamespace.PUntaint((fun r -> r.NamespaceName), m))
                            tcImports.InjectProvidedNamespaceOrTypeIntoEntity  typeProviderEnvironment tcConfig m mspec  ([],path) provider None

                            // Inject entities for the types returned by provider.GetTypes(). 
                            //
                            // NOTE: The types provided by GetTypes() are available for name resolution
                            // when the namespace is "opened". This is part of the specification of the language
                            // feature.
                            let tys = providedNamespace.PApplyArray((fun provider -> provider.GetTypes()), "GetTypes", m)
                            let ptys = [| for ty in tys -> ty.PApply((fun ty -> ty |> ProvidedType.CreateNoContext), m) |]
                            for st in ptys do 
                                tcImports.InjectProvidedNamespaceOrTypeIntoEntity typeProviderEnvironment tcConfig m mspec ([],path) provider (Some st)

                            for providedNestedNamespace in providedNamespace.PApplyArray((fun provider -> provider.GetNestedNamespaces()), "GetNestedNamespaces", m) do 
                                loop providedNestedNamespace

                        let providedNamespaces = provider.PApplyArray((fun r -> r.GetNamespaces()), "GetNamespaces", m)
                        for providedNamespace in providedNamespaces do
                            loop providedNamespace
                    with e -> 
                        errorRecovery e m

                if startingErrorCount<CompileThreadStatic.ErrorLogger.ErrorCount then
                    error(Error(FSComp.SR.etOneOrMoreErrorsSeenDuringExtensionTypeSetting(),m))  

            providers 
        else []
#endif

    /// Query information about types available in target system runtime library
    member tcImports.SystemRuntimeContainsType (typeName : string) : bool = 
        let ns, typeName = IL.splitILTypeName typeName
        let tcGlobals = tcImports.GetTcGlobals()
        ccuHasType tcGlobals.sysCcu ns typeName

    // Add a referenced assembly
    //
    // Retargetable assembly refs are required for binaries that must run 
    // against DLLs supported by multiple publishers. For example
    // Compact Framework binaries must use this. However it is not
    // clear when else it is required, e.g. for Mono.
    
    member tcImports.PrepareToImportReferencedIlDll tpApprovalsRef m filename displayPSTypeProviderSecurityDialogBlockingUI (dllinfo:ImportedBinary) =
        CheckDisposed()
        let tcConfig = tcConfigP.Get()
        tcConfig.CheckFSharpBinary(filename,dllinfo.ILAssemblyRefs,m)
        let ilModule = dllinfo.RawMetadata
        let ilScopeRef = dllinfo.ILScopeRef
        let aref =   
            match ilScopeRef with 
            | ILScopeRef.Assembly aref -> aref 
            | _ -> error(InternalError("PrepareToImportReferencedIlDll: cannot reference .NET netmodules directly, reference the containing assembly instead",m))

        let nm = aref.Name
        if verbose then dprintn ("Converting IL assembly to F# data structures "+nm);
        let auxModuleLoader = tcImports.MkLoaderForMultiModuleIlAssemblies m
        let invalidateCcu = new Event<_>()
        let ccu = Import.ImportILAssembly(tcImports.GetImportMap,m,auxModuleLoader,ilScopeRef,tcConfig.implicitIncludeDir, Some filename,ilModule,invalidateCcu.Publish)
        
        let ilg = defaultArg ilGlobalsOpt EcmaILGlobals

        let ccuinfo = 
            { FSharpViewOfMetadata=ccu; 
              ILScopeRef = ilScopeRef; 
              AssemblyAutoOpenAttributes = GetAutoOpenAttributes ilg ilModule;
              AssemblyInternalsVisibleToAttributes = GetInternalsVisibleToAttributes ilg ilModule;
#if EXTENSIONTYPING
              IsProviderGenerated = false; 
              TypeProviders = [];
#endif
              FSharpOptimizationData = notlazy None }
        tcImports.RegisterCcu(ccuinfo);
        let phase2 () = 
#if EXTENSIONTYPING
            ccuinfo.TypeProviders <- tcImports.ImportTypeProviderExtensions (tpApprovalsRef, displayPSTypeProviderSecurityDialogBlockingUI, tcConfig, filename, ilScopeRef, ilModule.ManifestOfAssembly.CustomAttrs.AsList, ccu.Contents, invalidateCcu, m)
#endif
            [ResolvedImportedAssembly(ccuinfo)]
        phase2

    member tcImports.PrepareToImportReferencedFSharpDll tpApprovalsRef m filename displayPSTypeProviderSecurityDialogBlockingUI (dllinfo:ImportedBinary) =
        CheckDisposed()
        let tcConfig = tcConfigP.Get()
        tcConfig.CheckFSharpBinary(filename,dllinfo.ILAssemblyRefs,m)

        let ilModule = dllinfo.RawMetadata 
        let ilScopeRef = dllinfo.ILScopeRef 
        let ilShortAssemName = getNameOfScopeRef ilScopeRef 
        if verbose then dprintn ("Converting F# assembly to F# data structures "+(getNameOfScopeRef ilScopeRef));
        let attrs = GetCustomAttributesOfIlModule ilModule 
        assert (List.exists IsSignatureDataVersionAttr attrs);
        if verbose then dprintn ("Relinking interface info from F# assembly "+ilShortAssemName);
        let resources = ilModule.Resources.AsList 
        let externalSigAndOptData = ["FSharp.Core";"FSharp.LanguageService.Compiler"]
        if not(List.contains ilShortAssemName externalSigAndOptData) then 
            assert (List.exists IsSignatureDataResource resources);
        let optDataReaders = 
            resources 
            |> List.choose (fun r -> if IsOptimizationDataResource r then Some(GetOptimizationDataResourceName r,r.GetByteReader(m)) else None)


        let ccuRawDataAndInfos = 
            let sigDataReaders = 
                [ for iresource in resources  do
                    if IsSignatureDataResource  iresource then 
                        let ccuName = GetSignatureDataResourceName iresource 
                        yield (ccuName, iresource.GetByteReader(m)) ]
                        
            let sigDataReaders = 
                if List.contains ilShortAssemName externalSigAndOptData then 
                    let sigFileName = Path.ChangeExtension(filename, "sigdata")
                    if not sigDataReaders.IsEmpty then 
                        error(Error(FSComp.SR.buildDidNotExpectSigdataResource(),m));
                    if not (FileSystem.SafeExists sigFileName)  then 
                        error(Error(FSComp.SR.buildExpectedSigdataFile(), m));
                    [ (ilShortAssemName, (fun () -> FileSystem.ReadAllBytesShim sigFileName))]
                else
                    sigDataReaders
            sigDataReaders 
            |> List.map (fun (ccuName, sigDataReader) -> 
                let data = GetSignatureData (filename, ilScopeRef, ilModule, sigDataReader)

                // Look for optimization data in a file 
                let optDataReaders = 
                    if List.contains ilShortAssemName externalSigAndOptData then 
                        let optDataFile = Path.ChangeExtension(filename, "optdata")
                        if not optDataReaders.IsEmpty then 
                            error(Error(FSComp.SR.buildDidNotExpectOptDataResource(),m));
                        if not (FileSystem.SafeExists optDataFile)  then 
                            error(Error(FSComp.SR.buildExpectedFileAlongSideFSharpCore(optDataFile),m));
                        [ (ilShortAssemName, (fun () -> FileSystem.ReadAllBytesShim optDataFile))]
                    else
                        optDataReaders

                let optDatas = Map.ofList optDataReaders

                let minfo : PickledModuleInfo = data.RawData 
                let mspec = minfo.mspec 

#if EXTENSIONTYPING
                let invalidateCcu = new Event<_>()
#endif

                // Adjust where the code for known F# libraries live relative to the installation of F#
                let codeDir = 
                    let dir = minfo.compileTimeWorkingDir
                    let knownLibraryLocation = @"src\fsharp\" // Help highlighting... " 
                    let knownLibarySuffixes = 
                        [ @"FSharp.Core";
                          @"FSharp.PowerPack"; 
                          @"FSharp.PowerPack.Linq"; 
                          @"FSharp.PowerPack.Metadata"  ]
                    match knownLibarySuffixes |> List.tryFind (fun x -> dir.EndsWith(knownLibraryLocation + x,StringComparison.OrdinalIgnoreCase)) with
                    | None -> 
                        dir
                    | Some libSuffix -> 
                        // add "..\lib\FSharp.Core" to the F# binaries directory
                        Path.Combine(Path.Combine(tcConfig.fsharpBinariesDir,@"..\lib"),libSuffix)

                let ccu = 
                   CcuThunk.Create(ccuName, { ILScopeRef=ilScopeRef
                                              Stamp = newStamp()
                                              FileName = Some filename 
                                              QualifiedName= Some(ilScopeRef.QualifiedName)
                                              SourceCodeDirectory = codeDir  (* note: in some cases we fix up this information later *)
                                              IsFSharp=true
                                              Contents = mspec 
#if EXTENSIONTYPING
                                              InvalidateEvent=invalidateCcu.Publish
                                              IsProviderGenerated = false
                                              ImportProvidedType = (fun ty -> Import.ImportProvidedType (tcImports.GetImportMap()) m ty)
#endif
                                              UsesQuotations = minfo.usesQuotations
                                              MemberSignatureEquality= (fun ty1 ty2 -> Tastops.typeEquivAux EraseAll (tcImports.GetTcGlobals()) ty1 ty2)
                                              TypeForwarders = match ilModule.Manifest with | Some manifest -> ImportILAssemblyTypeForwarders(tcImports.GetImportMap,m,manifest.ExportedTypes) | None -> Map.empty })

                let optdata = 
                    lazy 
                        (match Map.tryFind ccuName optDatas  with 
                         | None -> 
                            if verbose then dprintf "*** no optimization data for CCU %s, was DLL compiled with --no-optimization-data??\n" ccuName 
                            None
                         | Some info -> 
                            let data = GetOptimizationData (filename, ilScopeRef, ilModule, info)
                            let res = data.OptionalFixup(fun nm -> availableToOptionalCcu(tcImports.FindCcu(m,nm,lookupOnly=false))) 
                            if verbose then dprintf "found optimization data for CCU %s\n" ccuName 
                            Some res)
                let ilg = defaultArg ilGlobalsOpt EcmaILGlobals
                let ccuinfo = 
                     { FSharpViewOfMetadata=ccu 
                       AssemblyAutoOpenAttributes = GetAutoOpenAttributes ilg ilModule
                       AssemblyInternalsVisibleToAttributes = GetInternalsVisibleToAttributes ilg ilModule
                       FSharpOptimizationData=optdata 
#if EXTENSIONTYPING
                       IsProviderGenerated = false
                       TypeProviders = []
#endif
                       ILScopeRef = ilScopeRef }  
                let phase2() = 
#if EXTENSIONTYPING
                     ccuinfo.TypeProviders <- tcImports.ImportTypeProviderExtensions (tpApprovalsRef, displayPSTypeProviderSecurityDialogBlockingUI, tcConfig, filename, ilScopeRef, ilModule.ManifestOfAssembly.CustomAttrs.AsList, ccu.Contents, invalidateCcu, m)
#else
                     ()
#endif
                data,ccuinfo,phase2)
                     
        // Register all before relinking to cope with mutually-referential ccus 
        ccuRawDataAndInfos |> List.iter (p23 >> tcImports.RegisterCcu)
        let phase2 () = 
            (* Relink *)
            (* dprintf "Phase2: %s\n" filename; REMOVE DIAGNOSTICS *)
            ccuRawDataAndInfos |> List.iter (fun (data,_,_) -> data.OptionalFixup(fun nm -> availableToOptionalCcu(tcImports.FindCcu(m,nm,lookupOnly=false))) |> ignore);
#if EXTENSIONTYPING
            ccuRawDataAndInfos |> List.iter (fun (_,_,phase2) -> phase2())
#endif
            ccuRawDataAndInfos |> List.map p23 |> List.map ResolvedImportedAssembly  
        phase2
         

    member tcImports.RegisterAndPrepareToImportReferencedDll tpApprovalsRef displayPSTypeProviderSecurityDialogBlockingUI (r:AssemblyResolution) : _*(unit -> AvailableImportedAssembly list)=
        CheckDisposed()
        let m = r.originalReference.Range
        let filename = r.resolvedPath
        let ilModule,ilAssemblyRefs = tcImports.OpenILBinaryModule(filename,m)

        let ilShortAssemName = GetNameOfILModule ilModule 
        if tcImports.IsAlreadyRegistered ilShortAssemName then 
            let dllinfo = tcImports.FindDllInfo(m,ilShortAssemName)
            let phase2() = [tcImports.FindCcuInfo(m,ilShortAssemName,lookupOnly=false)]
            dllinfo,phase2
        else 
            let ilScopeRef = MakeScopeRefForIlModule ilModule
            let dllinfo = {RawMetadata=ilModule 
                           FileName=filename
#if EXTENSIONTYPING
                           ProviderGeneratedAssembly=None
                           IsProviderGenerated=false
                           ProviderGeneratedStaticLinkMap = None
#endif
                           ILScopeRef = ilScopeRef
                           ILAssemblyRefs = ilAssemblyRefs }
            tcImports.RegisterDll(dllinfo)
            let attrs = GetCustomAttributesOfIlModule ilModule
            let ilg = defaultArg ilGlobalsOpt EcmaILGlobals
            let phase2 = 
                if (List.exists IsSignatureDataVersionAttr attrs) then 
                    if not (List.exists (IsMatchingSignatureDataVersionAttr ilg (IL.parseILVersion Internal.Utilities.FSharpEnvironment.FSharpBinaryMetadataFormatRevision)) attrs) then 
                      errorR(Error(FSComp.SR.buildDifferentVersionMustRecompile(filename),m))
                      tcImports.PrepareToImportReferencedIlDll tpApprovalsRef m filename displayPSTypeProviderSecurityDialogBlockingUI dllinfo
                    else 
                      try
                        tcImports.PrepareToImportReferencedFSharpDll tpApprovalsRef m filename displayPSTypeProviderSecurityDialogBlockingUI dllinfo
                      with e -> error(Error(FSComp.SR.buildErrorOpeningBinaryFile(filename, e.Message),m))
                else 
                    tcImports.PrepareToImportReferencedIlDll tpApprovalsRef m filename displayPSTypeProviderSecurityDialogBlockingUI dllinfo
            dllinfo,phase2

    member tcImports.RegisterAndImportReferencedAssemblies (displayPSTypeProviderSecurityDialogBlockingUI, nms:AssemblyResolution list) =
        CheckDisposed()

#if TYPE_PROVIDER_SECURITY
        let tpApprovalsRef = ref(ExtensionTyping.ApprovalIO.readApprovalsFile(None))
#else
        let tpApprovalsRef = ref([])
#endif
        let dllinfos,phase2s = 
           nms |> List.map 
                    (fun nm ->
                        try
                            tcImports.RegisterAndPrepareToImportReferencedDll tpApprovalsRef displayPSTypeProviderSecurityDialogBlockingUI nm
                        with e ->
                            error(Error(FSComp.SR.buildProblemReadingAssembly(nm.fusionName, e.Message),nm.originalReference.Range)))
               |> List.unzip
        let ccuinfos = (List.collect (fun phase2 -> phase2()) phase2s) 
        dllinfos,ccuinfos
      
    member tcImports.DoRegisterAndImportReferencedAssemblies(displayPSTypeProviderSecurityDialogBlockingUI,nms) = 
        CheckDisposed()
        tcImports.RegisterAndImportReferencedAssemblies(displayPSTypeProviderSecurityDialogBlockingUI,nms) |> ignore

    member tcImports.ImplicitLoadIfAllowed (m, assemblyName, lookupOnly) = 
        CheckDisposed()
        // If the user is asking for the default framework then also try to resolve other implicit assemblies as they are discovered.
        // Using this flag to mean 'allow implicit discover of assemblies'.
        let tcConfig = tcConfigP.Get()
        if not lookupOnly && tcConfig.implicitlyResolveAssemblies then 
            let tryFile speculativeFileName = 
                let foundFile = tcImports.TryResolveAssemblyReference (AssemblyReference (m, speculativeFileName), ResolveAssemblyReferenceMode.Speculative)
                match foundFile with 
                | OkResult (warns, res) -> 
                     ReportWarnings warns
                     tcImports.DoRegisterAndImportReferencedAssemblies(None,res)
                     true
                | ErrorResult (_warns, _err) -> 
                    // Throw away warnings and errors - this is speculative loading
                    false

            if tryFile (assemblyName + ".dll") then ()
            else tryFile (assemblyName + ".exe")  |> ignore

#if EXTENSIONTYPING
    member tcImports.TryFindProviderGeneratedAssemblyByName(assemblyName:string) :  System.Reflection.Assembly option = 
        // The assembly may not be in the resolutions, but may be in the load set including EST injected assemblies
        match tcImports.TryFindDllInfo (range0,assemblyName,lookupOnly=true) with 
        | Some res -> 
            // Provider-generated assemblies don't necessarily have an on-disk representation we can load.
            res.ProviderGeneratedAssembly 
        | _ -> None
#endif

    member tcImports.TryFindExistingFullyQualifiedPathFromAssemblyRef(assref:ILAssemblyRef) :  string option = 
        match resolutions.TryFindByExactILAssemblyRef assref with 
        | Some r -> Some r.resolvedPath
        | None -> None
        (*
                // The assembly may not be in the resolutions, but may be in the load set including EST injected assemblies
                let assemblyName = assref.Name
                match tcImports.TryFindDllInfo (range0,assemblyName,lookupOnly=true) with 
                | Some res -> 
#if EXTENSIONTYPING
                    // Provider-generated assemblies don't necessarily have an on-disk representation we can load.
                    if res.IsProviderGenerated then None else 
#endif
                    Some res.FileName
                | _ -> None
*)

    member tcImports.TryResolveAssemblyReference(assemblyReference:AssemblyReference,mode:ResolveAssemblyReferenceMode) : OperationResult<AssemblyResolution list> = 
        let tcConfig = tcConfigP.Get()
        // First try to lookup via the original reference text.
        match resolutions.TryFindByOriginalReference assemblyReference with
        | Some assemblyResolution -> 
            ResultD [assemblyResolution]
        | None ->
#if SILVERLIGHT
           try 
               ResultD [tcConfig.ResolveLibWithDirectories assemblyReference]
           with e -> 
               ErrorD(e)
#else                      
            // Next try to lookup up by the exact full resolved path.
            match resolutions.TryFindByResolvedPath assemblyReference.Text with 
            | Some assemblyResolution -> 
                ResultD [assemblyResolution]
            | None ->                                  
                if tcConfigP.Get().useMonoResolution then
                    let resolved = [tcConfig.ResolveLibWithDirectories assemblyReference]
                    resolutions <- resolutions.AddResolutionResults resolved
                    ResultD resolved
                else 
                    // This is a previously unencounterd assembly. Resolve it and add it to the list.
                    // But don't cache resolution failures because the assembly may appear on the disk later.
                    let resolved,unresolved = TcConfig.TryResolveLibsUsingMSBuildRules(tcConfig,[ assemblyReference ],assemblyReference.Range,mode)
                    match resolved,unresolved with
                    | (assemblyResolution::_,_)  -> 
                        resolutions <- resolutions.AddResolutionResults resolved
                        ResultD [assemblyResolution]
                    | (_,_::_)  -> 
                        resolutions <- resolutions.AddUnresolvedReferences unresolved
                        ErrorD(AssemblyNotResolved(assemblyReference.Text,assemblyReference.Range))
                    | [],[] -> 
                        // Note, if mode=ResolveAssemblyReferenceMode.Speculative and the resolution failed then TryResolveLibsUsingMSBuildRules returns
                        // the empty list and we convert the failure into an AssemblyNotResolved here.
                        ErrorD(AssemblyNotResolved(assemblyReference.Text,assemblyReference.Range))
                        
#endif
     

    member tcImports.ResolveAssemblyReference(assemblyReference,mode) : AssemblyResolution list = 
        CommitOperationResult(tcImports.TryResolveAssemblyReference(assemblyReference,mode))

    // Note: This returns a TcImports object. However, framework TcImports are not currently disposed. The only reason
    // we dispose TcImports is because we need to dispose type providers, and type providers are never included in the framework DLL set.
    //
    // If this ever changes then callers may need to begin disposing the TcImports (though remember, not before all derived 
    // non-frameworkk TcImports built related to this framework TcImports are disposed).
    static member BuildFrameworkTcImports (tcConfigP:TcConfigProvider, frameworkDLLs, nonFrameworkDLLs) =

        let tcConfig = tcConfigP.Get()
        let tcResolutions = TcAssemblyResolutions.BuildFromPriorResolutions(tcConfig,frameworkDLLs,[])
        let tcAltResolutions = TcAssemblyResolutions.BuildFromPriorResolutions(tcConfig,nonFrameworkDLLs,[])

        // Note: TcImports are disposable - the caller owns this object and must dispose
        let frameworkTcImports = new TcImports(tcConfigP,tcResolutions,None,None) 
        let resolveAssembly r = 
            // use existing resolutions before trying to search in known folders
            let resolution =
                match tcResolutions.TryFindByOriginalReference r with
                | Some r -> r
                | None -> 
                    match tcAltResolutions.TryFindByOriginalReference r with
                    | Some r -> r
                    | None -> tcConfig.ResolveLibWithDirectories r
            match frameworkTcImports.RegisterAndImportReferencedAssemblies(None, [resolution]) with
            | (_, [ResolvedImportedAssembly(ccu)]) -> ccu
            | _        -> error(InternalError("BuildFoundationalTcImports: no ccu for " + r.Text, rangeStartup))
        
        let ccuInitializer = tcConfig.GetPrimaryAssemblyCcuInitializer()
        let ilGlobals, state = ccuInitializer.BeginLoadingSystemRuntime(resolveAssembly, tcConfig.noDebugData)        
        frameworkTcImports.SetILGlobals ilGlobals
        let sysCcu = ccuInitializer.EndLoadingSystemRuntime(state, resolveAssembly)

        // Load the rest of the framework DLLs all at once (they may be mutually recursive)
        frameworkTcImports.DoRegisterAndImportReferencedAssemblies (None, tcResolutions.GetAssemblyResolutions())

        let fslibCcu = 
            if tcConfig.compilingFslib then 
                // When compiling FSharp.Core.dll, the fslibCcu reference to FSharp.Core.dll is a delayed ccu thunk fixed up during type checking
                CcuThunk.CreateDelayed(GetFSharpCoreLibraryName())
            else
                let fslibCcuInfo =
                    let coreLibraryReference = tcConfig.CoreLibraryDllReference()
                    //printfn "coreLibraryReference = %A" coreLibraryReference
                    
                    let resolvedAssemblyRef = 
                        match tcResolutions.TryFindByOriginalReference coreLibraryReference with
                        | Some resolution -> Some resolution
                        | _ -> 
                            // Are we using a "non-cannonical" FSharp.Core?
                            match tcAltResolutions.TryFindByOriginalReference coreLibraryReference with
                            | Some resolution -> Some resolution
                            | _ -> tcResolutions.TryFindByOriginalReferenceText (GetFSharpCoreLibraryName())  // was the ".dll" elided?
                    
                    match resolvedAssemblyRef with 
                    | Some coreLibraryResolution -> 
                        //printfn "coreLibraryResolution = '%s'" coreLibraryResolution.resolvedPath
                        match frameworkTcImports.RegisterAndImportReferencedAssemblies(None, [coreLibraryResolution]) with
                        | (_, [ResolvedImportedAssembly(fslibCcuInfo) ]) -> fslibCcuInfo
                        | _ -> 
                            error(InternalError("BuildFrameworkTcImports: no successful import of "+coreLibraryResolution.resolvedPath,coreLibraryResolution.originalReference.Range))
                    | None -> 
                        error(InternalError(sprintf "BuildFrameworkTcImports: no resolution of '%s'" coreLibraryReference.Text,rangeStartup))
                IlxSettings.ilxFsharpCoreLibAssemRef := 
                    (let scoref = fslibCcuInfo.ILScopeRef
                     match scoref with
                     | ILScopeRef.Assembly aref             -> Some aref
                     | ILScopeRef.Local | ILScopeRef.Module _ -> error(InternalError("not ILScopeRef.Assembly",rangeStartup)))
                fslibCcuInfo.FSharpViewOfMetadata            
                  
        // Search for a type
        let getTypeCcu nsname typeName =
            if ccuHasType sysCcu.FSharpViewOfMetadata nsname typeName  then 
                  sysCcu.FSharpViewOfMetadata
            else
                let search = 
                    seq { yield sysCcu.FSharpViewOfMetadata; 
                          yield! frameworkTcImports.GetCcusInDeclOrder() 
                          for dllName in SystemAssemblies (tcConfig.primaryAssembly.Name, tcConfig.TargetMscorlibVersion, tcConfig.TargetIsSilverlight) do 
                            match frameworkTcImports.CcuTable.TryFind dllName with 
                            | Some sysCcu -> yield sysCcu.FSharpViewOfMetadata
                            | None -> () }
                    |> Seq.tryFind (fun ccu -> ccuHasType ccu nsname typeName)
                match search with 
                | Some x -> x
                | None -> fslibCcu
        
        // REVIEW: We use this in some places to work around bugs in the 2.0 runtime.
        // Silverlight 4.0 will have some of these fixes, but their version number is 2.0.5.0.
        // If we ever modify the compiler to run on Silverlight, we'll need to update this mechanism.
        let using40environment = 
            match ilGlobals.traits.ScopeRef.AssemblyRef.Version with 
            | Some (v1, _v2, _v3, _v4)  -> v1 >= 4us 
            | _ -> true

        // OK, now we have both mscorlib.dll and FSharp.Core.dll we can create TcGlobals
        let tcGlobals = mkTcGlobals(tcConfig.compilingFslib,sysCcu.FSharpViewOfMetadata,ilGlobals,fslibCcu,
                                    tcConfig.implicitIncludeDir,tcConfig.mlCompatibility,using40environment,tcConfig.indirectCallArrayMethods,
                                    tcConfig.isInteractive,getTypeCcu, tcConfig.emitDebugInfoInQuotations) 

#if DEBUG
        // the global_g reference cell is used only for debug printing
        global_g := Some tcGlobals
#endif
        // do this prior to parsing, since parsing IL assembly code may refer to mscorlib
#if NO_INLINE_IL_PARSER
        // inline IL not permitted by hostable compiler
#else
        Microsoft.FSharp.Compiler.AbstractIL.Internal.AsciiConstants.parseILGlobals := tcGlobals.ilg 
#endif
        frameworkTcImports.SetTcGlobals(tcGlobals)
        tcGlobals,frameworkTcImports

    member tcImports.ReportUnresolvedAssemblyReferences(knownUnresolved) =
        // Report that an assembly was not resolved.
        let reportAssemblyNotResolved(file,originalReferences:AssemblyReference list) = 
            originalReferences |> List.iter(fun originalReference -> errorR(AssemblyNotResolved(file,originalReference.Range)))
        knownUnresolved
        |> List.map (function UnresolvedAssemblyReference(file,originalReferences) -> file,originalReferences)
        |> List.iter reportAssemblyNotResolved
        
    // Note: This returns a TcImports object. TcImports are disposable - the caller owns the returned TcImports object 
    // and when hosted in Visual Studio or another long-running process must dispose this object. 
    static member BuildNonFrameworkTcImports (displayPSTypeProviderSecurityDialogBlockingUI : (string->unit) option, tcConfigP:TcConfigProvider, tcGlobals:TcGlobals, baseTcImports, nonFrameworkReferences, knownUnresolved) = 
        let tcConfig = tcConfigP.Get()
        let tcResolutions = TcAssemblyResolutions.BuildFromPriorResolutions(tcConfig,nonFrameworkReferences,knownUnresolved)
        let references = tcResolutions.GetAssemblyResolutions()
        let tcImports = new TcImports(tcConfigP,tcResolutions,Some baseTcImports, Some tcGlobals.ilg)
        tcImports.DoRegisterAndImportReferencedAssemblies(displayPSTypeProviderSecurityDialogBlockingUI, references)
        tcImports.ReportUnresolvedAssemblyReferences(knownUnresolved)
        tcImports
      
    // Note: This returns a TcImports object. TcImports are disposable - the caller owns the returned TcImports object 
    // and if hosted in Visual Studio or another long-running process must dispose this object. However this
    // function is currently only used from fsi.exe. If we move to a long-running hosted evaluation service API then
    // we should start disposing these objects.
    static member BuildTcImports(tcConfigP:TcConfigProvider) = 
        let tcConfig = tcConfigP.Get()
        //let foundationalTcImports,tcGlobals = TcImports.BuildFoundationalTcImports(tcConfigP)
        let frameworkDLLs,nonFrameworkReferences,knownUnresolved = TcAssemblyResolutions.SplitNonFoundationalResolutions(tcConfig)
        let tcGlobals,frameworkTcImports = TcImports.BuildFrameworkTcImports (tcConfigP,frameworkDLLs,nonFrameworkReferences)
        let tcImports = TcImports.BuildNonFrameworkTcImports(None, tcConfigP,tcGlobals,frameworkTcImports,nonFrameworkReferences,knownUnresolved)
        tcGlobals,tcImports
        
    interface System.IDisposable with 
        member tcImports.Dispose() = 
            CheckDisposed()
            // disposing deliberately only closes this tcImports, not the ones up the chain 
            disposed <- true        
            if verbose then 
                dprintf "disposing of TcImports, %d binaries\n" disposeActions.Length
            let actions = disposeActions
            disposeActions <- []
            for action in actions do action()

//----------------------------------------------------------------------------
// Add "#r" and "#I" declarations to the tcConfig
//--------------------------------------------------------------------------

// Add the reference and add the ccu to the type checking environment . Only used by F# Interactive
let RequireDLL (tcImports:TcImports) tcEnv m file = 
    let RequireResolved = function
        | ResolvedImportedAssembly(ccuinfo) -> ccuinfo
        | UnresolvedImportedAssembly(assemblyName) -> error(Error(FSComp.SR.buildCouldNotResolveAssemblyRequiredByFile(assemblyName,file),m))
    let resolutions = CommitOperationResult(tcImports.TryResolveAssemblyReference(AssemblyReference(m,file),ResolveAssemblyReferenceMode.ReportErrors))
    let dllinfos,ccuinfos = tcImports.RegisterAndImportReferencedAssemblies(None, resolutions)
    let ccuinfos = ccuinfos |> List.map RequireResolved
    let g = tcImports.GetTcGlobals()
    let amap = tcImports.GetImportMap()
    let tcEnv = ccuinfos |> List.fold (fun tcEnv ccuinfo -> Tc.AddCcuToTcEnv(g,amap,m,tcEnv,ccuinfo.FSharpViewOfMetadata,ccuinfo.AssemblyAutoOpenAttributes,false)) tcEnv 
    tcEnv,(dllinfos,ccuinfos)

       
       
let ProcessMetaCommandsFromInput 
     (nowarnF: 'state -> range * string -> 'state,
      dllRequireF: 'state -> range * string -> 'state,
      loadSourceF: 'state -> range * string -> unit) 
     (tcConfig:TcConfigBuilder) 
     inp 
     pathOfMetaCommandSource
     state0 =
     
    use unwindBuildPhase = PushThreadBuildPhaseUntilUnwind (BuildPhase.Parse)

    let canHaveScriptMetaCommands = 
        match inp with 
        | ParsedInput.SigFile(_) ->  false
        | ParsedInput.ImplFile(ParsedImplFileInput(_,isScript,_,_,_,_,_)) -> isScript

    let ProcessMetaCommand state hash  =
        let mutable matchedm = range0
        try 
            match hash with 
            | ParsedHashDirective("I",args,m) ->
               if not canHaveScriptMetaCommands then 
                   errorR(HashIncludeNotAllowedInNonScript(m))
               match args with 
               | [path] -> 
                   matchedm<-m
                   tcConfig.AddIncludePath(m,path,pathOfMetaCommandSource)
                   state
               | _ -> 
                   errorR(Error(FSComp.SR.buildInvalidHashIDirective(),m))
                   state
            | ParsedHashDirective("nowarn",numbers,m) ->
               List.fold (fun state d -> nowarnF state (m,d)) state numbers
            | ParsedHashDirective(("reference" | "r"),args,m) -> 
               if not canHaveScriptMetaCommands then 
                   errorR(HashReferenceNotAllowedInNonScript(m))
               match args with 
               | [path] -> 
                   matchedm<-m
                   dllRequireF state (m,path)
               | _ -> 
                   errorR(Error(FSComp.SR.buildInvalidHashrDirective(),m))
                   state
            | ParsedHashDirective("load",args,m) -> 
               if not canHaveScriptMetaCommands then 
                   errorR(HashDirectiveNotAllowedInNonScript(m))
               match args with 
               | _ :: _ -> 
                  matchedm<-m
                  args |> List.iter (fun path -> loadSourceF state (m,path))
               | _ -> 
                  errorR(Error(FSComp.SR.buildInvalidHashloadDirective(),m))
               state
            | ParsedHashDirective("time",args,m) -> 
               if not canHaveScriptMetaCommands then 
                   errorR(HashDirectiveNotAllowedInNonScript(m))
               match args with 
               | [] -> 
                   ()
               | ["on" | "off"] -> 
                   ()
               | _ -> 
                   errorR(Error(FSComp.SR.buildInvalidHashtimeDirective(),m))
               state
               
            | _ -> 
               
            (* warning(Error("This meta-command has been ignored",m)); *) 
               state
        with e -> errorRecovery e matchedm; state

    let rec WarnOnIgnoredSpecDecls decls = 
        decls |> List.iter (fun d -> 
            match d with 
            | SynModuleSigDecl.HashDirective (_,m) -> warning(Error(FSComp.SR.buildDirectivesInModulesAreIgnored(),m)) 
            | SynModuleSigDecl.NestedModule (_,subDecls,_) -> WarnOnIgnoredSpecDecls subDecls
            | _ -> ())

    let rec WarnOnIgnoredImplDecls decls = 
        decls |> List.iter (fun d -> 
            match d with 
            | SynModuleDecl.HashDirective (_,m) -> warning(Error(FSComp.SR.buildDirectivesInModulesAreIgnored(),m)) 
            | SynModuleDecl.NestedModule (_,subDecls,_,_) -> WarnOnIgnoredImplDecls subDecls
            | _ -> ())

    let ProcessMetaCommandsFromModuleSpec state (SynModuleOrNamespaceSig(_,_,decls,_,_,_,_)) =
        List.fold (fun s d -> 
            match d with 
            | SynModuleSigDecl.HashDirective (h,_) -> ProcessMetaCommand s h
            | SynModuleSigDecl.NestedModule (_,subDecls,_) -> WarnOnIgnoredSpecDecls subDecls; s
            | _ -> s)
         state
         decls 

    let ProcessMetaCommandsFromModuleImpl state (SynModuleOrNamespace(_,_,decls,_,_,_,_)) =
        List.fold (fun s d -> 
            match d with 
            | SynModuleDecl.HashDirective (h,_) -> ProcessMetaCommand s h
            | SynModuleDecl.NestedModule (_,subDecls,_,_) -> WarnOnIgnoredImplDecls subDecls; s
            | _ -> s)
         state
         decls

    match inp with 
    | ParsedInput.SigFile(ParsedSigFileInput(_,_,_,hashDirectives,specs)) -> 
        let state = List.fold ProcessMetaCommand state0 hashDirectives
        let state = List.fold ProcessMetaCommandsFromModuleSpec state specs
        state
    | ParsedInput.ImplFile(ParsedImplFileInput(_,_,_,_,hashDirectives,impls,_)) -> 
        let state = List.fold ProcessMetaCommand state0 hashDirectives
        let state = List.fold ProcessMetaCommandsFromModuleImpl state impls
        state

let ApplyNoWarnsToTcConfig (tcConfig:TcConfig) (inp:ParsedInput,pathOfMetaCommandSource) = 
    // Clone
    let tcConfigB = tcConfig.CloneOfOriginalBuilder 
    let addNoWarn = fun () (m,s) -> tcConfigB.TurnWarningOff(m,s)
    let addReferencedAssemblyByPath = fun () (_m,_s) -> ()
    let addLoadedSource = fun () (_m,_s) -> ()
    ProcessMetaCommandsFromInput (addNoWarn, addReferencedAssemblyByPath, addLoadedSource) tcConfigB inp pathOfMetaCommandSource ()
    TcConfig.Create(tcConfigB,validate=false)

let ApplyMetaCommandsFromInputToTcConfig (tcConfig:TcConfig) (inp:ParsedInput,pathOfMetaCommandSource) = 
    // Clone
    let tcConfigB = tcConfig.CloneOfOriginalBuilder 
    let getWarningNumber = fun () _ -> () 
    let addReferencedAssemblyByPath = fun () (m,s) -> tcConfigB.AddReferencedAssemblyByPath(m,s)
    let addLoadedSource = fun () (m,s) -> tcConfigB.AddLoadedSource(m,s,pathOfMetaCommandSource)
    ProcessMetaCommandsFromInput (getWarningNumber, addReferencedAssemblyByPath, addLoadedSource) tcConfigB inp pathOfMetaCommandSource ()
    TcConfig.Create(tcConfigB,validate=false)

let GetAssemblyResolutionInformation(tcConfig : TcConfig) : AssemblyResolution list * UnresolvedAssemblyReference list =
    use unwindBuildPhase = PushThreadBuildPhaseUntilUnwind (BuildPhase.Parameter)
    let assemblyList = TcAssemblyResolutions.GetAllDllReferences(tcConfig)
    let resolutions = TcAssemblyResolutions.Resolve(tcConfig,assemblyList,[])
    resolutions.GetAssemblyResolutions(),resolutions.GetUnresolvedReferences()
    
type LoadClosure = {
        /// The source files along with the ranges of the #load positions in each file.
        SourceFiles: (string * range list) list
        /// The resolved references along with the ranges of the #r positions in each file.
        References: (string * AssemblyResolution list) list
        /// The list of references that were not resolved during load closure. These may still be extension references.
        UnresolvedReferences : UnresolvedAssemblyReference list
        /// The list of all sources in the closure with inputs when available
        Inputs: (string * ParsedInput option) list
        /// The #nowarns
        NoWarns: (string * range list) list
        /// Errors seen while parsing root of closure
        RootErrors : PhasedError list
        /// Warnings seen while parsing root of closure
        RootWarnings : PhasedError list        
    }
    
[<RequireQualifiedAccess>]
type CodeContext =
    | Evaluation // in fsi.exe
    | Compilation  // in fsc.exe
    | Editing // in VS
    

module private ScriptPreprocessClosure = 
    open Internal.Utilities.Text.Lexing
    
    type private ClosureDirective = 
        | SourceFile of string * range * string // filename, range, source text
        | ClosedSourceFile of string * range * ParsedInput option * PhasedError list * PhasedError list * (string * range) list // filename, range, errors, warnings, nowarns
        
    type private Observed() =
        let seen = System.Collections.Generic.Dictionary<_,bool>()
        member ob.SetSeen(check) = 
            if not(seen.ContainsKey(check)) then 
                seen.Add(check,true)
        
        member ob.HaveSeen(check) =
            seen.ContainsKey(check)
    
    /// Parse a script from source.
    let ParseScriptText(filename:string, source:string, tcConfig:TcConfig, codeContext, lexResourceManager:Lexhelp.LexResourceManager, errorLogger:ErrorLogger) =    

        // fsc.exe -- COMPILED\!INTERACTIVE
        // fsi.exe -- !COMPILED\INTERACTIVE
        // Language service
        //     .fs -- EDITING + COMPILED\!INTERACTIVE
        //     .fsx -- EDITING + !COMPILED\INTERACTIVE    
        let defines =
            match codeContext with 
            | CodeContext.Evaluation -> ["INTERACTIVE"]
            | CodeContext.Compilation -> ["COMPILED"]
            | CodeContext.Editing -> "EDITING" :: (if IsScript filename then ["INTERACTIVE"] else ["COMPILED"])
        let lexbuf = UnicodeLexing.StringAsLexbuf source 
        
        let isLastCompiland = IsScript filename // The root compiland is last in the list of compilands.
        ParseOneInputLexbuf (tcConfig,lexResourceManager,defines,lexbuf,filename,isLastCompiland,errorLogger) 
          
    /// Create a TcConfig for load closure starting from a single .fsx file
    let CreateScriptSourceTcConfig(filename:string,codeContext,useFsiAuxLib) =  
        let projectDir = Path.GetDirectoryName(filename)
        let isInteractive = (codeContext = CodeContext.Evaluation)
        let isInvalidationSupported = (codeContext = CodeContext.Editing)
        
        let tcConfigB = TcConfigBuilder.CreateNew(Internal.Utilities.FSharpEnvironment.BinFolderOfDefaultFSharpCompiler(None).Value, true (* optimize for memory *), projectDir, isInteractive, isInvalidationSupported) 
        BasicReferencesForScriptLoadClosure(useFsiAuxLib) |> List.iter(fun f->tcConfigB.AddReferencedAssemblyByPath(range0,f)) // Add script references
        tcConfigB.resolutionEnvironment <-
            match codeContext with 
            | CodeContext.Editing -> MSBuildResolver.DesigntimeLike
            | CodeContext.Compilation | CodeContext.Evaluation -> MSBuildResolver.RuntimeLike
        tcConfigB.framework <- false 
        // Indicates that there are some references not in BasicReferencesForScriptLoadClosure which should
        // be added conditionally once the relevant version of mscorlib.dll has been detected.
        tcConfigB.addVersionSpecificFrameworkReferences <- true 
        tcConfigB.implicitlyResolveAssemblies <- false
        TcConfig.Create(tcConfigB,validate=true)
        
    let private SourceFileOfFilename(filename,m,inputCodePage:int option) : ClosureDirective list = 
        try
            let filename = FileSystem.GetFullPathShim(filename)
            use stream = FileSystem.FileStreamReadShim filename
            use reader = 
                match inputCodePage with 
                | None -> new  StreamReader(stream,true)
                | Some n -> new  StreamReader(stream,Encoding.GetEncodingShim(n)) 
            let source = reader.ReadToEnd()
            [SourceFile(filename,m,source)]
        with e -> 
            errorRecovery e m 
            []
            
    let ApplyMetaCommandsFromInputToTcConfigAndGatherNoWarn (tcConfig:TcConfig) (inp:ParsedInput,pathOfMetaCommandSource) = 
        let tcConfigB = tcConfig.CloneOfOriginalBuilder 
        let nowarns = ref [] 
        let getWarningNumber = fun () (m,s) -> nowarns := (s,m) :: !nowarns
        let addReferencedAssemblyByPath = fun () (m,s) -> tcConfigB.AddReferencedAssemblyByPath(m,s)
        let addLoadedSource = fun () (m,s) -> tcConfigB.AddLoadedSource(m,s,pathOfMetaCommandSource)
        try 
            ProcessMetaCommandsFromInput (getWarningNumber, addReferencedAssemblyByPath, addLoadedSource) tcConfigB inp pathOfMetaCommandSource ()
        with ReportedError _ ->
            // Recover by using whatever did end up in the tcConfig
            ()
            
        try
            TcConfig.Create(tcConfigB,validate=false),nowarns
        with ReportedError _ ->
            // Recover by  using a default TcConfig.
            let tcConfigB = tcConfig.CloneOfOriginalBuilder 
            TcConfig.Create(tcConfigB,validate=false),nowarns
    
    let private FindClosureDirectives(closureDirectives,tcConfig:TcConfig,codeContext,lexResourceManager:Lexhelp.LexResourceManager) =
        let tcConfig = ref tcConfig
        
        let observedSources = Observed()
        let rec FindClosure (closureDirective:ClosureDirective) : ClosureDirective list = 
            match closureDirective with 
            | ClosedSourceFile _ as csf -> [csf]
            | SourceFile(filename,m,source) ->
                let filename = FileSystem.GetFullPathShim(filename)
                if observedSources.HaveSeen(filename) then [] 
                else     
                    observedSources.SetSeen(filename)
                    
                    let errors = ref []
                    let warnings = ref [] 
                    let errorLogger = 
                         { new ErrorLogger("FindClosure") with 
                               member x.ErrorSinkImpl(e) = errors := e :: !errors
                               member x.WarnSinkImpl(e) = warnings := e :: !warnings
                               member x.ErrorCount = (!errors).Length }                        

                    use unwindEL = PushErrorLoggerPhaseUntilUnwind (fun _ -> errorLogger)
                    let pathOfMetaCommandSource = Path.GetDirectoryName(filename)
                    match ParseScriptText(filename,source,!tcConfig,codeContext,lexResourceManager,errorLogger) with 
                    | Some(input) ->                    
                        let tcConfigResult, noWarns = ApplyMetaCommandsFromInputToTcConfigAndGatherNoWarn !tcConfig (input,pathOfMetaCommandSource)
                        tcConfig := tcConfigResult
                        
                        let AddFileIfNotSeen(m,filename) = 
                            if observedSources.HaveSeen(filename) then []
                            else
                                if IsScript(filename) then SourceFileOfFilename(filename,m,tcConfigResult.inputCodePage)
                                else 
                                    observedSources.SetSeen(filename)
                                    [ClosedSourceFile(filename,m,None,[],[],[])] // Don't traverse into .fs leafs.
                        
                        let loadedSources = (!tcConfig).GetAvailableLoadedSources() |> List.rev |> List.map AddFileIfNotSeen |> List.concat
                        ClosedSourceFile(filename,m,Some(input),!errors,!warnings,!noWarns) :: loadedSources |> List.map FindClosure |> List.concat // Final closure is in reverse order. Keep the closed source at the top.
                    | None -> [ClosedSourceFile(filename,m,None,!errors,!warnings,[])]

        closureDirectives |> List.map FindClosure |> List.concat, !tcConfig
        
    /// Reduce the full directive closure into LoadClosure
    let private GetLoadClosure(rootFilename,closureDirectives,tcConfig,codeContext) = 
    
        // Mark the last file as isLastCompiland. closureDirectives is currently reversed.
        let closureDirectives =
            match closureDirectives with
            | ClosedSourceFile(filename,m,Some(ParsedInput.ImplFile(ParsedImplFileInput(name,isScript,qualNameOfFile,scopedPragmas,hashDirectives,implFileFlags,_))),errs,warns,nowarns)::rest -> 
                ClosedSourceFile(filename,m,Some(ParsedInput.ImplFile(ParsedImplFileInput(name,isScript,qualNameOfFile,scopedPragmas,hashDirectives,implFileFlags,true))),errs,warns,nowarns)::rest
            | x -> x

        // Get all source files.
        let sourceFiles = ref []
        let sourceInputs = ref []
        let globalNoWarns = ref []
        let ExtractOne = function
            | ClosedSourceFile(filename,m,input,_,_,noWarns) -> 
                let filename = FileSystem.GetFullPathShim(filename)
                sourceFiles := (filename,m) :: !sourceFiles  
                globalNoWarns := (!globalNoWarns @ noWarns) 
                sourceInputs := (filename,input) :: !sourceInputs                 
            | _ -> failwith "Unexpected"
            
        closureDirectives |> List.iter ExtractOne // This unreverses the list of sources 
        
        // Resolve all references.
        let resolutionErrors = ref []
        let resolutionWarnings = ref [] 
        let errorLogger = 
            { new ErrorLogger("GetLoadClosure") with 
               member x.ErrorSinkImpl(e) = resolutionErrors := e :: !resolutionErrors
               member x.WarnSinkImpl(e) = resolutionWarnings := e :: !resolutionWarnings
               member x.ErrorCount = (!resolutionErrors).Length }      
        
        let references,unresolvedReferences = 
            use unwindEL = PushErrorLoggerPhaseUntilUnwind (fun _ -> errorLogger) 
            GetAssemblyResolutionInformation(tcConfig)
        let references =  references |> List.map (fun ar -> ar.resolvedPath,ar)
        
        // Root errors and warnings
        let rootErrors, rootWarnings = 
            match closureDirectives with
            | ClosedSourceFile(_,_,_,errors,warnings,_) :: _ -> errors @ !resolutionErrors, warnings @ !resolutionWarnings
            | _ -> [],[] // When no file existed.
        
        let isRootRange exn =
            match RangeOfError exn with
            | Some m -> 
                // Return true if the error was *not* from a #load-ed file.
                let isArgParameterWhileNotEditing = (codeContext <> CodeContext.Editing) && (m = range0 || m = rangeStartup || m = rangeCmdArgs)
                let isThisFileName = (0 = String.Compare(rootFilename, m.FileName, StringComparison.OrdinalIgnoreCase))
                isArgParameterWhileNotEditing || isThisFileName
            | None -> true
        
        // Filter out non-root errors and warnings
        let rootErrors = rootErrors |> List.filter isRootRange
        let rootWarnings = rootWarnings |> List.filter isRootRange
        
        let result = {SourceFiles = List.groupByFirst !sourceFiles
                      References = List.groupByFirst references
                      UnresolvedReferences = unresolvedReferences
                      Inputs = !sourceInputs
                      NoWarns = List.groupByFirst !globalNoWarns
                      RootErrors = rootErrors
                      RootWarnings = rootWarnings}       
        result
        
    /// Given source text, find the full load closure
    /// Used from service.fs, when editing a script file
    let GetFullClosureOfScriptSource(filename,source,codeContext,useFsiAuxLib,lexResourceManager:Lexhelp.LexResourceManager) = 
        let tcConfig = CreateScriptSourceTcConfig(filename,codeContext,useFsiAuxLib)
        let protoClosure = [SourceFile(filename,range0,source)]
        let finalClosure,tcConfig = FindClosureDirectives(protoClosure,tcConfig,codeContext,lexResourceManager)
        GetLoadClosure(filename,finalClosure,tcConfig,codeContext)
        
    /// Given source filename, find the full load closure
    /// Used from fsi.fs and fsc.fs, for #load and command line
    let GetFullClosureOfScriptFiles(tcConfig:TcConfig,files:(string*range) list,codeContext,_useDefaultScriptingReferences:bool,lexResourceManager:Lexhelp.LexResourceManager) = 
        let mainFile = fst (List.head files)
        let protoClosure = files |> List.map (fun (filename,m)->SourceFileOfFilename(filename,m,tcConfig.inputCodePage)) |> List.concat |> List.rev // Reverse to put them in the order they will be extracted later
        let finalClosure,tcConfig = FindClosureDirectives(protoClosure,tcConfig,codeContext,lexResourceManager)
        GetLoadClosure(mainFile,finalClosure,tcConfig,codeContext)        

type LoadClosure with
    // Used from service.fs, when editing a script file
    static member ComputeClosureOfSourceText(filename:string,source:string,codeContext,useFsiAuxLib,lexResourceManager:Lexhelp.LexResourceManager) : LoadClosure = 
        use unwindBuildPhase = PushThreadBuildPhaseUntilUnwind (BuildPhase.Parse)
        ScriptPreprocessClosure.GetFullClosureOfScriptSource(filename,source,codeContext,useFsiAuxLib,lexResourceManager)

    /// Used from fsi.fs and fsc.fs, for #load and command line.
    /// The resulting references are then added to a TcConfig.
    static member ComputeClosureOfSourceFiles(tcConfig:TcConfig,files:(string*range) list,codeContext,useDefaultScriptingReferences:bool,lexResourceManager:Lexhelp.LexResourceManager) : LoadClosure = 
        use unwindBuildPhase = PushThreadBuildPhaseUntilUnwind (BuildPhase.Parse)
        ScriptPreprocessClosure.GetFullClosureOfScriptFiles(tcConfig,files,codeContext,useDefaultScriptingReferences,lexResourceManager)
        
              

//----------------------------------------------------------------------------
// Build the initial type checking environment
//--------------------------------------------------------------------------

let implicitOpen tcGlobals amap m tcEnv p =
    if verbose then dprintf "opening %s\n" p 
    Tc.TcOpenDecl TcResultsSink.NoSink tcGlobals amap m m tcEnv (pathToSynLid m (splitNamespace p))

let GetInitialTypecheckerEnv (assemblyName:string option) (initm:range) (tcConfig:TcConfig) (tcImports:TcImports) tcGlobals  =    
    let initm = initm.StartRange
    if verbose then dprintf "--- building initial tcEnv\n"         
    let internalsAreVisibleHere (ccuinfo:ImportedAssembly) =
        match assemblyName with
        | None -> false
        | Some assemblyName ->
            let isTargetAssemblyName (visibleTo:string) =             
                try                    
                    System.Reflection.AssemblyName(visibleTo).Name = assemblyName                
                with e ->
                    warning(InvalidInternalsVisibleToAssemblyName(visibleTo,ccuinfo.FSharpViewOfMetadata.FileName))
                    false
            let internalsVisibleTos = ccuinfo.AssemblyInternalsVisibleToAttributes
            List.exists isTargetAssemblyName internalsVisibleTos
    let ccus = tcImports.GetImportedAssemblies() |> List.map (fun ccuinfo -> ccuinfo.FSharpViewOfMetadata,
                                                                             ccuinfo.AssemblyAutoOpenAttributes,
                                                                             ccuinfo |> internalsAreVisibleHere)    
    let amap = tcImports.GetImportMap()
    let tcEnv = Tc.CreateInitialTcEnv(tcGlobals,amap,initm,ccus) |> (fun tce ->
            if tcConfig.checkOverflow then
                List.fold (implicitOpen tcGlobals amap initm) tce [FSharpLib.CoreOperatorsCheckedName]
            else
                tce)
    if verbose then dprintf "--- opening implicit paths\n" 
    if verbose then dprintf "--- GetInitialTypecheckerEnv, top modules = %s\n" (String.concat ";" (NameMap.domainL tcEnv.NameEnv.eModulesAndNamespaces)) 
    if verbose then dprintf "<-- GetInitialTypecheckerEnv\n" 
    tcEnv

//----------------------------------------------------------------------------
// TYPECHECK
//--------------------------------------------------------------------------

(* The incremental state of type checking files *)
(* REVIEW: clean this up  *)

type RootSigs =  Zmap<QualifiedNameOfFile, ModuleOrNamespaceType>
type RootImpls = Zset<QualifiedNameOfFile >
type TypecheckerSigsAndImpls = RootSigsAndImpls of RootSigs * RootImpls * ModuleOrNamespaceType * ModuleOrNamespaceType

let qnameOrder = Order.orderBy (fun (q:QualifiedNameOfFile) -> q.Text)

type TcState = 
    { tcsCcu: CcuThunk
      tcsCcuType: ModuleOrNamespace
      tcsNiceNameGen: NiceNameGenerator
      tcsTcSigEnv: TcEnv
      tcsTcImplEnv: TcEnv
      (* The accumulated results of type checking for this assembly *)
      tcsRootSigsAndImpls : TypecheckerSigsAndImpls }
    member x.NiceNameGenerator = x.tcsNiceNameGen
    member x.TcEnvFromSignatures = x.tcsTcSigEnv
    member x.TcEnvFromImpls = x.tcsTcImplEnv
    member x.Ccu = x.tcsCcu
    member x.PartialAssemblySignature = 
      let (RootSigsAndImpls(_rootSigs,_rootImpls,_allSigModulTyp,allImplementedSigModulTyp)) = x.tcsRootSigsAndImpls
      allImplementedSigModulTyp
 
    member x.NextStateAfterIncrementalFragment(tcEnvAtEndOfLastInput) = 
        { x with tcsTcSigEnv = tcEnvAtEndOfLastInput
                 tcsTcImplEnv = tcEnvAtEndOfLastInput } 

 
let TypecheckInitialState(m,ccuName,tcConfig:TcConfig,tcGlobals,tcImports:TcImports,niceNameGen,tcEnv0) =
    ignore tcImports
    if verbose then dprintf "Typecheck (constructing initial state)....\n"
    // Create a ccu to hold all the results of compilation 
    let ccuType = NewCcuContents ILScopeRef.Local m ccuName (NewEmptyModuleOrNamespaceType Namespace)
    let ccu = 
      CcuThunk.Create(ccuName,{IsFSharp=true
                               UsesQuotations=false
#if EXTENSIONTYPING
                               InvalidateEvent=(new Event<_>()).Publish
                               IsProviderGenerated = false
                               ImportProvidedType = (fun ty -> Import.ImportProvidedType (tcImports.GetImportMap()) m ty)
#endif
                               FileName=None 
                               Stamp = newStamp()
                               QualifiedName= None
                               SourceCodeDirectory = tcConfig.implicitIncludeDir 
                               ILScopeRef=ILScopeRef.Local
                               Contents=ccuType
                               MemberSignatureEquality= (Tastops.typeEquivAux EraseAll tcGlobals)
                               TypeForwarders=Map.empty })

    (* OK, is this is the F# library CCU then fix it up. *)
    if tcConfig.compilingFslib then 
        tcGlobals.fslibCcu.Fixup(ccu)
      
    let rootSigs = Zmap.empty qnameOrder
    let rootImpls = Zset.empty qnameOrder
    let allSigModulTyp = NewEmptyModuleOrNamespaceType Namespace
    let allImplementedSigModulTyp = NewEmptyModuleOrNamespaceType Namespace
    { tcsCcu= ccu
      tcsCcuType=ccuType
      tcsNiceNameGen=niceNameGen
      tcsTcSigEnv=tcEnv0
      tcsTcImplEnv=tcEnv0
      tcsRootSigsAndImpls = RootSigsAndImpls (rootSigs, rootImpls, allSigModulTyp, allImplementedSigModulTyp) }

let CheckSimulateException(tcConfig:TcConfig) = 
    match tcConfig.simulateException with
    | Some("tc-oom") -> raise(System.OutOfMemoryException())
    | Some("tc-an") -> raise(System.ArgumentNullException("simulated"))
    | Some("tc-invop") -> raise(System.InvalidOperationException())
    | Some("tc-av") -> raise(System.AccessViolationException())
    | Some("tc-aor") -> raise(System.ArgumentOutOfRangeException())
    | Some("tc-dv0") -> raise(System.DivideByZeroException())
    | Some("tc-nfn") -> raise(System.NotFiniteNumberException())
    | Some("tc-oe") -> raise(System.OverflowException())
    | Some("tc-atmm") -> raise(System.ArrayTypeMismatchException())
    | Some("tc-bif") -> raise(System.BadImageFormatException())
    | Some("tc-knf") -> raise(System.Collections.Generic.KeyNotFoundException())
    | Some("tc-ior") -> raise(System.IndexOutOfRangeException())
    | Some("tc-ic") -> raise(System.InvalidCastException())
    | Some("tc-ip") -> raise(System.InvalidProgramException())
    | Some("tc-ma") -> raise(System.MemberAccessException())
    | Some("tc-ni") -> raise(System.NotImplementedException())
    | Some("tc-nr") -> raise(System.NullReferenceException())
#if SILVERLIGHT    
#else    
    | Some("tc-oc") -> raise(System.OperationCanceledException())
#endif
    | Some("tc-fail") -> failwith "simulated"
    | _ -> ()


(* Typecheck a single file or interactive entry into F# Interactive *)
let TypecheckOneInputEventually
      (checkForErrors , tcConfig:TcConfig, tcImports:TcImports,  
       tcGlobals, prefixPathOpt, tcSink, tcState: TcState, inp: ParsedInput) =
  eventually {
   try 
      CheckSimulateException(tcConfig)
      let (RootSigsAndImpls(rootSigs,rootImpls,allSigModulTyp,allImplementedSigModulTyp)) = tcState.tcsRootSigsAndImpls
      let m = inp.Range
      let amap = tcImports.GetImportMap()
      let! (topAttrs, mimpls,tcEnvAtEnd,tcSigEnv,tcImplEnv,topSigsAndImpls,ccuType) = 
        eventually {
            match inp with 
            | ParsedInput.SigFile (ParsedSigFileInput(filename,qualNameOfFile, _,_,_) as file) ->
                
                // Check if we've seen this top module signature before. 
                if Zmap.mem qualNameOfFile rootSigs then 
                    errorR(Error(FSComp.SR.buildSignatureAlreadySpecified(qualNameOfFile.Text),m.StartRange))

                (* Check if the implementation came first in compilation order *)
                if Zset.contains qualNameOfFile rootImpls then 
                    errorR(Error(FSComp.SR.buildImplementationAlreadyGivenDetail(qualNameOfFile.Text),m))

                // Typecheck the signature file 
#if DEBUG
                if !verboseStamps then 
                    dprintf "---------------------- START CHECK %A ------------\n" filename
#else
                filename |> ignore
#endif
                let! (tcEnvAtEnd,tcEnv,smodulTypeRoot) = 
                    Tc.TypecheckOneSigFile (tcGlobals,tcState.tcsNiceNameGen,amap,tcState.tcsCcu,checkForErrors,tcConfig.conditionalCompilationDefines,tcSink) tcState.tcsTcSigEnv file

#if DEBUG
                if !verboseStamps then 
                    dprintf "Type-checked signature:\n%s\n" (Layout.showL (Layout.squashTo 192 (entityTypeL smodulTypeRoot)))
                    dprintf "---------------------- END CHECK %A ------------\n" filename
#endif

                let rootSigs = Zmap.add qualNameOfFile  smodulTypeRoot rootSigs

                // Open the prefixPath for fsi.exe 
                let tcEnv = 
                    match prefixPathOpt with 
                    | None -> tcEnv 
                    | Some prefixPath -> 
                        let m = qualNameOfFile.Range
                        TcOpenDecl tcSink tcGlobals amap m m tcEnv prefixPath

                let res = (EmptyTopAttrs, [],tcEnvAtEnd,tcEnv,tcState.tcsTcImplEnv,RootSigsAndImpls(rootSigs,rootImpls, allSigModulTyp, allImplementedSigModulTyp  ),tcState.tcsCcuType)
                return res

            | ParsedInput.ImplFile (ParsedImplFileInput(filename,_,qualNameOfFile,_,_,_,_) as file) ->
            
                // Check if we've got an interface for this fragment 
                let rootSigOpt = rootSigs.TryFind(qualNameOfFile)

                if verbose then dprintf "ParsedInput.ImplFile, nm = %s, qualNameOfFile = %s, ?rootSigOpt = %b\n" filename qualNameOfFile.Text (isSome rootSigOpt)

                // Check if we've already seen an implementation for this fragment 
                if Zset.contains qualNameOfFile rootImpls then 
                  errorR(Error(FSComp.SR.buildImplementationAlreadyGiven(qualNameOfFile.Text),m))

                let tcImplEnv = tcState.tcsTcImplEnv

#if DEBUG
                if !verboseStamps then 
                    dprintf "---------------------- START CHECK %A ------------\n" filename
#endif
                // Typecheck the implementation file 
                let! topAttrs,implFile,tcEnvAtEnd = 
                    Tc.TypecheckOneImplFile  (tcGlobals,tcState.tcsNiceNameGen,amap,tcState.tcsCcu,checkForErrors,tcConfig.conditionalCompilationDefines,tcSink) tcImplEnv rootSigOpt file

                let hadSig = isSome rootSigOpt
                let implFileSigType = SigTypeOfImplFile implFile

#if DEBUG
                if !verboseStamps then 
                    dprintf "Implementation signature:\n%s\n" (Layout.showL (Layout.squashTo 192 (entityTypeL implFileSigType)))
                    dprintf "---------------------- END CHECK %A ------------\n" filename
#endif

                if verbose then  dprintf "done TypecheckOneImplFile...\n"
                let rootImpls = Zset.add qualNameOfFile rootImpls
        
                // Only add it to the environment if it didn't have a signature 
                let m = qualNameOfFile.Range
                let tcImplEnv = Tc.AddLocalRootModuleOrNamespace TcResultsSink.NoSink tcGlobals amap m tcImplEnv implFileSigType
                let tcSigEnv = 
                    if hadSig then tcState.tcsTcSigEnv 
                    else Tc.AddLocalRootModuleOrNamespace TcResultsSink.NoSink tcGlobals amap m tcState.tcsTcSigEnv implFileSigType
                
                // Open the prefixPath for fsi.exe 
                let tcImplEnv = 
                    match prefixPathOpt with 
                    | None -> tcImplEnv 
                    | Some prefixPath -> 
                        TcOpenDecl tcSink tcGlobals amap m m tcImplEnv prefixPath

                let allImplementedSigModulTyp = combineModuleOrNamespaceTypeList [] m [implFileSigType; allImplementedSigModulTyp]

                // Add it to the CCU 
                let ccuType = 
                    // The signature must be reestablished. 
                    //   [CHECK: Why? This seriously degraded performance] 
                    NewCcuContents ILScopeRef.Local m tcState.tcsCcu.AssemblyName allImplementedSigModulTyp

                if verbose then  dprintf "done TypecheckOneInputEventually...\n"

                let topSigsAndImpls = RootSigsAndImpls(rootSigs,rootImpls,allSigModulTyp,allImplementedSigModulTyp)
                let res = (topAttrs,[implFile], tcEnvAtEnd, tcSigEnv, tcImplEnv,topSigsAndImpls,ccuType)
                return res }
     
      return (tcEnvAtEnd,topAttrs,mimpls),
             { tcState with 
                  tcsCcuType=ccuType
                  tcsTcSigEnv=tcSigEnv
                  tcsTcImplEnv=tcImplEnv
                  tcsRootSigsAndImpls = topSigsAndImpls }
   with e -> 
      errorRecovery e range0 
      return (tcState.TcEnvFromSignatures,EmptyTopAttrs,[]),tcState
 }

let TypecheckOneInput (checkForErrors, tcConfig, tcImports, tcGlobals, prefixPathOpt) tcState  inp =
    // 'use' ensures that the warning handler is restored at the end
    use unwindEL = PushErrorLoggerPhaseUntilUnwind(fun oldLogger -> GetErrorLoggerFilteringByScopedPragmas(false,GetScopedPragmasForInput(inp),oldLogger) )
    use unwindBP = PushThreadBuildPhaseUntilUnwind (BuildPhase.TypeCheck)
    TypecheckOneInputEventually (checkForErrors, tcConfig, tcImports, tcGlobals, prefixPathOpt, TcResultsSink.NoSink, tcState, inp) |> Eventually.force

let TypecheckMultipleInputsFinish(results,tcState: TcState) =
    let tcEnvsAtEndFile,topAttrs,mimpls = List.unzip3 results
    
    let topAttrs = List.foldBack CombineTopAttrs topAttrs EmptyTopAttrs
    let mimpls = List.concat mimpls
    // This is the environment required by fsi.exe when incrementally adding definitions 
    let tcEnvAtEndOfLastFile = (match tcEnvsAtEndFile with h :: _ -> h | _ -> tcState.TcEnvFromSignatures)
    if verbose then  dprintf "done TypecheckMultipleInputs...\n"
    
    (tcEnvAtEndOfLastFile,topAttrs,mimpls),tcState

let TypecheckMultipleInputs(checkForErrors,tcConfig:TcConfig,tcImports,tcGlobals,prefixPathOpt,tcState,inputs) =
    let results,tcState =  List.mapFold (TypecheckOneInput (checkForErrors, tcConfig, tcImports, tcGlobals, prefixPathOpt)) tcState inputs
    TypecheckMultipleInputsFinish(results,tcState)

let TypecheckSingleInputAndFinishEventually(checkForErrors,tcConfig:TcConfig,tcImports,tcGlobals,prefixPathOpt,tcSink,tcState,input) =
    eventually {
        let! results,tcState =  TypecheckOneInputEventually(checkForErrors, tcConfig, tcImports, tcGlobals, prefixPathOpt, tcSink, tcState, input)
        return TypecheckMultipleInputsFinish([results],tcState)
    }

let TypecheckClosedInputSetFinish(mimpls,tcState) =
    // Publish the latest contents to the CCU 
    tcState.tcsCcu.Deref.Contents <- tcState.tcsCcuType

    // Check all interfaces have implementations 
    let (RootSigsAndImpls(rootSigs,rootImpls,_,_)) = tcState.tcsRootSigsAndImpls
    rootSigs |> Zmap.iter (fun qualNameOfFile _ ->  
      if not (Zset.contains qualNameOfFile rootImpls) then 
        errorR(Error(FSComp.SR.buildSignatureWithoutImplementation(qualNameOfFile.Text), qualNameOfFile.Range)))
    if verbose then  dprintf "done TypecheckClosedInputSet...\n"
    let tassembly = TAssembly(mimpls)
    tcState, tassembly    
    
let TypecheckClosedInputSet(checkForErrors,tcConfig,tcImports,tcGlobals,prefixPathOpt,tcState,inputs) =
    // tcEnvAtEndOfLastFile is the environment required by fsi.exe when incrementally adding definitions 
    let (tcEnvAtEndOfLastFile,topAttrs,mimpls),tcState = TypecheckMultipleInputs (checkForErrors,tcConfig,tcImports,tcGlobals,prefixPathOpt,tcState,inputs)
    let tcState,tassembly = TypecheckClosedInputSetFinish (mimpls, tcState)
    tcState, topAttrs, tassembly, tcEnvAtEndOfLastFile

type OptionSwitch = 
    | On
    | Off

type OptionSpec = 
    | OptionClear of bool ref
    | OptionFloat of (float -> unit)
    | OptionInt of (int -> unit)
    | OptionSwitch of (OptionSwitch -> unit)
    | OptionIntList of (int -> unit)
    | OptionIntListSwitch of (int -> OptionSwitch -> unit)
    | OptionRest of (string -> unit)
    | OptionSet of bool ref
    | OptionString of (string -> unit)
    | OptionStringList of (string -> unit)
    | OptionStringListSwitch of (string -> OptionSwitch -> unit)
    | OptionUnit of (unit -> unit)
    | OptionHelp of (CompilerOptionBlock list -> unit)                      // like OptionUnit, but given the "options"
    | OptionGeneral of (string list -> bool) * (string list -> string list) // Applies? * (ApplyReturningResidualArgs)

and  CompilerOption      = CompilerOption of string * string * OptionSpec * Option<exn> * string option
and  CompilerOptionBlock = PublicOptions  of string * CompilerOption list | PrivateOptions of CompilerOption list
let blockOptions = function PublicOptions (_,opts) -> opts | PrivateOptions opts -> opts

let filterCompilerOptionBlock pred block =
  match block with
    | PublicOptions(heading,opts) -> PublicOptions(heading,List.filter pred opts)
    | PrivateOptions(opts)        -> PrivateOptions(List.filter pred opts)

let compilerOptionUsage (CompilerOption(s,tag,spec,_,_)) =
  let s = if s="--" then "" else s (* s="flag" for "--flag" options. s="--" for "--" option. Adjust printing here for "--" case. *)
  match spec with
    | (OptionUnit _ | OptionSet _ | OptionClear _ | OptionHelp _) -> sprintf "--%s" s 
    | OptionStringList _ -> sprintf "--%s:%s" s tag
    | OptionIntList _ -> sprintf "--%s:%s" s tag
    | OptionSwitch _ -> sprintf "--%s[+|-]" s 
    | OptionStringListSwitch _ -> sprintf "--%s[+|-]:%s" s tag
    | OptionIntListSwitch _ -> sprintf "--%s[+|-]:%s" s tag
    | OptionString _ -> sprintf "--%s:%s" s tag
    | OptionInt _ -> sprintf "--%s:%s" s tag
    | OptionFloat _ ->  sprintf "--%s:%s" s tag         
    | OptionRest _ -> sprintf "--%s ..." s
    | OptionGeneral _  -> if tag="" then sprintf "%s" s else sprintf "%s:%s" s tag (* still being decided *)

let printCompilerOption (CompilerOption(_s,_tag,_spec,_,help) as compilerOption) =
    let flagWidth = 30 // fixed width for printing of flags, e.g. --warnaserror:<warn;...>
    let defaultLineWidth = 80 // the fallback width
#if SILVERLIGHT
    let lineWidth = defaultLineWidth
#else        
    let lineWidth = try System.Console.BufferWidth with e -> defaultLineWidth
#endif
    let lineWidth = if lineWidth=0 then defaultLineWidth else lineWidth (* Have seen BufferWidth=0 on Linux/Mono *)
    // Lines have this form: <flagWidth><space><description>
    //   flagWidth chars - for flags description or padding on continuation lines.
    //   single space    - space.
    //   description     - words upto but excluding the final character of the line.
    assert(flagWidth = 30)
    printf "%-30s" (compilerOptionUsage compilerOption)
    let printWord column (word:string) =
        // Have printed upto column.
        // Now print the next word including any preceeding whitespace.
        // Returns the column printed to (suited to folding).
        if column + 1 (*space*) + word.Length >= lineWidth then // NOTE: "equality" ensures final character of the line is never printed
          printfn "" (* newline *)
          assert(flagWidth = 30)
          printf  "%-30s %s" ""(*<--flags*) word
          flagWidth + 1 + word.Length
        else
          printf  " %s" word
          column + 1 + word.Length
    let words = match help with None -> [| |] | Some s -> s.Split [| ' ' |]
    let _finalColumn = Array.fold printWord flagWidth words
    printfn "" (* newline *)

let printPublicOptions (heading,opts) =
  if nonNil opts then
    printfn ""
    printfn ""      
    printfn "\t\t%s" heading
    List.iter printCompilerOption opts

let printCompilerOptionBlocks blocks =
  let equals x y = x=y
  let publicBlocks = List.choose (function PrivateOptions _ -> None | PublicOptions (heading,opts) -> Some (heading,opts)) blocks
  let consider doneHeadings (heading, _opts) =
    if Set.contains heading doneHeadings then
      doneHeadings
    else
      let headingOptions = List.filter (fst >> equals heading) publicBlocks |> List.map snd |> List.concat
      printPublicOptions (heading,headingOptions)
      Set.add heading doneHeadings
  List.fold consider Set.empty publicBlocks |> ignore<Set<string>>

(* For QA *)
let dumpCompilerOption prefix (CompilerOption(str, _, spec, _, _)) =
    printf "section='%-25s' ! option=%-30s kind=" prefix str
    match spec with
      | OptionUnit             _ -> printf "OptionUnit"
      | OptionSet              _ -> printf "OptionSet"
      | OptionClear            _ -> printf "OptionClear"
      | OptionHelp             _ -> printf "OptionHelp"
      | OptionStringList       _ -> printf "OptionStringList"
      | OptionIntList          _ -> printf "OptionIntList"
      | OptionSwitch           _ -> printf "OptionSwitch"
      | OptionStringListSwitch _ -> printf "OptionStringListSwitch"
      | OptionIntListSwitch    _ -> printf "OptionIntListSwitch"
      | OptionString           _ -> printf "OptionString"
      | OptionInt              _ -> printf "OptionInt"
      | OptionFloat            _ -> printf "OptionFloat"
      | OptionRest             _ -> printf "OptionRest"
      | OptionGeneral          _ -> printf "OptionGeneral"
    printf "\n"
let dumpCompilerOptionBlock = function
  | PublicOptions (heading,opts) -> List.iter (dumpCompilerOption heading)     opts
  | PrivateOptions opts          -> List.iter (dumpCompilerOption "NoSection") opts
let dumpCompilerOptionBlocks blocks = List.iter dumpCompilerOptionBlock blocks

let isSlashOpt (opt:string) = 
    opt.[0] = '/' && (opt.Length = 1 || not (opt.[1..].Contains "/"))

//----------------------------------------------------------------------------
// The argument parser is used by both the VS plug-in and the fsc.exe to
// parse the include file path and other front-end arguments.
//
// The language service uses this function too. It's important to continue
// processing flags even if an error is seen in one so that the best possible
// intellisense can be show.
//--------------------------------------------------------------------------
let ParseCompilerOptions (collectOtherArgument : string -> unit) (blocks: CompilerOptionBlock list) args =
  use unwindBuildPhase = PushThreadBuildPhaseUntilUnwind (BuildPhase.Parameter)
  
  let specs : CompilerOption list = List.collect blockOptions blocks
          
  // returns a tuple - the option token, the option argument string
  let parseOption (s : string) = 
    // grab the option token
    let opts = s.Split([|':'|])
    let mutable opt = opts.[0]
    if opt = "" then
        ()
    // if it doesn't start with a '-' or '/', reject outright
    elif opt.[0] <> '-' && opt.[0] <> '/' then
      opt <- ""
    elif opt <> "--" then
      // is it an abbreviated or MSFT-style option?
      // if so, strip the first character and move on with your life
      if opt.Length = 2 || isSlashOpt opt then
        opt <- opt.[1 ..]
      // else, it should be a non-abbreviated option starting with "--"
      elif opt.Length > 3 && opt.StartsWith("--") then
        opt <- opt.[2 ..]
      else
        opt <- ""

    // get the argument string  
    let optArgs = if opts.Length > 1 then String.Join(":",opts.[1 ..]) else ""
    opt, optArgs
              
  let getOptionArg compilerOption (argString : string) =
    if argString = "" then
      errorR(Error(FSComp.SR.buildOptionRequiresParameter(compilerOptionUsage compilerOption),rangeCmdArgs)) 
    argString
    
  let getOptionArgList compilerOption (argString : string) =
    if argString = "" then
      errorR(Error(FSComp.SR.buildOptionRequiresParameter(compilerOptionUsage compilerOption),rangeCmdArgs)) 
      []
    else
      argString.Split([|',';';'|]) |> List.ofArray
  
  let getSwitchOpt (opt : string) =
    // if opt is a switch, strip the  '+' or '-'
    if opt <> "--" && opt.Length > 1 && (opt.EndsWith("+",StringComparison.Ordinal) || opt.EndsWith("-",StringComparison.Ordinal)) then
      opt.[0 .. opt.Length - 2]
    else
      opt
      
  let getSwitch (s: string) = 
    let s = (s.Split([|':'|])).[0]
    if s <> "--" && s.EndsWith("-",StringComparison.Ordinal) then Off else On

  let rec processArg args =    
    match args with 
    | [] -> ()
    | opt :: t ->  

        let optToken, argString = parseOption opt

        let reportDeprecatedOption errOpt =
          match errOpt with
          | Some(e) -> warning(e)
          | None -> ()

        let rec attempt l = 
          match l with 
          | (CompilerOption(s, _, OptionHelp f, d, _) :: _) when optToken = s  && argString = "" -> 
              reportDeprecatedOption d
              f blocks; t
          | (CompilerOption(s, _, OptionUnit f, d, _) :: _) when optToken = s  && argString = "" -> 
              reportDeprecatedOption d
              f (); t
          | (CompilerOption(s, _, OptionSwitch f, d, _) :: _) when getSwitchOpt(optToken) = s && argString = "" -> 
              reportDeprecatedOption d
              f (getSwitch opt); t
          | (CompilerOption(s, _, OptionSet f, d, _) :: _) when optToken = s && argString = "" -> 
              reportDeprecatedOption d
              f := true; t
          | (CompilerOption(s, _, OptionClear f, d, _) :: _) when optToken = s && argString = "" -> 
              reportDeprecatedOption d
              f := false; t
          | (CompilerOption(s, _, OptionString f, d, _) as compilerOption :: _) when optToken = s -> 
              reportDeprecatedOption d
              let oa = getOptionArg compilerOption argString
              if oa <> "" then
                  f (getOptionArg compilerOption oa)
              t 
          | (CompilerOption(s, _, OptionInt f, d, _) as compilerOption :: _) when optToken = s ->
              reportDeprecatedOption d
              let oa = getOptionArg compilerOption argString
              if oa <> "" then 
                  f (try int32 (oa) with _ -> 
                      errorR(Error(FSComp.SR.buildArgInvalidInt(getOptionArg compilerOption argString),rangeCmdArgs)); 0)
              t
          | (CompilerOption(s, _, OptionFloat f, d, _) as compilerOption :: _) when optToken = s -> 
              reportDeprecatedOption d
              let oa = getOptionArg compilerOption argString
              if oa <> "" then
                  f (try float (oa) with _ -> 
                      errorR(Error(FSComp.SR.buildArgInvalidFloat(getOptionArg compilerOption argString), rangeCmdArgs)); 0.0)
              t
          | (CompilerOption(s, _, OptionRest f, d, _) :: _) when optToken = s -> 
              reportDeprecatedOption d
              List.iter f t; []
          | (CompilerOption(s, _, OptionIntList f, d, _) as compilerOption :: _) when optToken = s ->
              reportDeprecatedOption d
              let al = getOptionArgList compilerOption argString
              if al <> [] then
                  List.iter (fun i -> f (try int32 i with _ -> errorR(Error(FSComp.SR.buildArgInvalidInt(i),rangeCmdArgs)); 0)) al ;
              t
          | (CompilerOption(s, _, OptionIntListSwitch f, d, _) as compilerOption :: _) when getSwitchOpt(optToken) = s -> 
              reportDeprecatedOption d
              let al = getOptionArgList compilerOption argString
              if al <> [] then
                  let switch = getSwitch(opt)
                  List.iter (fun i -> f (try int32 i with _ -> errorR(Error(FSComp.SR.buildArgInvalidInt(i),rangeCmdArgs)); 0) switch) al  
              t
              // here
          | (CompilerOption(s, _, OptionStringList f, d, _) as compilerOption :: _) when optToken = s -> 
              reportDeprecatedOption d
              let al = getOptionArgList compilerOption argString
              if al <> [] then
                  List.iter (fun s -> f s) (getOptionArgList compilerOption argString)
              t
          | (CompilerOption(s, _, OptionStringListSwitch f, d, _) as compilerOption :: _) when getSwitchOpt(optToken) = s -> 
              reportDeprecatedOption d
              let al = getOptionArgList compilerOption argString
              if al <> [] then
                  let switch = getSwitch(opt)
                  List.iter (fun s -> f s switch) (getOptionArgList compilerOption argString)
              t
          | (CompilerOption(_, _, OptionGeneral (pred,exec), d, _) :: _) when pred args -> 
              reportDeprecatedOption d
              let rest = exec args in rest // arguments taken, rest remaining
          | (_ :: more) -> attempt more 
          | [] -> 
              if opt.Length = 0 || opt.[0] = '-' || isSlashOpt opt
               then 
                  // want the whole opt token - delimiter and all
                  let unrecOpt = (opt.Split([|':'|]).[0])
                  errorR(Error(FSComp.SR.buildUnrecognizedOption(unrecOpt),rangeCmdArgs)) 
                  t
              else 
                 (collectOtherArgument opt; t)
        let rest = attempt specs 
        processArg rest
  
  let result = processArg args
  result

do()

<|MERGE_RESOLUTION|>--- conflicted
+++ resolved
@@ -1577,19 +1577,11 @@
 #if SILVERLIGHT
     ["mscorlib.dll"; GetFSharpCoreLibraryName()+".dll"  ] @ // Need to resolve these explicitly so they will be found in the reference assemblies directory which is where the .xml files are.
     [ for x in DefaultBasicReferencesForOutOfProjectSources -> x + ".dll" ] @ 
-<<<<<<< HEAD
     [ if useFsiAuxLib then yield GetFsiLibraryName()+".dll"  ]
 #else
     ["mscorlib"; GetFSharpCoreLibraryName () ] @ // Need to resolve these explicitly so they will be found in the reference assemblies directory which is where the .xml files are.
     DefaultBasicReferencesForOutOfProjectSources @ 
     [ if useFsiAuxLib then yield GetFsiLibraryName () ]
-=======
-    [ GetFsiLibraryName()+".dll"  ]
-#else
-    ["mscorlib"; GetFSharpCoreLibraryName () ] @ // Need to resolve these explicitly so they will be found in the reference assemblies directory which is where the .xml files are.
-    DefaultBasicReferencesForOutOfProjectSources @ 
-    [ GetFsiLibraryName () ]
->>>>>>> 6758631b
 #endif
 
 let (++) x s = x @ [s]
@@ -1973,11 +1965,8 @@
 
       /// if true - every expression in quotations will be augmented with full debug info (filename, location in file)
       mutable emitDebugInfoInQuotations : bool
-<<<<<<< HEAD
-=======
 
       mutable exename : string option
->>>>>>> 6758631b
       }
 
 
@@ -2122,10 +2111,7 @@
           sqmNumOfSourceFiles = 0
           sqmSessionStartedTime = System.DateTime.Now.Ticks
           emitDebugInfoInQuotations = false
-<<<<<<< HEAD
-=======
           exename = None
->>>>>>> 6758631b
         }
 
     member tcConfigB.ResolveSourceFile(m,nm,pathLoadedFrom) = 
