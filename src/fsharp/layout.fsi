--- conflicted
+++ resolved
@@ -1,14 +1,10 @@
 // Copyright (c) Microsoft Corporation.  All Rights Reserved.  Licensed under the Apache License, Version 2.0.  See License.txt in the project root for license information.
 
-<<<<<<< HEAD
-module (* internal *) Microsoft.FSharp.Compiler.Layout
-=======
 #if COMPILER_PUBLIC_API
 module public Microsoft.FSharp.Compiler.Layout
 #else
 module internal Microsoft.FSharp.Compiler.Layout
 #endif
->>>>>>> 86fcbe34
 
 open System.Text
 open System.Collections.Generic
