// Copyright (c) Microsoft Corporation.  All Rights Reserved.  Licensed under the Apache License, Version 2.0.  See License.txt in the project root for license information.

module internal Microsoft.FSharp.Compiler.CheckFormatStrings

open Internal.Utilities
open Microsoft.FSharp.Compiler 
open Microsoft.FSharp.Compiler.AbstractIL 
open Microsoft.FSharp.Compiler.AbstractIL.Internal 
open Microsoft.FSharp.Compiler.AbstractIL.Internal.Library 
open Microsoft.FSharp.Compiler.Ast
open Microsoft.FSharp.Compiler.Range
open Microsoft.FSharp.Compiler.ErrorLogger
open Microsoft.FSharp.Compiler.Tast
open Microsoft.FSharp.Compiler.Tastops
open Microsoft.FSharp.Compiler.TcGlobals
open Microsoft.FSharp.Compiler.ConstraintSolver

type FormatItem = Simple of TType | FuncAndVal 

let copyAndFixupFormatTypar m tp = 
    let _,_,tinst = FreshenAndFixupTypars m TyparRigidity.Flexible [] [] [tp]
    List.head tinst

let lowestDefaultPriority = 0 (* See comment on TyparConstraint.DefaultsTo *)

let mkFlexibleFormatTypar m tys dflt = 
    let tp = NewTypar (TyparKind.Type,TyparRigidity.Rigid,Typar(mkSynId m "fmt",HeadTypeStaticReq,true),false,TyparDynamicReq.Yes,[],false,false)
    tp.FixupConstraints [ TyparConstraint.SimpleChoice (tys,m); TyparConstraint.DefaultsTo (lowestDefaultPriority,dflt,m)]
    copyAndFixupFormatTypar m tp

let mkFlexibleIntFormatTypar (g: TcGlobals) m = 
    mkFlexibleFormatTypar m [ g.byte_ty; g.int16_ty; g.int32_ty; g.int64_ty;  g.sbyte_ty; g.uint16_ty; g.uint32_ty; g.uint64_ty;g.nativeint_ty;g.unativeint_ty; ] g.int_ty

let mkFlexibleDecimalFormatTypar (g: TcGlobals) m =
    mkFlexibleFormatTypar m [ g.decimal_ty ] g.decimal_ty
    
let mkFlexibleFloatFormatTypar (g: TcGlobals) m = 
    mkFlexibleFormatTypar m [ g.float_ty; g.float32_ty; g.decimal_ty ] g.float_ty

let isDigit c = ('0' <= c && c <= '9')

type FormatInfoRegister = 
  { mutable leftJustify    : bool 
    mutable numPrefixIfPos : char option
    mutable addZeros       : bool
    mutable precision      : bool}

let newInfo ()= 
  { leftJustify    = false
    numPrefixIfPos = None
    addZeros       = false
    precision      = false}

let parseFormatStringInternal (m:range) (g: TcGlobals) (source: string option) fmt bty cty = 
    // Offset is used to adjust ranges depending on whether input string is regular, verbatim or triple-quote.
    // We construct a new 'fmt' string since the current 'fmt' string doesn't distinguish between "\n" and escaped "\\n".
    let (offset, fmt) = 
        match source with
        | Some source ->
            let source = source.Replace("\r\n", "\n").Replace("\r", "\n")
            let positions =
                source.Split('\n')
                |> Seq.map (fun s -> String.length s + 1)
                |> Seq.scan (+) 0
                |> Seq.toArray
            let length = source.Length
            if m.EndLine < positions.Length then
                let startIndex = positions.[m.StartLine-1] + m.StartColumn
                let endIndex = positions.[m.EndLine-1] + m.EndColumn - 1
                if startIndex < length-3 && source.[startIndex..startIndex+2] = "\"\"\"" then
                    (3, source.[startIndex+3..endIndex-3])
                elif startIndex < length-2 && source.[startIndex..startIndex+1] = "@\"" then
                    (2, source.[startIndex+2..endIndex-1])
                else (1, source.[startIndex+1..endIndex-1])
            else (1, fmt)
        | None -> (1, fmt)

    let len = String.length fmt

    let specifierLocations = ResizeArray()

    let rec parseLoop acc (i, relLine, relCol) = 
       if i >= len then
           let argtys =
               if acc |> List.forall (fun (p, _) -> p = None) then // without positional specifiers
                   acc |> List.map snd |> List.rev
               else  
                   failwithf "%s" <| FSComp.SR.forPositionalSpecifiersNotPermitted()
           argtys
       elif System.Char.IsSurrogatePair(fmt,i) then 
          parseLoop acc (i+2, relLine, relCol+2)
       else 
          let c = fmt.[i]
          match c with
          | '%' ->
              let startCol = relCol
              let relCol = relCol+1
              let i = i+1 
              if i >= len then failwithf "%s" <| FSComp.SR.forMissingFormatSpecifier()
              let info = newInfo()

              let rec flags i =
                if i >= len then failwithf "%s" <| FSComp.SR.forMissingFormatSpecifier()
                match fmt.[i] with
                | '-' -> 
                    if info.leftJustify then failwithf "%s" <| FSComp.SR.forFlagSetTwice("-")
                    info.leftJustify <- true
                    flags(i+1)
                | '+' -> 
                    if info.numPrefixIfPos <> None then failwithf "%s" <| FSComp.SR.forPrefixFlagSpacePlusSetTwice()
                    info.numPrefixIfPos <- Some '+'
                    flags(i+1)
                | '0' -> 
                    if info.addZeros then failwithf "%s" <| FSComp.SR.forFlagSetTwice("0")
                    info.addZeros <- true
                    flags(i+1)
                | ' ' -> 
                    if info.numPrefixIfPos <> None then failwithf "%s" <| FSComp.SR.forPrefixFlagSpacePlusSetTwice()
                    info.numPrefixIfPos <- Some ' '
                    flags(i+1)
                | '#' -> failwithf "%s" <| FSComp.SR.forHashSpecifierIsInvalid() 
                | _ -> i

              let rec digitsPrecision i = 
                if i >= len then failwithf "%s" <| FSComp.SR.forBadPrecision()
                match fmt.[i] with
                | c when isDigit c -> digitsPrecision (i+1)
                | _ -> i 

              let precision i = 
                if i >= len then failwithf "%s" <| FSComp.SR.forBadWidth()
                match fmt.[i] with
                | c when isDigit c -> info.precision <- true; false,digitsPrecision (i+1)
                | '*' -> info.precision <- true; true,(i+1)
                | _ -> failwithf "%s" <| FSComp.SR.forPrecisionMissingAfterDot()

              let optionalDotAndPrecision i = 
                if i >= len then failwithf "%s" <| FSComp.SR.forBadPrecision()
                match fmt.[i] with
                | '.' -> precision (i+1)
                | _ -> false,i

              let rec digitsWidthAndPrecision i = 
                if i >= len then failwithf "%s" <| FSComp.SR.forBadPrecision()
                match fmt.[i] with
                | c when isDigit c -> digitsWidthAndPrecision (i+1)
                | _ -> optionalDotAndPrecision i

              let widthAndPrecision i = 
                if i >= len then failwithf "%s" <| FSComp.SR.forBadPrecision()
                match fmt.[i] with
                | c when isDigit c -> false,digitsWidthAndPrecision i
                | '*' -> true,optionalDotAndPrecision (i+1)
                | _ -> false,optionalDotAndPrecision i

              let rec digitsPosition n i =
                  if i >= len then failwithf "%s" <| FSComp.SR.forBadPrecision()
                  match fmt.[i] with
                  | c when isDigit c -> digitsPosition (n*10 + int c - int '0') (i+1)
                  | '$' -> Some n, i+1
                  | _ -> None, i

              let position i =
                  match fmt.[i] with
                  | c when c >= '1' && c <= '9' ->
                      let p, i' = digitsPosition (int c - int '0') (i+1)
                      if p = None then None, i else p, i'
                  | _ -> None, i
              
              let oldI = i
              let posi, i = position i
              let relCol = relCol + i - oldI

              let oldI = i
              let i = flags i 
              let relCol = relCol + i - oldI

              let oldI = i
              let widthArg,(precisionArg,i) = widthAndPrecision i 
              let relCol = relCol + i - oldI

              if i >= len then failwithf "%s" <| FSComp.SR.forBadPrecision()

              let acc = if precisionArg then (Option.map ((+)1) posi, g.int_ty) :: acc else acc 

              let acc = if widthArg then (Option.map ((+)1) posi, g.int_ty) :: acc else acc 

              let checkNoPrecision     c = if info.precision then failwithf "%s" <| FSComp.SR.forFormatDoesntSupportPrecision(c.ToString())
              let checkNoZeroFlag      c = if info.addZeros then failwithf "%s" <| FSComp.SR.forDoesNotSupportZeroFlag(c.ToString())
              let checkNoNumericPrefix c = if info.numPrefixIfPos <> None then
                                              failwithf "%s" <| FSComp.SR.forDoesNotSupportPrefixFlag(c.ToString(), (Option.get info.numPrefixIfPos).ToString())

              let checkOtherFlags c = 
                  checkNoPrecision c 
                  checkNoZeroFlag c 
                  checkNoNumericPrefix c

              let collectSpecifierLocation relLine relCol numStdArgs = 
                  let numArgsForSpecifier =
                    numStdArgs + (if widthArg then 1 else 0) + (if precisionArg then 1 else 0)
                  match relLine with
                  | 0 ->
                      specifierLocations.Add(
                        (Range.mkFileIndexRange m.FileIndex 
                                (Range.mkPos m.StartLine (startCol + offset)) 
<<<<<<< HEAD
                                (Range.mkPos m.StartLine (relCol + offset))), numArgsForSpecifier)
=======
                                (Range.mkPos m.StartLine (relCol + offset + 1)))
>>>>>>> 11c0a085
                  | _ ->
                      specifierLocations.Add(
                        (Range.mkFileIndexRange m.FileIndex 
                                (Range.mkPos (m.StartLine + relLine) startCol) 
<<<<<<< HEAD
                                (Range.mkPos (m.StartLine + relLine) relCol)), numArgsForSpecifier)
=======
                                (Range.mkPos (m.StartLine + relLine) (relCol + 1)))
>>>>>>> 11c0a085

              let ch = fmt.[i]
              match ch with
              | '%' ->
                  collectSpecifierLocation relLine relCol 0
                  parseLoop acc (i+1, relLine, relCol+1) 

              | ('d' | 'i' | 'o' | 'u' | 'x' | 'X') ->
                  if info.precision then failwithf "%s" <| FSComp.SR.forFormatDoesntSupportPrecision(ch.ToString())
                  collectSpecifierLocation relLine relCol 1
                  parseLoop ((posi, mkFlexibleIntFormatTypar g m) :: acc) (i+1, relLine, relCol+1)

              | ('l' | 'L') ->
                  if info.precision then failwithf "%s" <| FSComp.SR.forFormatDoesntSupportPrecision(ch.ToString())
                  let relCol = relCol+1
                  let i = i+1
                  
                  // "bad format specifier ... In F# code you can use %d, %x, %o or %u instead ..."
                  if i >= len then 
                      failwithf "%s" <| FSComp.SR.forBadFormatSpecifier()
                  // Always error for %l and %Lx
                  failwithf "%s" <| FSComp.SR.forLIsUnnecessary()
                  match fmt.[i] with
                  | ('d' | 'i' | 'o' | 'u' | 'x' | 'X') -> 
                      collectSpecifierLocation relLine relCol 1
                      parseLoop ((posi, mkFlexibleIntFormatTypar g m) :: acc)  (i+1, relLine, relCol+1)
                  | _ -> failwithf "%s" <| FSComp.SR.forBadFormatSpecifier()

              | ('h' | 'H') ->
                  failwithf "%s" <| FSComp.SR.forHIsUnnecessary()

              | 'M' ->
                  collectSpecifierLocation relLine relCol 1
                  parseLoop ((posi, mkFlexibleDecimalFormatTypar g m) :: acc) (i+1, relLine, relCol+1)

              | ('f' | 'F' | 'e' | 'E' | 'g' | 'G') ->
                  collectSpecifierLocation relLine relCol 1
                  parseLoop ((posi, mkFlexibleFloatFormatTypar g m) :: acc) (i+1, relLine, relCol+1)

              | 'b' ->
                  checkOtherFlags ch
                  collectSpecifierLocation relLine relCol 1
                  parseLoop ((posi, g.bool_ty)  :: acc) (i+1, relLine, relCol+1)

              | 'c' ->
                  checkOtherFlags ch
                  collectSpecifierLocation relLine relCol 1
                  parseLoop ((posi, g.char_ty)  :: acc) (i+1, relLine, relCol+1)

              | 's' ->
                  checkOtherFlags ch
                  collectSpecifierLocation relLine relCol 1
                  parseLoop ((posi, g.string_ty)  :: acc) (i+1, relLine, relCol+1)

              | 'O' ->
                  checkOtherFlags ch
                  collectSpecifierLocation relLine relCol 1
                  parseLoop ((posi, NewInferenceType ()) :: acc) (i+1, relLine, relCol+1)

              | 'A' ->
                  match info.numPrefixIfPos with
                  | None     // %A has BindingFlags=Public, %+A has BindingFlags=Public | NonPublic
                  | Some '+' -> 
                      collectSpecifierLocation relLine relCol 1
                      parseLoop ((posi, NewInferenceType ()) :: acc)  (i+1, relLine, relCol+1)
                  | Some _   -> failwithf "%s" <| FSComp.SR.forDoesNotSupportPrefixFlag(ch.ToString(), (Option.get info.numPrefixIfPos).ToString())

              | 'a' ->
                  checkOtherFlags ch
                  let xty = NewInferenceType () 
                  let fty = bty --> (xty --> cty)
                  collectSpecifierLocation relLine relCol 2
                  parseLoop ((Option.map ((+)1) posi, xty) ::  (posi, fty) :: acc) (i+1, relLine, relCol+1)

              | 't' ->
                  checkOtherFlags ch
                  collectSpecifierLocation relLine relCol 1
                  parseLoop ((posi, bty --> cty) :: acc)  (i+1, relLine, relCol+1)

              | c -> failwithf "%s" <| FSComp.SR.forBadFormatSpecifierGeneral(String.make 1 c) 
          
          | '\n' -> parseLoop acc (i+1, relLine+1, 0)   
          | _ -> parseLoop acc (i+1, relLine, relCol+1)
           
    let results = parseLoop [] (0, 0, m.StartColumn)
    results, Seq.toList specifierLocations

let ParseFormatString m g source fmt bty cty dty = 
    let argtys, specifierLocations = parseFormatStringInternal m g source fmt bty cty
    let aty = List.foldBack (-->) argtys dty
    let ety = mkRefTupledTy g argtys
    (aty, ety), specifierLocations 

let TryCountFormatStringArguments m g fmt bty cty =
    try
        let argtys, _specifierLocations = parseFormatStringInternal m g None fmt bty cty
        Some argtys.Length
    with _ ->
        None
<|MERGE_RESOLUTION|>--- conflicted
+++ resolved
@@ -203,20 +203,12 @@
                       specifierLocations.Add(
                         (Range.mkFileIndexRange m.FileIndex 
                                 (Range.mkPos m.StartLine (startCol + offset)) 
-<<<<<<< HEAD
-                                (Range.mkPos m.StartLine (relCol + offset))), numArgsForSpecifier)
-=======
-                                (Range.mkPos m.StartLine (relCol + offset + 1)))
->>>>>>> 11c0a085
+                                (Range.mkPos m.StartLine (relCol + offset + 1))), numArgsForSpecifier)
                   | _ ->
                       specifierLocations.Add(
                         (Range.mkFileIndexRange m.FileIndex 
                                 (Range.mkPos (m.StartLine + relLine) startCol) 
-<<<<<<< HEAD
-                                (Range.mkPos (m.StartLine + relLine) relCol)), numArgsForSpecifier)
-=======
-                                (Range.mkPos (m.StartLine + relLine) (relCol + 1)))
->>>>>>> 11c0a085
+                                (Range.mkPos (m.StartLine + relLine) (relCol + 1))), numArgsForSpecifier)
 
               let ch = fmt.[i]
               match ch with
