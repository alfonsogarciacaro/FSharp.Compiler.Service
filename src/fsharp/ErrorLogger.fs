// Copyright (c) Microsoft Corporation.  All Rights Reserved.  Licensed under the Apache License, Version 2.0.  See License.txt in the project root for license information.

<<<<<<< HEAD
module (*internal*) Microsoft.FSharp.Compiler.ErrorLogger
=======
#if COMPILER_PUBLIC_API
module public Microsoft.FSharp.Compiler.ErrorLogger
#else
module internal Microsoft.FSharp.Compiler.ErrorLogger
#endif
>>>>>>> 86fcbe34


open Internal.Utilities
open Microsoft.FSharp.Compiler 
open Microsoft.FSharp.Compiler.AbstractIL.Diagnostics
open Microsoft.FSharp.Compiler.AbstractIL.Internal.Library
open Microsoft.FSharp.Compiler.Lib
open Microsoft.FSharp.Compiler.Range
open System

//------------------------------------------------------------------------
// General error recovery mechanism
//-----------------------------------------------------------------------

/// Represents the style being used to format errors
[<RequireQualifiedAccess>]
type ErrorStyle = 
    | DefaultErrors 
    | EmacsErrors 
    | TestErrors 
    | VSErrors
    | GccErrors

/// Thrown when we want to add some range information to a .NET exception
exception WrappedError of exn * range with
    override this.Message =
        match this :> exn with
        | WrappedError (exn, _) -> "WrappedError(" + exn.Message + ")"
        | _ -> "WrappedError"

/// Thrown when immediate, local error recovery is not possible. This indicates
/// we've reported an error but need to make a non-local transfer of control.
/// Error recovery may catch this and continue (see 'errorRecovery')
///
/// The exception that caused the report is carried as data because in some
/// situations (LazyWithContext) we may need to re-report the original error
/// when a lazy thunk is re-evaluated.
exception ReportedError of exn option with
    override this.Message = 
        let msg = "The exception has been reported. This internal exception should now be caught at an error recovery point on the stack."
        match this :> exn with
        | ReportedError (Some exn) -> msg + " Original message: " + exn.Message + ")"
        | _ -> msg

let rec findOriginalException err = 
    match err with 
    | ReportedError (Some err) -> err
    | WrappedError(err,_)  -> findOriginalException err
    | _ -> err

type Suggestions = unit -> Set<string>

let NoSuggestions : Suggestions = fun () -> Set.empty

/// Thrown when we stop processing the F# Interactive entry or #load.
exception StopProcessingExn of exn option with
    override this.Message = "Processing of a script fragment has stopped because an exception has been raised"

    override this.ToString() = 
        match this :> exn with 
        | StopProcessingExn(Some exn) ->  "StopProcessingExn, originally (" + exn.ToString() + ")"
        | _ -> "StopProcessingExn"

        
let (|StopProcessing|_|) exn = match exn with StopProcessingExn _ -> Some () | _ -> None
let StopProcessing<'T> = StopProcessingExn None

exception NumberedError of (int * string) * range with   // int is e.g. 191 in FS0191
    override this.Message =
        match this :> exn with
        | NumberedError((_,msg),_) -> msg
        | _ -> "impossible"

exception Error of (int * string) * range with   // int is e.g. 191 in FS0191  // eventually remove this type, it is a transitional artifact of the old unnumbered error style
    override this.Message =
        match this :> exn with
        | Error((_,msg),_) -> msg
        | _ -> "impossible"


exception InternalError of msg: string * range with 
    override this.Message = 
        match this :> exn with 
        | InternalError(msg,m) -> msg + m.ToString()
        | _ -> "impossible"

exception UserCompilerMessage of string * int * range
exception LibraryUseOnly of range
exception Deprecated of string * range
exception Experimental of string * range
exception PossibleUnverifiableCode of range

exception UnresolvedReferenceNoRange of (*assemblyname*) string 
exception UnresolvedReferenceError of (*assemblyname*) string * range
exception UnresolvedPathReferenceNoRange of (*assemblyname*) string * (*path*) string
exception UnresolvedPathReference of (*assemblyname*) string * (*path*) string * range



exception ErrorWithSuggestions of (int * string) * range * string * Suggestions with   // int is e.g. 191 in FS0191 
    override this.Message =
        match this :> exn with
        | ErrorWithSuggestions((_,msg),_,_,_) -> msg
        | _ -> "impossible"


let inline protectAssemblyExploration dflt f = 
    try 
       f()
     with 
        | UnresolvedPathReferenceNoRange _ -> dflt
        | _ -> reraise()

let inline protectAssemblyExplorationF dflt f = 
    try 
       f()
     with 
        | UnresolvedPathReferenceNoRange (asmName, path) -> dflt(asmName,path)
        | _ -> reraise()

let inline protectAssemblyExplorationNoReraise dflt1 dflt2 f  = 
    try 
       f()
     with 
        | UnresolvedPathReferenceNoRange _ -> dflt1
        | _ -> dflt2

// Attach a range if this is a range dual exception.
let rec AttachRange m (exn:exn) = 
    if m = range0 then exn
    else 
        match exn with
        // Strip TargetInvocationException wrappers
        | :? System.Reflection.TargetInvocationException -> AttachRange m exn.InnerException
        | UnresolvedReferenceNoRange(a) -> UnresolvedReferenceError(a,m)
        | UnresolvedPathReferenceNoRange(a,p) -> UnresolvedPathReference(a,p,m)
        | Failure(msg) -> InternalError(msg^" (Failure)",m)
        | :? System.ArgumentException as exn -> InternalError(exn.Message + " (ArgumentException)",m)
        | notARangeDual -> notARangeDual


//----------------------------------------------------------------------------
// Error logger interface

type Exiter = 
    abstract Exit : int -> 'T 


let QuitProcessExiter =  
    { new Exiter with  
        member x.Exit(n) =                     
            try  
                System.Environment.Exit(n) 
            with _ ->  
                ()             
            failwithf "%s" <| FSComp.SR.elSysEnvExitDidntExit() } 

/// Closed enumeration of build phases.
type BuildPhase =
    | DefaultPhase 
    | Compile 
    | Parameter | Parse | TypeCheck 
    | CodeGen 
    | Optimize |  IlxGen |  IlGen |  Output 
    | Interactive // An error seen during interactive execution
    
/// Literal build phase subcategory strings.
module BuildPhaseSubcategory =
    [<Literal>] 
    let DefaultPhase = ""
    [<Literal>] 
    let Compile = "compile"
    [<Literal>] 
    let Parameter = "parameter"
    [<Literal>] 
    let Parse = "parse"
    [<Literal>] 
    let TypeCheck = "typecheck"
    [<Literal>] 
    let CodeGen = "codegen"
    [<Literal>] 
    let Optimize = "optimize"
    [<Literal>] 
    let IlxGen = "ilxgen"
    [<Literal>] 
    let IlGen = "ilgen"        
    [<Literal>] 
    let Output = "output"        
    [<Literal>] 
    let Interactive = "interactive"        
    [<Literal>] 
    let Internal = "internal"          // Compiler ICE

[<System.Diagnostics.DebuggerDisplay("{DebugDisplay()}")>]
type PhasedDiagnostic = 
    { Exception:exn; Phase:BuildPhase }

    /// Construct a phased error
    static member Create(exn:exn,phase:BuildPhase) : PhasedDiagnostic =
<<<<<<< HEAD
        //System.Diagnostics.Debug.Assert(phase<>BuildPhase.DefaultPhase, sprintf "Compile error seen with no phase to attribute it to.%A %s %s" phase exn.Message exn.StackTrace )        
=======
        // FUTURE: renable this assert, which has historically triggered in some compiler service scenarios
        // System.Diagnostics.Debug.Assert(phase<>BuildPhase.DefaultPhase, sprintf "Compile error seen with no phase to attribute it to.%A %s %s" phase exn.Message exn.StackTrace )        
>>>>>>> 86fcbe34
        {Exception = exn; Phase=phase}

    member this.DebugDisplay() =
        sprintf "%s: %s" (this.Subcategory()) this.Exception.Message

    /// This is the textual subcategory to display in error and warning messages (shows only under --vserrors):
    ///
    ///     file1.fs(72): subcategory warning FS0072: This is a warning message
    ///
    member pe.Subcategory() =
        match pe.Phase with
        | DefaultPhase -> BuildPhaseSubcategory.DefaultPhase
        | Compile -> BuildPhaseSubcategory.Compile
        | Parameter -> BuildPhaseSubcategory.Parameter
        | Parse -> BuildPhaseSubcategory.Parse
        | TypeCheck -> BuildPhaseSubcategory.TypeCheck
        | CodeGen -> BuildPhaseSubcategory.CodeGen
        | Optimize -> BuildPhaseSubcategory.Optimize
        | IlxGen -> BuildPhaseSubcategory.IlxGen
        | IlGen -> BuildPhaseSubcategory.IlGen
        | Output -> BuildPhaseSubcategory.Output
        | Interactive -> BuildPhaseSubcategory.Interactive

    /// Return true if the textual phase given is from the compile part of the build process.
    /// This set needs to be equal to the set of subcategories that the language service can produce. 
    static member IsSubcategoryOfCompile(subcategory:string) =
        // This code logic is duplicated in DocumentTask.cs in the language service.
        match subcategory with 
        | BuildPhaseSubcategory.Compile 
        | BuildPhaseSubcategory.Parameter 
        | BuildPhaseSubcategory.Parse 
        | BuildPhaseSubcategory.TypeCheck -> true
        | null 
        | BuildPhaseSubcategory.DefaultPhase 
        | BuildPhaseSubcategory.CodeGen 
        | BuildPhaseSubcategory.Optimize 
        | BuildPhaseSubcategory.IlxGen 
        | BuildPhaseSubcategory.IlGen 
        | BuildPhaseSubcategory.Output 
        | BuildPhaseSubcategory.Interactive -> false
        | BuildPhaseSubcategory.Internal 
            // Getting here means the compiler has ICE-d. Let's not pile on by showing the unknownSubcategory assert below.
            // Just treat as an unknown-to-LanguageService error.
            -> false
        | unknownSubcategory -> 
            System.Diagnostics.Debug.Assert(false, sprintf "Subcategory '%s' could not be correlated with a build phase." unknownSubcategory)
            // Recovery is to treat this as a 'build' error. Downstream, the project system and language service will treat this as
            // if it came from the build and not the language service.
            false
    /// Return true if this phase is one that's known to be part of the 'compile'. This is the initial phase of the entire compilation that

    /// the language service knows about.                
    member pe.IsPhaseInCompile() = 
        let isPhaseInCompile = 
            match pe.Phase with
            | Compile | Parameter | Parse | TypeCheck -> true
            | _ -> false
        // Sanity check ensures that Phase matches Subcategory            
#if DEBUG
        if isPhaseInCompile then 
            System.Diagnostics.Debug.Assert(PhasedDiagnostic.IsSubcategoryOfCompile(pe.Subcategory()), "Subcategory did not match isPhaseInCompile=true")
        else
            System.Diagnostics.Debug.Assert(not(PhasedDiagnostic.IsSubcategoryOfCompile(pe.Subcategory())), "Subcategory did not match isPhaseInCompile=false")
#endif            
        isPhaseInCompile

[<AbstractClass>]
[<System.Diagnostics.DebuggerDisplay("{DebugDisplay()}")>]
type ErrorLogger(nameForDebugging:string) = 
    abstract ErrorCount: int
    // The 'Impl' factoring enables a developer to place a breakpoint at the non-Impl 
    // code just below and get a breakpoint for all error logger implementations.
    abstract DiagnosticSink: phasedError: PhasedDiagnostic * isError: bool -> unit
    member this.DebugDisplay() = sprintf "ErrorLogger(%s)" nameForDebugging

let DiscardErrorsLogger = 
    { new ErrorLogger("DiscardErrorsLogger") with 
            member x.DiagnosticSink(phasedError,isError) = ()
            member x.ErrorCount = 0 }

let AssertFalseErrorLogger =
    { new ErrorLogger("AssertFalseErrorLogger") with 
<<<<<<< HEAD
            member x.DiagnosticSink(phasedError,isError) = (* assert false; *) ()
            member x.ErrorCount = (* assert false; *) 0 }
=======
            // TODO: renable these asserts in the compiler service
            member x.DiagnosticSink(phasedError,isError) = (* assert false; *) ()
            member x.ErrorCount = (* assert false; *) 0 
    }
>>>>>>> 86fcbe34

type CapturingErrorLogger(nm) = 
    inherit ErrorLogger(nm) 
    let mutable errorCount = 0 
    let diagnostics = ResizeArray()
    override x.DiagnosticSink(phasedError, isError) = 
        if isError then errorCount <- errorCount + 1
        diagnostics.Add (phasedError, isError) 
    override x.ErrorCount = errorCount
    member x.Diagnostics = diagnostics |> Seq.toList
    member x.CommitDelayedDiagnostics(errorLogger:ErrorLogger) = 
        // Eagerly grab all the errors and warnings from the mutable collection
        let errors = diagnostics.ToArray()
        errors |> Array.iter errorLogger.DiagnosticSink


/// Type holds thread-static globals for use by the compile.
type internal CompileThreadStatic =
    [<System.ThreadStatic;DefaultValue>]
    static val mutable private buildPhase  : BuildPhase
    
    [<System.ThreadStatic;DefaultValue>]
    static val mutable private errorLogger : ErrorLogger

    static member BuildPhaseUnchecked with get() = CompileThreadStatic.buildPhase (* This can be a null value *)
    static member BuildPhase
        with get() = 
            match box CompileThreadStatic.buildPhase with
<<<<<<< HEAD
=======
            // FUTURE: renable these asserts, which have historically fired in some compiler service scernaios
>>>>>>> 86fcbe34
            | null -> (* assert false; *) BuildPhase.DefaultPhase
            | _ -> CompileThreadStatic.buildPhase
        and set v = CompileThreadStatic.buildPhase <- v
            
    static member ErrorLogger
        with get() = 
            match box CompileThreadStatic.errorLogger with
            | null -> AssertFalseErrorLogger
            | _ -> CompileThreadStatic.errorLogger
        and set v = CompileThreadStatic.errorLogger <- v


[<AutoOpen>]
module ErrorLoggerExtensions = 
    open System.Reflection

    /// Instruct the exception not to reset itself when thrown again.
    let PreserveStackTrace(exn) =
        try 
            let preserveStackTrace = typeof<System.Exception>.GetMethod("InternalPreserveStackTrace", BindingFlags.Instance ||| BindingFlags.NonPublic)
            preserveStackTrace.Invoke(exn, null) |> ignore
        with e->
           // This is probably only the mono case.
           System.Diagnostics.Debug.Assert(false, "Could not preserve stack trace for watson exception.")
           ()


    /// Reraise an exception if it is one we want to report to Watson.
    let ReraiseIfWatsonable(exn:exn) =
#if FX_REDUCED_EXCEPTIONS
        ignore exn
        ()
#else
        match  exn with 
        // These few SystemExceptions which we don't report to Watson are because we handle these in some way in Build.fs
        | :? System.Reflection.TargetInvocationException -> ()
        | :? System.NotSupportedException  -> ()
        | :? System.IO.IOException -> () // This covers FileNotFoundException and DirectoryNotFoundException
        | :? System.UnauthorizedAccessException -> ()
        | Failure _ // This gives reports for compiler INTERNAL ERRORs
        | :? System.SystemException ->
            PreserveStackTrace(exn)
            raise exn
        | _ -> ()
#endif

    type ErrorLogger with  

        member x.ErrorR  exn = 
            match exn with 
            | InternalError (s,_) 
            | Failure s  as exn -> System.Diagnostics.Debug.Assert(false,sprintf "Unexpected exception raised in compiler: %s\n%s" s (exn.ToString()))
            | _ -> ()

            match exn with 
            | StopProcessing 
            | ReportedError _ -> 
                PreserveStackTrace(exn)
                raise exn 
            | _ -> x.DiagnosticSink(PhasedDiagnostic.Create(exn,CompileThreadStatic.BuildPhase), true)

        member x.Warning exn = 
            match exn with 
            | StopProcessing 
            | ReportedError _ -> 
                PreserveStackTrace(exn)
                raise exn 
            | _ -> x.DiagnosticSink(PhasedDiagnostic.Create(exn,CompileThreadStatic.BuildPhase), false)

        member x.Error   exn = 
            x.ErrorR exn
            raise (ReportedError (Some exn))

        member x.SimulateError   (ph:PhasedDiagnostic) = 
            x.DiagnosticSink (ph, true)
            raise (ReportedError (Some ph.Exception))

        member x.ErrorRecovery (exn:exn) (m:range) =
            // Never throws ReportedError.
            // Throws StopProcessing and exceptions raised by the DiagnosticSink(exn) handler.
            match exn with
            (* Don't send ThreadAbortException down the error channel *)
#if FX_REDUCED_EXCEPTIONS
#else
            | :? System.Threading.ThreadAbortException | WrappedError((:? System.Threading.ThreadAbortException),_) ->  ()
#endif
            | ReportedError _  | WrappedError(ReportedError _,_)  -> ()
            | StopProcessing | WrappedError(StopProcessing,_) -> 
                PreserveStackTrace(exn)
                raise exn
            | _ ->
                try  
                    x.ErrorR (AttachRange m exn) // may raise exceptions, e.g. an fsi error sink raises StopProcessing.
                    ReraiseIfWatsonable(exn)
                with
                  | ReportedError _ | WrappedError(ReportedError _,_)  -> ()

        member x.StopProcessingRecovery (exn:exn) (m:range) =
            // Do standard error recovery.
            // Additionally ignore/catch StopProcessing. [This is the only catch handler for StopProcessing].
            // Additionally ignore/catch ReportedError.
            // Can throw other exceptions raised by the DiagnosticSink(exn) handler.         
            match exn with
            | StopProcessing | WrappedError(StopProcessing,_) -> () // suppress, so skip error recovery.
            | _ ->
                try  x.ErrorRecovery exn m
                with
                  | StopProcessing | WrappedError(StopProcessing,_) -> () // catch, e.g. raised by DiagnosticSink.
                  | ReportedError _ | WrappedError(ReportedError _,_)  -> () // catch, but not expected unless ErrorRecovery is changed.

        member x.ErrorRecoveryNoRange (exn:exn) =
            x.ErrorRecovery exn range0

/// NOTE: The change will be undone when the returned "unwind" object disposes
let PushThreadBuildPhaseUntilUnwind (phase:BuildPhase) =
    let oldBuildPhase = CompileThreadStatic.BuildPhaseUnchecked
    
    CompileThreadStatic.BuildPhase <- phase

    { new System.IDisposable with 
         member x.Dispose() = CompileThreadStatic.BuildPhase <- oldBuildPhase (* maybe null *) }

/// NOTE: The change will be undone when the returned "unwind" object disposes
let PushErrorLoggerPhaseUntilUnwind(errorLoggerTransformer : ErrorLogger -> #ErrorLogger) =
    let oldErrorLogger = CompileThreadStatic.ErrorLogger
    let newErrorLogger = errorLoggerTransformer oldErrorLogger
    let newInstalled = ref true
    let newIsInstalled() = if !newInstalled then () else (assert false; (); (*failwith "error logger used after unwind"*)) // REVIEW: ok to throw?
    let chkErrorLogger = { new ErrorLogger("PushErrorLoggerPhaseUntilUnwind") with
                             member x.DiagnosticSink(phasedError, isError) = newIsInstalled(); newErrorLogger.DiagnosticSink(phasedError, isError)
                             member x.ErrorCount   = newIsInstalled(); newErrorLogger.ErrorCount }

    CompileThreadStatic.ErrorLogger <- chkErrorLogger

    { new System.IDisposable with 
         member x.Dispose() =       
            CompileThreadStatic.ErrorLogger <- oldErrorLogger
            newInstalled := false }

let SetThreadBuildPhaseNoUnwind(phase:BuildPhase) = CompileThreadStatic.BuildPhase <- phase
let SetThreadErrorLoggerNoUnwind(errorLogger)     = CompileThreadStatic.ErrorLogger <- errorLogger

// Global functions are still used by parser and TAST ops.

/// Raises an exception with error recovery and returns unit.
let errorR  exn = CompileThreadStatic.ErrorLogger.ErrorR exn

/// Raises a warning with error recovery and returns unit.
let warning exn = CompileThreadStatic.ErrorLogger.Warning exn

/// Raises a special exception and returns 'T - can be caught later at an errorRecovery point.
let error   exn = CompileThreadStatic.ErrorLogger.Error exn

/// Simulates an error. For test purposes only.
let simulateError (p : PhasedDiagnostic) = CompileThreadStatic.ErrorLogger.SimulateError p

let diagnosticSink (phasedError, isError) = CompileThreadStatic.ErrorLogger.DiagnosticSink (phasedError, isError)
let errorSink pe = diagnosticSink (pe, true)
let warnSink pe = diagnosticSink (pe, false)
let errorRecovery exn m = CompileThreadStatic.ErrorLogger.ErrorRecovery exn m
let stopProcessingRecovery exn m = CompileThreadStatic.ErrorLogger.StopProcessingRecovery exn m
let errorRecoveryNoRange exn = CompileThreadStatic.ErrorLogger.ErrorRecoveryNoRange exn


let report f = 
    f() 

let deprecatedWithError s m = errorR(Deprecated(s,m))

// Note: global state, but only for compiling FSharp.Core.dll
let mutable reportLibraryOnlyFeatures = true
let libraryOnlyError m = if reportLibraryOnlyFeatures then errorR(LibraryUseOnly(m))
let libraryOnlyWarning m = if reportLibraryOnlyFeatures then warning(LibraryUseOnly(m))
let deprecatedOperator m = deprecatedWithError (FSComp.SR.elDeprecatedOperator()) m
let mlCompatWarning s m = warning(UserCompilerMessage(FSComp.SR.mlCompatMessage s, 62, m))

let suppressErrorReporting f =
    let errorLogger = CompileThreadStatic.ErrorLogger
    try
        let errorLogger = 
            { new ErrorLogger("suppressErrorReporting") with 
                member x.DiagnosticSink(_phasedError,_isError) = ()
                member x.ErrorCount = 0 }
        SetThreadErrorLoggerNoUnwind(errorLogger)
        f()
    finally
        SetThreadErrorLoggerNoUnwind(errorLogger)

let conditionallySuppressErrorReporting cond f = if cond then suppressErrorReporting f else f()

//------------------------------------------------------------------------
// Errors as data: Sometimes we have to reify errors as data, e.g. if backtracking 
//
// REVIEW: consider using F# computation expressions here

[<NoEquality; NoComparison>]
type OperationResult<'T> = 
    | OkResult of (* warnings: *) exn list * 'T
    | ErrorResult of (* warnings: *) exn list * exn
    
type ImperativeOperationResult = OperationResult<unit>

let ReportWarnings warns = 
    match warns with 
    | [] -> () // shortcut in common case
    | _ -> List.iter warning warns

let CommitOperationResult res = 
    match res with 
    | OkResult (warns,res) -> ReportWarnings warns; res
    | ErrorResult (warns,err) -> ReportWarnings warns; error err

let RaiseOperationResult res : unit = CommitOperationResult res

let ErrorD err = ErrorResult([],err)
let WarnD err = OkResult([err],())
let CompleteD = OkResult([],())
let ResultD x = OkResult([],x)
let CheckNoErrorsAndGetWarnings res = 
    match res with 
    | OkResult (warns,_) -> Some warns
    | ErrorResult _ -> None 

/// The bind in the monad. Stop on first error. Accumulate warnings and continue. 
let (++) res f = 
    match res with 
    | OkResult([],res) -> (* tailcall *) f res 
    | OkResult(warns,res) -> 
        match f res with 
        | OkResult(warns2,res2) -> OkResult(warns@warns2, res2)
        | ErrorResult(warns2,err) -> ErrorResult(warns@warns2, err)
    | ErrorResult(warns,err) -> 
        ErrorResult(warns,err)
        
/// Stop on first error. Accumulate warnings and continue. 
let rec IterateD f xs = 
    match xs with
    | [] -> CompleteD 
    | h :: t -> f h ++ (fun () -> IterateD f t)

let rec WhileD gd body = if gd() then body() ++ (fun () -> WhileD gd body) else CompleteD

let MapD f xs = 
    let rec loop acc xs = 
        match xs with
        | [] -> ResultD (List.rev acc) 
        | h :: t -> f h ++ (fun x -> loop (x::acc) t)

    loop [] xs

type TrackErrorsBuilder() =
    member x.Bind(res,k) = res ++ k
    member x.Return res = ResultD res
    member x.ReturnFrom res = res
    member x.For(seq,k) = IterateD k seq
    member x.While(gd,k) = WhileD gd k
    member x.Zero()  = CompleteD

let trackErrors = TrackErrorsBuilder()
    
/// Stop on first error. Accumulate warnings and continue. 
let OptionD f xs = 
    match xs with 
    | None -> CompleteD 
    | Some h -> f h 

/// Stop on first error. Report index 
let IterateIdxD f xs = 
    let rec loop xs i = match xs with [] -> CompleteD | h :: t -> f i h ++ (fun () -> loop t (i+1))
    loop xs 0

/// Stop on first error. Accumulate warnings and continue. 
let rec Iterate2D f xs ys = 
    match xs,ys with 
    | [],[] -> CompleteD 
    | h1 :: t1, h2::t2 -> f h1 h2 ++ (fun () -> Iterate2D f t1 t2) 
    | _ -> failwith "Iterate2D"

let TryD f g = 
    match f() with
    | ErrorResult(warns,err) ->  (OkResult(warns,())) ++ (fun () -> g err)
    | res -> res

let rec RepeatWhileD ndeep body = body ndeep ++ (fun x -> if x then RepeatWhileD (ndeep+1) body else CompleteD) 
let AtLeastOneD f l = MapD f l ++ (fun res -> ResultD (List.exists id res))


// Code below is for --flaterrors flag that is only used by the IDE

let stringThatIsAProxyForANewlineInFlatErrors = new System.String [|char 29 |]

let NewlineifyErrorString (message:string) = message.Replace(stringThatIsAProxyForANewlineInFlatErrors, Environment.NewLine)

/// fixes given string by replacing all control chars with spaces.
/// NOTE: newlines are recognized and replaced with stringThatIsAProxyForANewlineInFlatErrors (ASCII 29, the 'group separator'), 
/// which is decoded by the IDE with 'NewlineifyErrorString' back into newlines, so that multi-line errors can be displayed in QuickInfo
let NormalizeErrorString (text : string) =
    if isNull text then nullArg "text"
    let text = text.Trim()

    let buf = System.Text.StringBuilder()
    let mutable i = 0
    while i < text.Length do
        let delta = 
            match text.[i] with
            | '\r' when i + 1 < text.Length && text.[i + 1] = '\n' ->
                // handle \r\n sequence - replace it with one single space
                buf.Append(stringThatIsAProxyForANewlineInFlatErrors) |> ignore
                2
            | '\n' | '\r' ->
                buf.Append(stringThatIsAProxyForANewlineInFlatErrors) |> ignore
                1
            | c ->
                // handle remaining chars: control - replace with space, others - keep unchanged
                let c = if Char.IsControl(c) then ' ' else c
                buf.Append(c) |> ignore
                1
        i <- i + delta
    buf.ToString()<|MERGE_RESOLUTION|>--- conflicted
+++ resolved
@@ -1,14 +1,10 @@
 // Copyright (c) Microsoft Corporation.  All Rights Reserved.  Licensed under the Apache License, Version 2.0.  See License.txt in the project root for license information.
 
-<<<<<<< HEAD
-module (*internal*) Microsoft.FSharp.Compiler.ErrorLogger
-=======
 #if COMPILER_PUBLIC_API
 module public Microsoft.FSharp.Compiler.ErrorLogger
 #else
 module internal Microsoft.FSharp.Compiler.ErrorLogger
 #endif
->>>>>>> 86fcbe34
 
 
 open Internal.Utilities
@@ -208,12 +204,8 @@
 
     /// Construct a phased error
     static member Create(exn:exn,phase:BuildPhase) : PhasedDiagnostic =
-<<<<<<< HEAD
-        //System.Diagnostics.Debug.Assert(phase<>BuildPhase.DefaultPhase, sprintf "Compile error seen with no phase to attribute it to.%A %s %s" phase exn.Message exn.StackTrace )        
-=======
         // FUTURE: renable this assert, which has historically triggered in some compiler service scenarios
         // System.Diagnostics.Debug.Assert(phase<>BuildPhase.DefaultPhase, sprintf "Compile error seen with no phase to attribute it to.%A %s %s" phase exn.Message exn.StackTrace )        
->>>>>>> 86fcbe34
         {Exception = exn; Phase=phase}
 
     member this.DebugDisplay() =
@@ -296,15 +288,10 @@
 
 let AssertFalseErrorLogger =
     { new ErrorLogger("AssertFalseErrorLogger") with 
-<<<<<<< HEAD
-            member x.DiagnosticSink(phasedError,isError) = (* assert false; *) ()
-            member x.ErrorCount = (* assert false; *) 0 }
-=======
             // TODO: renable these asserts in the compiler service
             member x.DiagnosticSink(phasedError,isError) = (* assert false; *) ()
             member x.ErrorCount = (* assert false; *) 0 
     }
->>>>>>> 86fcbe34
 
 type CapturingErrorLogger(nm) = 
     inherit ErrorLogger(nm) 
@@ -333,10 +320,7 @@
     static member BuildPhase
         with get() = 
             match box CompileThreadStatic.buildPhase with
-<<<<<<< HEAD
-=======
             // FUTURE: renable these asserts, which have historically fired in some compiler service scernaios
->>>>>>> 86fcbe34
             | null -> (* assert false; *) BuildPhase.DefaultPhase
             | _ -> CompileThreadStatic.buildPhase
         and set v = CompileThreadStatic.buildPhase <- v
