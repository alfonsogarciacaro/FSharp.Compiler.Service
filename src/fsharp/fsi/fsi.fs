--- conflicted
+++ resolved
@@ -1082,12 +1082,8 @@
         // Explicitly register the resources with the QuotationPickler module 
         // We would save them as resources into the dynamic assembly but there is missing 
         // functionality System.Reflection for dynamic modules that means they can't be read back out 
-<<<<<<< HEAD
 #if COMPILER_SERVICE_ASSUMES_FSHARP_CORE_4_4_0_0
-        let cenv = { ilg = ilGlobals ; generatePdb = generateDebugInfo; resolvePath=resolvePath; tryFindSysILTypeRef=tcGlobals.TryFindSysILTypeRef }
-=======
         let cenv = { ilg = ilGlobals ; generatePdb = generateDebugInfo; resolveAssemblyRef=resolveAssemblyRef; tryFindSysILTypeRef=tcGlobals.TryFindSysILTypeRef }
->>>>>>> 5a942daf
         for (referencedTypeDefs, bytes) in codegenResults.quotationResourceInfo do 
             let referencedTypes = 
                 [| for tref in referencedTypeDefs do 
@@ -1172,11 +1168,7 @@
         let prefixPath = pathOfLid prefix
         let impl = SynModuleOrNamespace(prefix,(*isRec*)false, (* isModule: *) true,defs,PreXmlDoc.Empty,[],None,rangeStdin)
         let input = ParsedInput.ImplFile(ParsedImplFileInput(filename,true, ComputeQualifiedNameOfFileFromUniquePath (rangeStdin,prefixPath),[],[],[impl],(true (* isLastCompiland *), false (* isExe *)) ))
-<<<<<<< HEAD
-        let istate,tcEnvAtEndOfLastInput,declaredImpls = ProcessInputs (errorLogger, istate, [input], showTypes, true, isInteractiveItExpr, prefix)
-=======
-        let istate,tcEnvAtEndOfLastInput,_declaredImpls = ProcessInputs (ctok, errorLogger, istate, [input], showTypes, true, isInteractiveItExpr, prefix)
->>>>>>> 5a942daf
+        let istate,tcEnvAtEndOfLastInput,declaredImpls = ProcessInputs (ctok, errorLogger, istate, [input], showTypes, true, isInteractiveItExpr, prefix)
         let tcState = istate.tcState 
         let newState = { istate with tcState = tcState.NextStateAfterIncrementalFragment(tcEnvAtEndOfLastInput) }
 
@@ -2360,11 +2352,11 @@
         let names  = names |> List.filter (fun name -> name.StartsWith(stem,StringComparison.Ordinal)) 
         names
 
-    member __.ParseAndCheckInteraction (referenceResolver, checker, istate, text:string) =
+    member __.ParseAndCheckInteraction (ctok, referenceResolver, checker, istate, text:string) =
         let tcConfig = TcConfig.Create(tcConfigB,validate=false)
 
         let fsiInteractiveChecker = FsiInteractiveChecker(referenceResolver, checker, tcConfig, istate.tcGlobals, istate.tcImports, istate.tcState)
-        fsiInteractiveChecker.ParseAndCheckInteraction(text)
+        fsiInteractiveChecker.ParseAndCheckInteraction(ctok, text)
 
 
 //----------------------------------------------------------------------------
@@ -2422,12 +2414,8 @@
 
 /// The primary type, representing a full F# Interactive session, reading from the given
 /// text input, writing to the given text output and error writers.
-<<<<<<< HEAD
 type FsiEvaluationSession (fsi: FsiEvaluationSessionHostConfig, argv:string[], inReader:TextReader, outWriter:TextWriter, errorWriter: TextWriter, fsiCollectible: bool, msbuildEnabled: bool) = 
-=======
-type internal FsiEvaluationSession (fsi: FsiEvaluationSessionHostConfig, argv:string[], inReader:TextReader, outWriter:TextWriter, errorWriter: TextWriter) = 
-
->>>>>>> 5a942daf
+
 #if !FX_NO_HEAPTERMINATION
     do if not runningOnMono then Lib.UnmanagedProcessExecutionOptions.EnableHeapTerminationOnCorruption() (* SDL recommendation *)
 #endif
@@ -2577,18 +2565,14 @@
 
     let (tcGlobals,frameworkTcImports,nonFrameworkResolutions,unresolvedReferences) = 
         try 
-            let tcConfig = tcConfigP.Get()
-            checker.FrameworkImportsCache.Get tcConfig
+            let tcConfig = tcConfigP.Get(ctokStartup)
+            checker.FrameworkImportsCache.Get (ctokStartup, tcConfig)
         with e -> 
             stopProcessingRecovery e range0; failwithf "Error creating evaluation session: %A" e
 
     let tcImports =  
       try 
-<<<<<<< HEAD
-          TcImports.BuildNonFrameworkTcImports(tcConfigP,tcGlobals,frameworkTcImports,nonFrameworkResolutions,unresolvedReferences)
-=======
-          TcImports.BuildTcImports(ctokStartup, tcConfigP) 
->>>>>>> 5a942daf
+          TcImports.BuildNonFrameworkTcImports(ctokStartup, tcConfigP, tcGlobals, frameworkTcImports, nonFrameworkResolutions, unresolvedReferences)
       with e -> 
           stopProcessingRecovery e range0; failwithf "Error creating evaluation session: %A" e
 
@@ -2615,11 +2599,7 @@
         | Some resolvedPath -> Some (Choice1Of2 resolvedPath)
         | None -> None
           
-<<<<<<< HEAD
-    let fsiDynamicCompiler = FsiDynamicCompiler(fsi, timeReporter, tcConfigB, tcLockObject, outWriter, tcImports, tcGlobals, ilGlobals, fsiOptions, fsiConsoleOutput, fsiCollectible, niceNameGen, resolveType) 
-=======
-    let fsiDynamicCompiler = FsiDynamicCompiler(fsi, timeReporter, tcConfigB, tcLockObject, outWriter, tcImports, tcGlobals, ilGlobals, fsiOptions, fsiConsoleOutput, niceNameGen, resolveAssemblyRef) 
->>>>>>> 5a942daf
+    let fsiDynamicCompiler = FsiDynamicCompiler(fsi, timeReporter, tcConfigB, tcLockObject, outWriter, tcImports, tcGlobals, ilGlobals, fsiOptions, fsiConsoleOutput, fsiCollectible, niceNameGen, resolveAssemblyRef) 
     
     let fsiInterruptController = FsiInterruptController(fsiOptions, fsiConsoleOutput) 
     
@@ -2664,7 +2644,8 @@
         fsiInteractionProcessor.CompletionsForPartialLID (fsiInteractionProcessor.CurrentState, longIdent)  |> Seq.ofList
 
     member x.ParseAndCheckInteraction(code) = 
-        fsiInteractionProcessor.ParseAndCheckInteraction (referenceResolver, checker.ReactorOps, fsiInteractionProcessor.CurrentState, code)  
+        let ctok = AssumeCompilationThreadWithoutEvidence ()
+        fsiInteractionProcessor.ParseAndCheckInteraction (ctok, referenceResolver, checker.ReactorOps, fsiInteractionProcessor.CurrentState, code)  
 
     member x.CurrentPartialAssemblySignature = 
         fsiDynamicCompiler.CurrentPartialAssemblySignature (fsiInteractionProcessor.CurrentState)  
@@ -2764,9 +2745,14 @@
         |> commitResult
 
     member x.EvalExpressionNonThrowing(sourceText) = 
+        // Explanation: When the user of the FsiInteractiveSession object calls this method, the 
+        // code is parsed, checked and evaluated on the calling thread. This means EvalExpression
+        // is not safe to call concurrently.
+        let ctok = AssumeCompilationThreadWithoutEvidence()
+
         let tcConfig = TcConfig.Create(tcConfigB,validate=false)
         let errorLogger = CompilationErrorLogger("EvalInteraction",tcConfig)
-        fsiInteractionProcessor.EvalExpression(sourceText, dummyScriptFileName, errorLogger)
+        fsiInteractionProcessor.EvalExpression(ctok, sourceText, dummyScriptFileName, errorLogger)
         |> commitResultNonThrowing tcConfig dummyScriptFileName errorLogger
 
     member x.EvalInteraction(sourceText) : unit =
@@ -2780,9 +2766,14 @@
         |> ignore
 
     member x.EvalInteractionNonThrowing(sourceText) =
+        // Explanation: When the user of the FsiInteractiveSession object calls this method, the 
+        // code is parsed, checked and evaluated on the calling thread. This means EvalExpression
+        // is not safe to call concurrently.
+        let ctok = AssumeCompilationThreadWithoutEvidence()
+
         let tcConfig = TcConfig.Create(tcConfigB,validate=false)
         let errorLogger = CompilationErrorLogger("EvalInteraction",tcConfig)
-        fsiInteractionProcessor.EvalInteraction(sourceText, dummyScriptFileName, errorLogger) 
+        fsiInteractionProcessor.EvalInteraction(ctok, sourceText, dummyScriptFileName, errorLogger) 
         |> commitResultNonThrowing tcConfig "input.fsx" errorLogger
         |> function Choice1Of2(_), errs -> Choice1Of2 (), errs | Choice2Of2 exn, errs -> Choice2Of2 exn, errs
 
@@ -2797,9 +2788,14 @@
         |> ignore
 
     member x.EvalScriptNonThrowing(scriptPath) =
+        // Explanation: When the user of the FsiInteractiveSession object calls this method, the 
+        // code is parsed, checked and evaluated on the calling thread. This means EvalExpression
+        // is not safe to call concurrently.
+        let ctok = AssumeCompilationThreadWithoutEvidence()
+
         let tcConfig = TcConfig.Create(tcConfigB,validate=false)
         let errorLogger = CompilationErrorLogger("EvalInteraction",tcConfig)
-        fsiInteractionProcessor.EvalScript(scriptPath, errorLogger)
+        fsiInteractionProcessor.EvalScript(ctok, scriptPath, errorLogger)
         |> commitResultNonThrowing tcConfig scriptPath errorLogger
         |> function Choice1Of2(_), errs -> Choice1Of2 (), errs | Choice2Of2 exn, errs -> Choice2Of2 exn, errs
  
@@ -2818,10 +2814,8 @@
 
     [<CodeAnalysis.SuppressMessage("Microsoft.Reliability", "CA2004:RemoveCallsToGCKeepAlive")>]
     member x.Run() = 
-<<<<<<< HEAD
         progress := condition "FSHARP_INTERACTIVE_PROGRESS"
     
-=======
         // Explanation: When Run is called we do a bunch of processing. For fsi.exe
         // and fsiAnyCpu.exe there are no other active threads at this point, so we can assume this is the
         // unique compilation thread.  For other users of FsiEvaluationSession it is reasonable to assume that
@@ -2830,15 +2824,6 @@
         // We later switch to doing interaction-by-interaction processing on the "event loop" thread
         let ctokRun = AssumeCompilationThreadWithoutEvidence ()
 
-        // Update the console completion function now we've got an initial type checking state.
-        // This means completion doesn't work until the initial type checking state has finished loading - fair enough!
-        match fsiConsoleInput.TryGetConsole() with 
-        | Some console when fsiOptions.EnableConsoleKeyProcessing -> 
-            console.SetCompletionFunction(fun (s1,s2) -> fsiIntellisenseProvider.CompletionsForPartialLID fsiInteractionProcessor.CurrentState (match s1 with | Some s -> s + "." + s2 | None -> s2)  |> Seq.ofList)
-        | _ -> ()
-
-#if FSI_SERVER
->>>>>>> 5a942daf
         if not runningOnMono && fsiOptions.IsInteractiveServer then 
             SpawnInteractiveServer (fsi, fsiOptions, fsiConsoleOutput)
 
@@ -2865,18 +2850,7 @@
                 | _ -> ())
 #endif
 
-            fsiInteractionProcessor.LoadInitialFiles(errorLogger)
-
-            fsiInteractionProcessor.StartStdinReadAndProcessThread(errorLogger)            
-
-<<<<<<< HEAD
-            fsiInteractionProcessor.LoadInitialFiles(errorLogger)
-=======
-                // This is the event loop for winforms
-                fsi.SetEventLoop (WinFormsEventLoop(fsiConsoleOutput, fsiOptions.FsiLCID))
-#endif
             fsiInteractionProcessor.LoadInitialFiles(ctokRun, errorLogger)
->>>>>>> 5a942daf
 
             fsiInteractionProcessor.StartStdinReadAndProcessThread(errorLogger)            
 
