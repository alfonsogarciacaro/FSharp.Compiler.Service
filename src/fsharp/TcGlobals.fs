// Copyright (c) Microsoft Open Technologies, Inc.  All Rights Reserved.  Licensed under the Apache License, Version 2.0.  See License.txt in the project root for license information.

/// Defines the global environment for all type checking.
///
/// The environment (TcGlobals) are well-known types and values are hard-wired 
/// into the compiler.  This lets the compiler perform particular optimizations
/// for these types and values, for example emitting optimized calls for
/// comparison and hashing functions.  
module internal Microsoft.FSharp.Compiler.TcGlobals 

#nowarn "44" // This construct is deprecated. please use List.item

open Internal.Utilities
open Microsoft.FSharp.Compiler 
open Microsoft.FSharp.Compiler.AbstractIL 
open Microsoft.FSharp.Compiler.AbstractIL.IL 
open Microsoft.FSharp.Compiler.AbstractIL.Extensions.ILX 
open Microsoft.FSharp.Compiler.AbstractIL.Internal 
open Microsoft.FSharp.Compiler.AbstractIL.Internal.Library

open Microsoft.FSharp.Compiler.Tast
open Microsoft.FSharp.Compiler.Range
open Microsoft.FSharp.Compiler.Ast
open Microsoft.FSharp.Compiler.ErrorLogger
open Microsoft.FSharp.Compiler.AbstractIL.Diagnostics
open Microsoft.FSharp.Compiler.Lib
open Microsoft.FSharp.Compiler.PrettyNaming

open System.Collections.Generic

let internal DummyFileNameForRangesWithoutASpecificLocation = "startup"
let private envRange = rangeN DummyFileNameForRangesWithoutASpecificLocation 0

type public IntrinsicValRef = IntrinsicValRef of NonLocalEntityRef * string * bool * TType * ValLinkageFullKey

let ValRefForIntrinsic (IntrinsicValRef(mvr,_,_,_,key))  = mkNonLocalValRef mvr key

//-------------------------------------------------------------------------
// Access the initial environment: names
//------------------------------------------------------------------------- 

[<AutoOpen>]
module FSharpLib = 

    let CoreOperatorsName        = FSharpLib.Root + ".Core.Operators"
    let CoreOperatorsCheckedName = FSharpLib.Root + ".Core.Operators.Checked"
    let ControlName              = FSharpLib.Root + ".Control"
    let LinqName                 = FSharpLib.Root + ".Linq"
    let CollectionsName          = FSharpLib.Root + ".Collections"
    let LanguagePrimitivesName   = FSharpLib.Root + ".Core.LanguagePrimitives"
    let CompilerServicesName     = FSharpLib.Root + ".Core.CompilerServices"
    let LinqRuntimeHelpersName   = FSharpLib.Root + ".Linq.RuntimeHelpers"
    let RuntimeHelpersName       = FSharpLib.Root + ".Core.CompilerServices.RuntimeHelpers"
    let ExtraTopLevelOperatorsName = FSharpLib.Root + ".Core.ExtraTopLevelOperators" 
    let HashCompareName            = FSharpLib.Root + ".Core.LanguagePrimitives.HashCompare"

    let QuotationsName             = FSharpLib.Root + ".Quotations"

    let OperatorsPath               = IL.splitNamespace CoreOperatorsName |> Array.ofList
    let OperatorsCheckedPath        = IL.splitNamespace CoreOperatorsCheckedName |> Array.ofList
    let ControlPath                 = IL.splitNamespace ControlName 
    let LinqPath                    = IL.splitNamespace LinqName 
    let CollectionsPath             = IL.splitNamespace CollectionsName 
    let LanguagePrimitivesPath      = IL.splitNamespace LanguagePrimitivesName |> Array.ofList
    let HashComparePath             = IL.splitNamespace HashCompareName |> Array.ofList
    let CompilerServicesPath        = IL.splitNamespace CompilerServicesName |> Array.ofList
    let LinqRuntimeHelpersPath      = IL.splitNamespace LinqRuntimeHelpersName |> Array.ofList
    let RuntimeHelpersPath          = IL.splitNamespace RuntimeHelpersName |> Array.ofList
    let QuotationsPath              = IL.splitNamespace QuotationsName |> Array.ofList
    let ExtraTopLevelOperatorsPath  = IL.splitNamespace ExtraTopLevelOperatorsName |> Array.ofList

    let RootPathArray                    = FSharpLib.RootPath |> Array.ofList
    let CorePathArray                    = FSharpLib.CorePath |> Array.ofList
    let LinqPathArray                    = LinqPath |> Array.ofList
    let ControlPathArray                 = ControlPath |> Array.ofList
    let CollectionsPathArray             = CollectionsPath |> Array.ofList

//-------------------------------------------------------------------------
// Access the initial environment: helpers to build references
//-------------------------------------------------------------------------

let private mkNonGenericTy tcref = TType_app(tcref,[])

let mkNonLocalTyconRef2 ccu path n = mkNonLocalTyconRef (mkNonLocalEntityRef ccu path) n 

let mk_MFCore_tcref             ccu n = mkNonLocalTyconRef2 ccu FSharpLib.CorePathArray n 
let mk_MFQuotations_tcref       ccu n = mkNonLocalTyconRef2 ccu FSharpLib.QuotationsPath n 
let mk_MFLinq_tcref             ccu n = mkNonLocalTyconRef2 ccu LinqPathArray n 
let mk_MFCollections_tcref      ccu n = mkNonLocalTyconRef2 ccu FSharpLib.CollectionsPathArray n 
let mk_MFCompilerServices_tcref ccu n = mkNonLocalTyconRef2 ccu FSharpLib.CompilerServicesPath n 
let mk_MFRuntimeHelpers_tcref   ccu n = mkNonLocalTyconRef2 ccu FSharpLib.RuntimeHelpersPath n 
let mk_MFControl_tcref          ccu n = mkNonLocalTyconRef2 ccu FSharpLib.ControlPathArray n 


type public BuiltinAttribInfo =
    | AttribInfo of ILTypeRef * TyconRef 
    member this.TyconRef = let (AttribInfo(_,tcref)) = this in tcref
    member this.TypeRef  = let (AttribInfo(tref,_)) = this in tref

//-------------------------------------------------------------------------
// Table of all these "globals"
//------------------------------------------------------------------------- 

[<NoEquality; NoComparison>]
type public TcGlobals = 
    { ilg : ILGlobals
#if NO_COMPILER_BACKEND
#else
      ilxPubCloEnv : EraseClosures.cenv
#endif
      emitDebugInfoInQuotations : bool
      compilingFslib: bool
      mlCompatibility : bool
      directoryToResolveRelativePaths : string
      fslibCcu: CcuThunk 
      sysCcu: CcuThunk 
      using40environment: bool
      better_tcref_map: TyconRef -> TypeInst -> TType option
      refcell_tcr_canon: TyconRef
      option_tcr_canon : TyconRef
      choice2_tcr : TyconRef
      choice3_tcr : TyconRef
      choice4_tcr : TyconRef
      choice5_tcr : TyconRef
      choice6_tcr : TyconRef
      choice7_tcr : TyconRef
      list_tcr_canon   : TyconRef
      set_tcr_canon   : TyconRef
      map_tcr_canon   : TyconRef
      lazy_tcr_canon   : TyconRef 
      
      // These have a slightly different behaviour when compiling GetFSharpCoreLibraryName 
      // hence they are 'methods' on the TcGlobals structure. 

      unionCaseRefEq : UnionCaseRef -> UnionCaseRef -> bool
      valRefEq  : ValRef         -> ValRef         -> bool

      refcell_tcr_nice: TyconRef
      option_tcr_nice : TyconRef
      list_tcr_nice   : TyconRef 
      lazy_tcr_nice   : TyconRef 

      format_tcr      : TyconRef
      expr_tcr        : TyconRef
      raw_expr_tcr    : TyconRef
      nativeint_tcr   : TyconRef 
      int32_tcr       : TyconRef
      int16_tcr       : TyconRef
      int64_tcr       : TyconRef
      uint16_tcr      : TyconRef
      uint32_tcr      : TyconRef
      uint64_tcr      : TyconRef
      sbyte_tcr       : TyconRef
      decimal_tcr     : TyconRef
      date_tcr        : TyconRef
      pdecimal_tcr    : TyconRef
      byte_tcr        : TyconRef
      bool_tcr        : TyconRef
      unit_tcr_canon  : TyconRef
      unit_tcr_nice   : TyconRef
      exn_tcr         : TyconRef
      char_tcr        : TyconRef
      float_tcr       : TyconRef
      float32_tcr     : TyconRef
      pfloat_tcr      : TyconRef
      pfloat32_tcr    : TyconRef
      pint_tcr        : TyconRef
      pint8_tcr       : TyconRef
      pint16_tcr      : TyconRef
      pint64_tcr      : TyconRef
      byref_tcr       : TyconRef
      nativeptr_tcr   : TyconRef
      ilsigptr_tcr    : TyconRef
      fastFunc_tcr    : TyconRef
      array_tcr_nice  : TyconRef
      seq_tcr         : TyconRef
      seq_base_tcr    : TyconRef
      measureproduct_tcr : TyconRef
      measureinverse_tcr : TyconRef
      measureone_tcr : TyconRef
      il_arr_tcr_map : TyconRef[]
      tuple1_tcr      : TyconRef
      tuple2_tcr      : TyconRef
      tuple3_tcr      : TyconRef
      tuple4_tcr      : TyconRef
      tuple5_tcr      : TyconRef
      tuple6_tcr      : TyconRef
      tuple7_tcr      : TyconRef
      tuple8_tcr      : TyconRef

      tcref_IQueryable        : TyconRef
      tcref_IObservable       : TyconRef
      tcref_IObserver         : TyconRef
      fslib_IEvent2_tcr       : TyconRef
      fslib_IDelegateEvent_tcr: TyconRef
      system_Nullable_tcref                 : TyconRef 
      system_GenericIComparable_tcref       : TyconRef 
      system_GenericIEquatable_tcref        : TyconRef 
      system_IndexOutOfRangeException_tcref : TyconRef
      int_ty         : TType
      nativeint_ty   : TType 
      unativeint_ty  : TType 
      int32_ty       : TType 
      int16_ty       : TType 
      int64_ty       : TType 
      uint16_ty      : TType 
      uint32_ty      : TType 
      uint64_ty      : TType 
      sbyte_ty       : TType 
      byte_ty        : TType 
      bool_ty        : TType 
      string_ty      : TType 
      obj_ty         : TType 
      unit_ty        : TType 
      exn_ty         : TType 
      char_ty        : TType 
      decimal_ty                   : TType 
      float_ty                     : TType 
      float32_ty                   : TType 
      system_Array_typ             : TType 
      system_Object_typ            : TType 
      system_IDisposable_typ       : TType 
      system_Value_typ             : TType 
      system_Delegate_typ          : TType
      system_MulticastDelegate_typ : TType
      system_Enum_typ              : TType 
      system_Exception_typ         : TType 
      system_Int32_typ             : TType 
      system_String_typ            : TType 
      system_String_tcref          : TyconRef
      system_Type_typ              : TType 
      system_TypedReference_tcref  : TyconRef option
      system_ArgIterator_tcref     : TyconRef option 
      system_Decimal_tcref : TyconRef 
      system_SByte_tcref : TyconRef 
      system_Int16_tcref : TyconRef 
      system_Int32_tcref : TyconRef 
      system_Int64_tcref : TyconRef 
      system_IntPtr_tcref : TyconRef 
      system_Bool_tcref : TyconRef 
      system_Char_tcref : TyconRef 
      system_Byte_tcref : TyconRef 
      system_UInt16_tcref : TyconRef 
      system_UInt32_tcref : TyconRef 
      system_UInt64_tcref : TyconRef 
      system_UIntPtr_tcref : TyconRef 
      system_Single_tcref : TyconRef 
      system_Double_tcref : TyconRef 
      system_RuntimeArgumentHandle_tcref : TyconRef option 
      system_RuntimeTypeHandle_typ       : TType
      system_RuntimeMethodHandle_typ     : TType
      system_MarshalByRefObject_tcref    : TyconRef option
      system_MarshalByRefObject_typ      : TType option
      system_Reflection_MethodInfo_typ   : TType
      system_Array_tcref           : TyconRef
      system_Object_tcref          : TyconRef
      system_Void_tcref            : TyconRef
      system_LinqExpression_tcref  : TyconRef
      mk_IComparable_ty            : TType
      mk_IStructuralComparable_ty  : TType
      mk_IStructuralEquatable_ty   : TType
      mk_IComparer_ty              : TType
      mk_IEqualityComparer_ty      : TType
      tcref_System_Collections_IComparer                 : TyconRef
      tcref_System_Collections_IEqualityComparer         : TyconRef
      tcref_System_Collections_Generic_IEqualityComparer : TyconRef
      tcref_System_Collections_Generic_Dictionary        : TyconRef
      tcref_System_IComparable                           : TyconRef
      tcref_System_IStructuralComparable                 : TyconRef
      tcref_System_IStructuralEquatable                  : TyconRef
      tcref_LanguagePrimitives                           : TyconRef
      attrib_CustomOperationAttribute    : BuiltinAttribInfo
      attrib_ProjectionParameterAttribute : BuiltinAttribInfo
      attrib_AttributeUsageAttribute     : BuiltinAttribInfo
      attrib_ParamArrayAttribute         : BuiltinAttribInfo
      attrib_IDispatchConstantAttribute  : BuiltinAttribInfo option
      attrib_IUnknownConstantAttribute   : BuiltinAttribInfo option
      attrib_SystemObsolete              : BuiltinAttribInfo
      attrib_DllImportAttribute          : BuiltinAttribInfo option
      attrib_CompiledNameAttribute       : BuiltinAttribInfo
      attrib_NonSerializedAttribute      : BuiltinAttribInfo option
      attrib_AutoSerializableAttribute   : BuiltinAttribInfo
      attrib_StructLayoutAttribute       : BuiltinAttribInfo
      attrib_TypeForwardedToAttribute    : BuiltinAttribInfo
      attrib_ComVisibleAttribute         : BuiltinAttribInfo
      attrib_ComImportAttribute          : BuiltinAttribInfo option
      attrib_FieldOffsetAttribute        : BuiltinAttribInfo
      attrib_MarshalAsAttribute          : BuiltinAttribInfo option
      attrib_InAttribute                 : BuiltinAttribInfo option
      attrib_OutAttribute                : BuiltinAttribInfo
      attrib_OptionalAttribute           : BuiltinAttribInfo option
      attrib_ThreadStaticAttribute       : BuiltinAttribInfo option
      attrib_SpecialNameAttribute        : BuiltinAttribInfo option
      attrib_VolatileFieldAttribute      : BuiltinAttribInfo
      attrib_ContextStaticAttribute      : BuiltinAttribInfo option
      attrib_FlagsAttribute              : BuiltinAttribInfo
      attrib_DefaultMemberAttribute      : BuiltinAttribInfo
      attrib_DebuggerDisplayAttribute    : BuiltinAttribInfo
      attrib_DebuggerTypeProxyAttribute  : BuiltinAttribInfo
      attrib_PreserveSigAttribute        : BuiltinAttribInfo option
      attrib_MethodImplAttribute         : BuiltinAttribInfo
      attrib_ExtensionAttribute          : BuiltinAttribInfo
      tcref_System_Collections_Generic_IList               : TyconRef
      tcref_System_Collections_Generic_IReadOnlyList       : TyconRef
      tcref_System_Collections_Generic_ICollection         : TyconRef
      tcref_System_Collections_Generic_IReadOnlyCollection : TyconRef
      tcref_System_Collections_Generic_IEnumerable         : TyconRef
      tcref_System_Collections_IEnumerable                 : TyconRef
      tcref_System_Collections_Generic_IEnumerator         : TyconRef
      tcref_System_Attribute                               : TyconRef

      attrib_RequireQualifiedAccessAttribute        : BuiltinAttribInfo 
      attrib_EntryPointAttribute                    : BuiltinAttribInfo 
      attrib_DefaultAugmentationAttribute           : BuiltinAttribInfo 
      attrib_CompilerMessageAttribute               : BuiltinAttribInfo 
      attrib_ExperimentalAttribute                  : BuiltinAttribInfo 
      attrib_UnverifiableAttribute                  : BuiltinAttribInfo 
      attrib_LiteralAttribute                       : BuiltinAttribInfo 
      attrib_ConditionalAttribute                   : BuiltinAttribInfo 
      attrib_OptionalArgumentAttribute              : BuiltinAttribInfo 
      attrib_RequiresExplicitTypeArgumentsAttribute : BuiltinAttribInfo 
      attrib_DefaultValueAttribute                  : BuiltinAttribInfo 
      attrib_ClassAttribute                         : BuiltinAttribInfo 
      attrib_InterfaceAttribute                     : BuiltinAttribInfo 
      attrib_StructAttribute                        : BuiltinAttribInfo 
      attrib_ReflectedDefinitionAttribute           : BuiltinAttribInfo 
      attrib_AutoOpenAttribute                      : BuiltinAttribInfo 
      attrib_InternalsVisibleToAttribute            : BuiltinAttribInfo 
      attrib_CompilationRepresentationAttribute     : BuiltinAttribInfo 
      attrib_CompilationArgumentCountsAttribute     : BuiltinAttribInfo 
      attrib_CompilationMappingAttribute            : BuiltinAttribInfo 

      attrib_CLIEventAttribute                      : BuiltinAttribInfo 
      attrib_AllowNullLiteralAttribute              : BuiltinAttribInfo 
      attrib_CLIMutableAttribute                    : BuiltinAttribInfo 
      attrib_NoComparisonAttribute                  : BuiltinAttribInfo 
      attrib_NoEqualityAttribute                    : BuiltinAttribInfo 
      attrib_CustomComparisonAttribute              : BuiltinAttribInfo 
      attrib_CustomEqualityAttribute                : BuiltinAttribInfo 
      attrib_EqualityConditionalOnAttribute         : BuiltinAttribInfo 
      attrib_ComparisonConditionalOnAttribute       : BuiltinAttribInfo 
      attrib_ReferenceEqualityAttribute             : BuiltinAttribInfo 
      attrib_StructuralEqualityAttribute            : BuiltinAttribInfo 
      attrib_StructuralComparisonAttribute          : BuiltinAttribInfo 
      attrib_SealedAttribute                        : BuiltinAttribInfo 
      attrib_AbstractClassAttribute                 : BuiltinAttribInfo 
      attrib_GeneralizableValueAttribute            : BuiltinAttribInfo
      attrib_MeasureAttribute                       : BuiltinAttribInfo
      attrib_MeasureableAttribute                   : BuiltinAttribInfo
      attrib_NoDynamicInvocationAttribute           : BuiltinAttribInfo
      
      attrib_SecurityAttribute                      : BuiltinAttribInfo option
      attrib_SecurityCriticalAttribute              : BuiltinAttribInfo
      attrib_SecuritySafeCriticalAttribute          : BuiltinAttribInfo

      
      cons_ucref : UnionCaseRef
      nil_ucref : UnionCaseRef
      (* These are the library values the compiler needs to know about *)
      seq_vref                  : ValRef
      and_vref                  : ValRef
      and2_vref                 : ValRef
      addrof_vref               : ValRef
      addrof2_vref              : ValRef
      or_vref                   : ValRef
      or2_vref                  : ValRef
      
      // 'inner' refers to "after optimization boils away inlined functions"
      generic_equality_er_inner_vref         : ValRef
      generic_equality_per_inner_vref        : ValRef
      generic_equality_withc_inner_vref      : ValRef
      generic_comparison_inner_vref          : ValRef
      generic_comparison_withc_inner_vref    : ValRef
      generic_hash_inner_vref                : ValRef
      generic_hash_withc_inner_vref          : ValRef
      reference_equality_inner_vref          : ValRef

      compare_operator_vref                  : ValRef
      equals_operator_vref                   : ValRef
      equals_nullable_operator_vref          : ValRef
      nullable_equals_nullable_operator_vref : ValRef
      nullable_equals_operator_vref          : ValRef
      not_equals_operator_vref               : ValRef
      less_than_operator_vref                : ValRef
      less_than_or_equals_operator_vref      : ValRef
      greater_than_operator_vref             : ValRef
      greater_than_or_equals_operator_vref   : ValRef
 
      bitwise_or_vref            : ValRef
      bitwise_and_vref           : ValRef
      bitwise_xor_vref           : ValRef
      bitwise_unary_not_vref     : ValRef
      bitwise_shift_left_vref    : ValRef
      bitwise_shift_right_vref   : ValRef
      unchecked_addition_vref    : ValRef
      unchecked_unary_plus_vref  : ValRef
      unchecked_unary_minus_vref : ValRef
      unchecked_unary_not_vref   : ValRef
      unchecked_subtraction_vref : ValRef
      unchecked_multiply_vref    : ValRef
      unchecked_defaultof_vref   : ValRef
      unchecked_subtraction_info : IntrinsicValRef
      seq_info                  : IntrinsicValRef
      reraise_info              : IntrinsicValRef
      reraise_vref              : ValRef      
      typeof_info               : IntrinsicValRef
      typeof_vref               : ValRef
      methodhandleof_info       : IntrinsicValRef
      methodhandleof_vref       : ValRef
      sizeof_vref               : ValRef
      typedefof_info            : IntrinsicValRef
      typedefof_vref            : ValRef
      enum_vref                 : ValRef
      enumOfValue_vref          : ValRef
      new_decimal_info          : IntrinsicValRef
      
      // 'outer' refers to 'before optimization has boiled away inlined functions'
      // Augmentation generation generates calls to these functions
      // Optimization generates calls to these functions
      generic_comparison_withc_outer_info : IntrinsicValRef
      generic_equality_er_outer_info      : IntrinsicValRef
      generic_equality_withc_outer_info   : IntrinsicValRef
      generic_hash_withc_outer_info       : IntrinsicValRef

      // Augmentation generation and pattern match compilation generates calls to this function
      equals_operator_info    : IntrinsicValRef
      
      query_source_vref     : ValRef
      query_value_vref      : ValRef
      query_run_value_vref  : ValRef
      query_run_enumerable_vref : ValRef
      query_for_vref        : ValRef
      query_yield_vref      : ValRef
      query_yield_from_vref : ValRef
      query_select_vref     : ValRef
      query_where_vref      : ValRef
      query_zero_vref       : ValRef
      query_builder_tcref   : TyconRef
      generic_hash_withc_tuple2_vref : ValRef
      generic_hash_withc_tuple3_vref : ValRef
      generic_hash_withc_tuple4_vref : ValRef
      generic_hash_withc_tuple5_vref : ValRef
      generic_equals_withc_tuple2_vref : ValRef
      generic_equals_withc_tuple3_vref : ValRef
      generic_equals_withc_tuple4_vref : ValRef
      generic_equals_withc_tuple5_vref : ValRef
      generic_compare_withc_tuple2_vref : ValRef
      generic_compare_withc_tuple3_vref : ValRef
      generic_compare_withc_tuple4_vref : ValRef
      generic_compare_withc_tuple5_vref : ValRef
      generic_equality_withc_outer_vref : ValRef

      create_instance_info      : IntrinsicValRef
      create_event_info         : IntrinsicValRef
      unbox_vref                : ValRef
      unbox_fast_vref           : ValRef
      istype_vref               : ValRef
      istype_fast_vref          : ValRef
      get_generic_comparer_info                : IntrinsicValRef
      get_generic_er_equality_comparer_info                : IntrinsicValRef
      get_generic_per_equality_comparer_info            : IntrinsicValRef
      unbox_info                : IntrinsicValRef
      unbox_fast_info           : IntrinsicValRef
      istype_info               : IntrinsicValRef
      istype_fast_info          : IntrinsicValRef

      dispose_info              : IntrinsicValRef
      
      getstring_info            : IntrinsicValRef

      range_op_vref             : ValRef
      range_step_op_vref        : ValRef
      range_int32_op_vref       : ValRef
      array_get_vref            : ValRef
      array2D_get_vref          : ValRef
      array3D_get_vref          : ValRef
      array4D_get_vref          : ValRef
      seq_collect_vref          : ValRef
      seq_collect_info          : IntrinsicValRef
      seq_using_info            : IntrinsicValRef
      seq_using_vref            : ValRef
      seq_delay_info            : IntrinsicValRef
      seq_delay_vref            : ValRef
      seq_append_info           : IntrinsicValRef
      seq_append_vref           : ValRef
      seq_generated_info        : IntrinsicValRef
      seq_generated_vref        : ValRef
      seq_finally_info          : IntrinsicValRef
      seq_finally_vref          : ValRef
      seq_of_functions_info     : IntrinsicValRef
      seq_of_functions_vref     : ValRef
      seq_to_array_info         : IntrinsicValRef
      seq_to_list_info          : IntrinsicValRef
      seq_map_info              : IntrinsicValRef
      seq_map_vref              : ValRef
      seq_singleton_info        : IntrinsicValRef
      seq_singleton_vref        : ValRef
      seq_empty_info            : IntrinsicValRef
      seq_empty_vref            : ValRef
      new_format_info           : IntrinsicValRef
      raise_info                : IntrinsicValRef
      lazy_force_info           : IntrinsicValRef
      lazy_create_info          : IntrinsicValRef

      array_get_info             : IntrinsicValRef
      array_length_info          : IntrinsicValRef
      array2D_get_info           : IntrinsicValRef
      array3D_get_info           : IntrinsicValRef
      array4D_get_info           : IntrinsicValRef
      deserialize_quoted_FSharp_20_plus_info       : IntrinsicValRef
      deserialize_quoted_FSharp_40_plus_info    : IntrinsicValRef
      cast_quotation_info        : IntrinsicValRef
      lift_value_info            : IntrinsicValRef
      lift_value_with_name_info  : IntrinsicValRef
      lift_value_with_defn_info  : IntrinsicValRef
      query_source_as_enum_info  : IntrinsicValRef
      new_query_source_info      : IntrinsicValRef
      fail_init_info             : IntrinsicValRef
      fail_static_init_info      : IntrinsicValRef
      check_this_info            : IntrinsicValRef
      quote_to_linq_lambda_info  : IntrinsicValRef
      sprintf_vref               : ValRef
      splice_expr_vref           : ValRef
      splice_raw_expr_vref       : ValRef
      new_format_vref            : ValRef
      mkSysTyconRef : string list -> string -> TyconRef

      // A list of types that are explicitly suppressed from the F# intellisense 
      // Note that the suppression checks for the precise name of the type
      // so the lowercase versions are visible
      suppressed_types           : TyconRef list
      
      /// Memoization table to help minimize the number of ILSourceDocument objects we create
      memoize_file : int -> IL.ILSourceDocument
      // Are we assuming all code gen is for F# interactive, with no static linking 
      isInteractive : bool
      // A table of all intrinsics that the compiler cares about
      knownIntrinsics : IDictionary<(string * string), ValRef>
      // A table of known modules in FSharp.Core. Not all modules are necessarily listed, but the more we list the
      // better the job we do of mapping from provided expressions back to FSharp.Core F# functions and values.
      knownFSharpCoreModules : IDictionary<string, ModuleOrNamespaceRef>
      
    } 
    override x.ToString() = "<TcGlobals>"

#if DEBUG
// This global is only used during debug output 
let global_g = ref (None : TcGlobals option)
#endif

let mkTcGlobals (compilingFslib,sysCcu,ilg,fslibCcu,directoryToResolveRelativePaths,mlCompatibility,
<<<<<<< HEAD
                 using40environment,indirectCallArrayMethods,isInteractive,getTypeCcu, emitDebugInfoInQuotations) =

  let vara = NewRigidTypar "a" envRange
  let varb = NewRigidTypar "b" envRange
  let varc = NewRigidTypar "c" envRange
  let vard = NewRigidTypar "d" envRange
  let vare = NewRigidTypar "e" envRange

  let varaTy = mkTyparTy vara 
  let varbTy = mkTyparTy varb 
  let varcTy = mkTyparTy varc
  let vardTy = mkTyparTy vard
  let vareTy = mkTyparTy vare

=======
                 using40environment,isInteractive,getTypeCcu, emitDebugInfoInQuotations) = 
>>>>>>> e64df656
  let int_tcr        = mk_MFCore_tcref fslibCcu "int"
  let nativeint_tcr  = mk_MFCore_tcref fslibCcu "nativeint"
  let unativeint_tcr = mk_MFCore_tcref fslibCcu "unativeint"
  let int32_tcr      = mk_MFCore_tcref fslibCcu "int32"
  let int16_tcr      = mk_MFCore_tcref fslibCcu "int16"
  let int64_tcr      = mk_MFCore_tcref fslibCcu "int64"
  let uint16_tcr     = mk_MFCore_tcref fslibCcu "uint16"
  let uint32_tcr     = mk_MFCore_tcref fslibCcu "uint32"
  let uint64_tcr     = mk_MFCore_tcref fslibCcu "uint64"
  let sbyte_tcr      = mk_MFCore_tcref fslibCcu "sbyte"
  let decimal_tcr    = mk_MFCore_tcref fslibCcu "decimal"
  let pdecimal_tcr   = mk_MFCore_tcref fslibCcu "decimal`1"
  let byte_tcr       = mk_MFCore_tcref fslibCcu "byte"
  let bool_tcr       = mk_MFCore_tcref fslibCcu "bool"
  let string_tcr     = mk_MFCore_tcref fslibCcu "string"
  let obj_tcr        = mk_MFCore_tcref fslibCcu "obj"
  let unit_tcr_canon = mk_MFCore_tcref fslibCcu "Unit"
  let unit_tcr_nice  = mk_MFCore_tcref fslibCcu "unit"
  let exn_tcr        = mk_MFCore_tcref fslibCcu "exn"
  let char_tcr       = mk_MFCore_tcref fslibCcu "char"
  let float_tcr      = mk_MFCore_tcref fslibCcu "float"  
  let float32_tcr    = mk_MFCore_tcref fslibCcu "float32"
  let pfloat_tcr     = mk_MFCore_tcref fslibCcu "float`1"  
  let pfloat32_tcr   = mk_MFCore_tcref fslibCcu "float32`1"  
  let pint_tcr       = mk_MFCore_tcref fslibCcu "int`1"  
  let pint8_tcr      = mk_MFCore_tcref fslibCcu "sbyte`1"  
  let pint16_tcr     = mk_MFCore_tcref fslibCcu "int16`1"  
  let pint64_tcr     = mk_MFCore_tcref fslibCcu "int64`1"  
  let byref_tcr      = mk_MFCore_tcref fslibCcu "byref`1"
  let nativeptr_tcr  = mk_MFCore_tcref fslibCcu "nativeptr`1"
  let ilsigptr_tcr   = mk_MFCore_tcref fslibCcu "ilsigptr`1"
  let fastFunc_tcr   = mk_MFCore_tcref fslibCcu "FSharpFunc`2"

  let mkSysTyconRef path nm = 
        let ccu = getTypeCcu path nm
        mkNonLocalTyconRef2 ccu (Array.ofList path) nm

  let mkSysNonGenericTy path n = mkNonGenericTy(mkSysTyconRef path n)

  let sys = ["System"]
  let sysLinq = ["System";"Linq"]
  let sysCollections = ["System";"Collections"]
  let sysGenerics = ["System";"Collections";"Generic"]

  let lazy_tcr = mkSysTyconRef sys "Lazy`1"
  let fslib_IEvent2_tcr        = mk_MFControl_tcref fslibCcu "IEvent`2"
  let tcref_IQueryable      =  mkSysTyconRef sysLinq "IQueryable`1"
  let tcref_IObservable      =  mkSysTyconRef sys "IObservable`1"
  let tcref_IObserver        =  mkSysTyconRef sys "IObserver`1"
  let fslib_IDelegateEvent_tcr = mk_MFControl_tcref fslibCcu "IDelegateEvent`1"

  let option_tcr_nice     = mk_MFCore_tcref fslibCcu "option`1"
  let list_tcr_canon        = mk_MFCollections_tcref fslibCcu "List`1"
  let list_tcr_nice            = mk_MFCollections_tcref fslibCcu "list`1"
  let lazy_tcr_nice            = mk_MFControl_tcref fslibCcu "Lazy`1"
  let seq_tcr                  = mk_MFCollections_tcref fslibCcu "seq`1"
  let format_tcr               = mk_MFCore_tcref     fslibCcu "PrintfFormat`5" 
  let format4_tcr              = mk_MFCore_tcref     fslibCcu "PrintfFormat`4" 
  let date_tcr                 = mkSysTyconRef sys "DateTime"
  let IEnumerable_tcr          = mkSysTyconRef sysGenerics "IEnumerable`1"
  let IEnumerator_tcr          = mkSysTyconRef sysGenerics "IEnumerator`1"
  let System_Attribute_tcr     = mkSysTyconRef sys "Attribute"
  let expr_tcr                 = mk_MFQuotations_tcref fslibCcu "Expr`1" 
  let raw_expr_tcr             = mk_MFQuotations_tcref fslibCcu "Expr" 
  let query_builder_tcref         = mk_MFLinq_tcref fslibCcu "QueryBuilder" 
  let querySource_tcr         = mk_MFLinq_tcref fslibCcu "QuerySource`2" 
  let linqExpression_tcr     = mkSysTyconRef ["System";"Linq";"Expressions"] "Expression`1"

  let il_arr_tcr_map =
      Array.init 32 (fun idx ->
          let type_sig =
              let rank = idx + 1
              if rank = 1 then "[]`1"
              else "[" + (String.replicate (rank - 1) ",") + "]`1"
          mk_MFCore_tcref fslibCcu type_sig)
  
  let bool_ty         = mkNonGenericTy bool_tcr   
  let int_ty          = mkNonGenericTy int_tcr    
  let char_ty         = mkNonGenericTy char_tcr
  let obj_ty          = mkNonGenericTy obj_tcr    
  let string_ty       = mkNonGenericTy string_tcr
  let byte_ty         = mkNonGenericTy byte_tcr
  let decimal_ty      = mkSysNonGenericTy sys "Decimal"
  let unit_ty         = mkNonGenericTy unit_tcr_nice 
  let system_Type_typ = mkSysNonGenericTy sys "Type" 

  
  let system_Reflection_MethodInfo_typ = mkSysNonGenericTy ["System";"Reflection"] "MethodInfo"
  let nullable_tcr = mkSysTyconRef sys "Nullable`1"

  (* local helpers to build value infos *)
  let mkNullableTy ty = TType_app(nullable_tcr, [ty]) 
  let mkByrefTy ty = TType_app(byref_tcr, [ty]) 
  let mkNativePtrType ty = TType_app(nativeptr_tcr, [ty]) 
  let mkFunTy d r = TType_fun (d,r) 
  let (-->) d r = mkFunTy d r
  let mkIteratedFunTy dl r = List.foldBack (-->) dl r
  let mkSmallTupledTy l = match l with [] -> unit_ty | [h] -> h | tys -> TType_tuple tys
  let tryMkForallTy d r = match d with [] -> r | tps -> TType_forall(tps,r)

  let knownIntrinsics = Dictionary<(string*string), ValRef>(HashIdentity.Structural)

  let makeIntrinsicValRef (enclosingEntity, logicalName, memberParentName, compiledNameOpt, typars, (argtys,rty))  =
      let ty = tryMkForallTy typars (mkIteratedFunTy (List.map mkSmallTupledTy argtys) rty)
      let isMember = isSome memberParentName
      let argCount = if isMember then List.sum (List.map List.length argtys) else 0
      let linkageType = if isMember then Some ty else None
      let key = ValLinkageFullKey({ MemberParentMangledName=memberParentName; MemberIsOverride=false; LogicalName=logicalName; TotalArgCount= argCount },linkageType)
      let vref = IntrinsicValRef(enclosingEntity,logicalName,isMember,ty,key)
      let compiledName = defaultArg compiledNameOpt logicalName
      knownIntrinsics.Add((enclosingEntity.LastItemMangledName, compiledName), ValRefForIntrinsic vref)
      vref


  let mk_IComparer_ty = mkSysNonGenericTy sysCollections "IComparer"
  let mk_IEqualityComparer_ty = mkSysNonGenericTy sysCollections "IEqualityComparer"

  let system_RuntimeMethodHandle_typ = mkSysNonGenericTy sys "RuntimeMethodHandle"

  let mk_unop_ty ty             = [[ty]], ty
  let mk_binop_ty ty            = [[ty]; [ty]], ty
  let mk_shiftop_ty ty          = [[ty]; [int_ty]], ty
  let mk_binop_ty3 ty1 ty2 ty3  = [[ty1]; [ty2]], ty3
  let mk_rel_sig ty             = [[ty];[ty]],bool_ty
  let mk_compare_sig ty         = [[ty];[ty]],int_ty
  let mk_hash_sig ty            = [[ty]], int_ty
  let mk_compare_withc_sig  ty = [[mk_IComparer_ty];[ty]; [ty]], int_ty
  let mk_equality_withc_sig ty = [[mk_IEqualityComparer_ty];[ty];[ty]], bool_ty
  let mk_hash_withc_sig     ty = [[mk_IEqualityComparer_ty]; [ty]], int_ty
  let mkListTy ty         = TType_app(list_tcr_nice,[ty])
  let mkSeqTy ty1         = TType_app(seq_tcr,[ty1])
  let mkQuerySourceTy ty1 ty2         = TType_app(querySource_tcr,[ty1; ty2])
  let tcref_System_Collections_IEnumerable         = mkSysTyconRef sysCollections "IEnumerable";
  let mkArrayType rank (ty : TType) : TType =
      assert (rank >= 1 && rank <= 32)
      TType_app(il_arr_tcr_map.[rank - 1], [ty])
  let mkLazyTy ty         = TType_app(lazy_tcr, [ty])
  
  let mkPrintfFormatTy aty bty cty dty ety = TType_app(format_tcr, [aty;bty;cty;dty; ety]) 
  let mk_format4_ty aty bty cty dty = TType_app(format4_tcr, [aty;bty;cty;dty]) 
  let mkQuotedExprTy aty = TType_app(expr_tcr, [aty]) 
  let mkRawQuotedExprTy = TType_app(raw_expr_tcr, []) 
  let mkQueryBuilderTy = TType_app(query_builder_tcref, []) 
  let mkLinqExpressionTy aty = TType_app(linqExpression_tcr, [aty]) 
  let cons_ucref = mkUnionCaseRef list_tcr_canon "op_ColonColon" 
  let nil_ucref  = mkUnionCaseRef list_tcr_canon "op_Nil" 

  
  let fslib_MF_nleref                   = mkNonLocalEntityRef fslibCcu FSharpLib.RootPathArray
  let fslib_MFCore_nleref               = mkNonLocalEntityRef fslibCcu FSharpLib.CorePathArray 
  let fslib_MFLinq_nleref               = mkNonLocalEntityRef fslibCcu FSharpLib.LinqPathArray 
  let fslib_MFCollections_nleref        = mkNonLocalEntityRef fslibCcu FSharpLib.CollectionsPathArray 
  let fslib_MFCompilerServices_nleref   = mkNonLocalEntityRef fslibCcu FSharpLib.CompilerServicesPath
  let fslib_MFLinqRuntimeHelpers_nleref = mkNonLocalEntityRef fslibCcu FSharpLib.LinqRuntimeHelpersPath
  let fslib_MFControl_nleref            = mkNonLocalEntityRef fslibCcu FSharpLib.ControlPathArray

  let fslib_MFLanguagePrimitives_nleref        = mkNestedNonLocalEntityRef fslib_MFCore_nleref "LanguagePrimitives"
  let fslib_MFIntrinsicOperators_nleref        = mkNestedNonLocalEntityRef fslib_MFLanguagePrimitives_nleref "IntrinsicOperators" 
  let fslib_MFIntrinsicFunctions_nleref        = mkNestedNonLocalEntityRef fslib_MFLanguagePrimitives_nleref "IntrinsicFunctions" 
  let fslib_MFHashCompare_nleref               = mkNestedNonLocalEntityRef fslib_MFLanguagePrimitives_nleref "HashCompare"
  let fslib_MFOperators_nleref                 = mkNestedNonLocalEntityRef fslib_MFCore_nleref "Operators"
  let fslib_MFOperatorIntrinsics_nleref        = mkNestedNonLocalEntityRef fslib_MFOperators_nleref "OperatorIntrinsics"
  let fslib_MFOperatorsUnchecked_nleref        = mkNestedNonLocalEntityRef fslib_MFOperators_nleref "Unchecked"
  let fslib_MFOperatorsChecked_nleref        = mkNestedNonLocalEntityRef fslib_MFOperators_nleref "Checked"
  let fslib_MFExtraTopLevelOperators_nleref    = mkNestedNonLocalEntityRef fslib_MFCore_nleref "ExtraTopLevelOperators"
  let fslib_MFNullableOperators_nleref         = mkNestedNonLocalEntityRef fslib_MFLinq_nleref "NullableOperators"
  let fslib_MFQueryRunExtensions_nleref              = mkNestedNonLocalEntityRef fslib_MFLinq_nleref "QueryRunExtensions"
  let fslib_MFQueryRunExtensionsLowPriority_nleref   = mkNestedNonLocalEntityRef fslib_MFQueryRunExtensions_nleref "LowPriority"
  let fslib_MFQueryRunExtensionsHighPriority_nleref  = mkNestedNonLocalEntityRef fslib_MFQueryRunExtensions_nleref "HighPriority"
  
  let fslib_MFSeqModule_nleref                 = mkNestedNonLocalEntityRef fslib_MFCollections_nleref "SeqModule"
  let fslib_MFListModule_nleref                = mkNestedNonLocalEntityRef fslib_MFCollections_nleref "ListModule"
  let fslib_MFArrayModule_nleref               = mkNestedNonLocalEntityRef fslib_MFCollections_nleref "ArrayModule"
  let fslib_MFArray2DModule_nleref               = mkNestedNonLocalEntityRef fslib_MFCollections_nleref "Array2DModule"
  let fslib_MFArray3DModule_nleref               = mkNestedNonLocalEntityRef fslib_MFCollections_nleref "Array3DModule"
  let fslib_MFArray4DModule_nleref               = mkNestedNonLocalEntityRef fslib_MFCollections_nleref "Array4DModule"
  let fslib_MFSetModule_nleref               = mkNestedNonLocalEntityRef fslib_MFCollections_nleref "SetModule"
  let fslib_MFMapModule_nleref               = mkNestedNonLocalEntityRef fslib_MFCollections_nleref "MapModule"
  let fslib_MFStringModule_nleref               = mkNestedNonLocalEntityRef fslib_MFCollections_nleref "StringModule"
  let fslib_MFOptionModule_nleref              = mkNestedNonLocalEntityRef fslib_MFCore_nleref "OptionModule"
  let fslib_MFRuntimeHelpers_nleref            = mkNestedNonLocalEntityRef fslib_MFCompilerServices_nleref "RuntimeHelpers"
  let fslib_MFQuotations_nleref                = mkNestedNonLocalEntityRef fslib_MF_nleref "Quotations"
  
  let fslib_MFLinqRuntimeHelpersQuotationConverter_nleref        = mkNestedNonLocalEntityRef fslib_MFLinqRuntimeHelpers_nleref "LeafExpressionConverter"
  let fslib_MFLazyExtensions_nleref            = mkNestedNonLocalEntityRef fslib_MFControl_nleref "LazyExtensions" 

  let tuple1_tcr      = mkSysTyconRef sys "Tuple`1" 
  let tuple2_tcr      = mkSysTyconRef sys "Tuple`2" 
  let tuple3_tcr      = mkSysTyconRef sys "Tuple`3" 
  let tuple4_tcr      = mkSysTyconRef sys "Tuple`4" 
  let tuple5_tcr      = mkSysTyconRef sys "Tuple`5" 
  let tuple6_tcr      = mkSysTyconRef sys "Tuple`6" 
  let tuple7_tcr      = mkSysTyconRef sys "Tuple`7" 
  let tuple8_tcr      = mkSysTyconRef sys "Tuple`8" 
  
  let choice2_tcr     = mk_MFCore_tcref fslibCcu "Choice`2" 
  let choice3_tcr     = mk_MFCore_tcref fslibCcu "Choice`3" 
  let choice4_tcr     = mk_MFCore_tcref fslibCcu "Choice`4" 
  let choice5_tcr     = mk_MFCore_tcref fslibCcu "Choice`5" 
  let choice6_tcr     = mk_MFCore_tcref fslibCcu "Choice`6" 
  let choice7_tcr     = mk_MFCore_tcref fslibCcu "Choice`7" 
  let tyconRefEq x y = primEntityRefEq compilingFslib fslibCcu  x y
  let valRefEq  x y = primValRefEq compilingFslib fslibCcu x y
  let unionCaseRefEq x y = primUnionCaseRefEq compilingFslib fslibCcu x y

  let suppressed_types = 
    [ mk_MFCore_tcref fslibCcu "Option`1";
      mk_MFCore_tcref fslibCcu "Ref`1"; 
      mk_MFCore_tcref fslibCcu "FSharpTypeFunc";
      mk_MFCore_tcref fslibCcu "FSharpFunc`2"; 
      mk_MFCore_tcref fslibCcu "Unit" ] 

  let knownFSharpCoreModules = 
     dict [ for nleref in [ fslib_MFLanguagePrimitives_nleref 
                            fslib_MFIntrinsicOperators_nleref
                            fslib_MFIntrinsicFunctions_nleref
                            fslib_MFHashCompare_nleref
                            fslib_MFOperators_nleref 
                            fslib_MFOperatorIntrinsics_nleref
                            fslib_MFOperatorsUnchecked_nleref
                            fslib_MFOperatorsChecked_nleref
                            fslib_MFExtraTopLevelOperators_nleref
                            fslib_MFNullableOperators_nleref
                            fslib_MFQueryRunExtensions_nleref         
                            fslib_MFQueryRunExtensionsLowPriority_nleref  
                            fslib_MFQueryRunExtensionsHighPriority_nleref 

                            fslib_MFSeqModule_nleref    
                            fslib_MFListModule_nleref
                            fslib_MFArrayModule_nleref   
                            fslib_MFArray2DModule_nleref   
                            fslib_MFArray3DModule_nleref   
                            fslib_MFArray4DModule_nleref   
                            fslib_MFSetModule_nleref   
                            fslib_MFMapModule_nleref   
                            fslib_MFStringModule_nleref   
                            fslib_MFOptionModule_nleref   
                            fslib_MFRuntimeHelpers_nleref ] do

                    yield nleref.LastItemMangledName, ERefNonLocal nleref  ]
                                               
  let decodeTupleTy l = 
      match l with 
      | [t1;t2;t3;t4;t5;t6;t7;marker] -> 
          match marker with 
          | TType_app(tcref,[t8]) when tyconRefEq tcref tuple1_tcr -> TType_tuple [t1;t2;t3;t4;t5;t6;t7;t8]
          | TType_tuple t8plus -> TType_tuple ([t1;t2;t3;t4;t5;t6;t7] @ t8plus)
          | _ -> TType_tuple l 
      | _ -> TType_tuple l 
      

  let mk_MFCore_attrib nm : BuiltinAttribInfo = 
      AttribInfo(mkILTyRef(IlxSettings.ilxFsharpCoreLibScopeRef (), FSharpLib.Core + "." + nm),mk_MFCore_tcref fslibCcu nm) 
    
  let mkAttrib (nm:string) scopeRef : BuiltinAttribInfo = 
      let path, typeName = splitILTypeName nm
      AttribInfo(mkILTyRef (scopeRef, nm), mkSysTyconRef path typeName)

   
  let mkSystemRuntimeAttrib (nm:string) : BuiltinAttribInfo = mkAttrib nm ilg.traits.ScopeRef    
  let mkSystemRuntimeInteropServicesAttribute nm = 
      match ilg.traits.SystemRuntimeInteropServicesScopeRef.Value with 
      | Some assemblyRef -> Some (mkAttrib nm assemblyRef)
      | None -> None
  let mkSystemDiagnosticsDebugAttribute nm = mkAttrib nm (ilg.traits.SystemDiagnosticsDebugScopeRef.Value)

  let mk_doc filename = ILSourceDocument.Create(language=None, vendor=None, documentType=None, file=filename)
  // Build the memoization table for files
  let memoize_file = new MemoizationTable<int,ILSourceDocument> ((fileOfFileIndex >> Filename.fullpath directoryToResolveRelativePaths >> mk_doc), keyComparer=HashIdentity.Structural)

  let and_info =                   makeIntrinsicValRef(fslib_MFIntrinsicOperators_nleref,                    CompileOpName "&"                      ,None                 ,None          ,[],         mk_rel_sig bool_ty) 
  let addrof_info =                makeIntrinsicValRef(fslib_MFIntrinsicOperators_nleref,                    CompileOpName "~&"                     ,None                 ,None          ,[vara],     ([[varaTy]], mkByrefTy varaTy))   
  let addrof2_info =               makeIntrinsicValRef(fslib_MFIntrinsicOperators_nleref,                    CompileOpName "~&&"                    ,None                 ,None          ,[vara],     ([[varaTy]], mkNativePtrType varaTy))
  let and2_info =                  makeIntrinsicValRef(fslib_MFIntrinsicOperators_nleref,                    CompileOpName "&&"                     ,None                 ,None          ,[],         mk_rel_sig bool_ty) 
  let or_info =                    makeIntrinsicValRef(fslib_MFIntrinsicOperators_nleref,                    "or"                                   ,None                 ,Some "Or"     ,[],         mk_rel_sig bool_ty) 
  let or2_info =                   makeIntrinsicValRef(fslib_MFIntrinsicOperators_nleref,                    CompileOpName "||"                     ,None                 ,None          ,[],         mk_rel_sig bool_ty) 
  let compare_operator_info                = makeIntrinsicValRef(fslib_MFOperators_nleref,                   "compare"                              ,None                 ,Some "Compare",[vara],     mk_compare_sig varaTy) 
  let equals_operator_info                 = makeIntrinsicValRef(fslib_MFOperators_nleref,                   CompileOpName "="                      ,None                 ,None          ,[vara],     mk_rel_sig varaTy) 
  let equals_nullable_operator_info        = makeIntrinsicValRef(fslib_MFNullableOperators_nleref,           CompileOpName "=?"                     ,None                 ,None          ,[vara],     ([[varaTy];[mkNullableTy varaTy]],bool_ty)) 
  let nullable_equals_operator_info        = makeIntrinsicValRef(fslib_MFNullableOperators_nleref,           CompileOpName "?="                     ,None                 ,None          ,[vara],     ([[mkNullableTy varaTy];[varaTy]],bool_ty)) 
  let nullable_equals_nullable_operator_info  = makeIntrinsicValRef(fslib_MFNullableOperators_nleref,        CompileOpName "?=?"                    ,None                 ,None          ,[vara],     ([[mkNullableTy varaTy];[mkNullableTy varaTy]],bool_ty)) 
  let not_equals_operator_info             = makeIntrinsicValRef(fslib_MFOperators_nleref,                   CompileOpName "<>"                     ,None                 ,None          ,[vara],     mk_rel_sig varaTy) 
  let less_than_operator_info              = makeIntrinsicValRef(fslib_MFOperators_nleref,                   CompileOpName "<"                      ,None                 ,None          ,[vara],     mk_rel_sig varaTy) 
  let less_than_or_equals_operator_info    = makeIntrinsicValRef(fslib_MFOperators_nleref,                   CompileOpName "<="                     ,None                 ,None          ,[vara],     mk_rel_sig varaTy) 
  let greater_than_operator_info           = makeIntrinsicValRef(fslib_MFOperators_nleref,                   CompileOpName ">"                      ,None                 ,None          ,[vara],     mk_rel_sig varaTy) 
  let greater_than_or_equals_operator_info = makeIntrinsicValRef(fslib_MFOperators_nleref,                   CompileOpName ">="                     ,None                 ,None          ,[vara],     mk_rel_sig varaTy) 
  
  let enumOfValue_info                     = makeIntrinsicValRef(fslib_MFLanguagePrimitives_nleref,          "EnumOfValue"        ,None                 ,None          ,[vara; varb],     ([[varaTy]], varbTy)) 
  
  let generic_comparison_withc_outer_info = makeIntrinsicValRef(fslib_MFLanguagePrimitives_nleref,           "GenericComparisonWithComparer"        ,None                 ,None          ,[vara],     mk_compare_withc_sig  varaTy) 
  let generic_hash_withc_tuple2_info = makeIntrinsicValRef(fslib_MFHashCompare_nleref,           "FastHashTuple2"                                   ,None                 ,None          ,[vara;varb],               mk_hash_withc_sig (decodeTupleTy [varaTy; varbTy]))   
  let generic_hash_withc_tuple3_info = makeIntrinsicValRef(fslib_MFHashCompare_nleref,           "FastHashTuple3"                                   ,None                 ,None          ,[vara;varb;varc],          mk_hash_withc_sig (decodeTupleTy [varaTy; varbTy; varcTy]))   
  let generic_hash_withc_tuple4_info = makeIntrinsicValRef(fslib_MFHashCompare_nleref,           "FastHashTuple4"                                   ,None                 ,None          ,[vara;varb;varc;vard],     mk_hash_withc_sig (decodeTupleTy [varaTy; varbTy; varcTy; vardTy]))   
  let generic_hash_withc_tuple5_info = makeIntrinsicValRef(fslib_MFHashCompare_nleref,           "FastHashTuple5"                                   ,None                 ,None          ,[vara;varb;varc;vard;vare],mk_hash_withc_sig (decodeTupleTy [varaTy; varbTy; varcTy; vardTy; vareTy]))   
  let generic_equals_withc_tuple2_info = makeIntrinsicValRef(fslib_MFHashCompare_nleref,           "FastEqualsTuple2"                               ,None                 ,None          ,[vara;varb],               mk_equality_withc_sig (decodeTupleTy [varaTy; varbTy]))   
  let generic_equals_withc_tuple3_info = makeIntrinsicValRef(fslib_MFHashCompare_nleref,           "FastEqualsTuple3"                               ,None                 ,None          ,[vara;varb;varc],          mk_equality_withc_sig (decodeTupleTy [varaTy; varbTy; varcTy]))   
  let generic_equals_withc_tuple4_info = makeIntrinsicValRef(fslib_MFHashCompare_nleref,           "FastEqualsTuple4"                               ,None                 ,None          ,[vara;varb;varc;vard],     mk_equality_withc_sig (decodeTupleTy [varaTy; varbTy; varcTy; vardTy]))   
  let generic_equals_withc_tuple5_info = makeIntrinsicValRef(fslib_MFHashCompare_nleref,           "FastEqualsTuple5"                               ,None                 ,None          ,[vara;varb;varc;vard;vare],mk_equality_withc_sig (decodeTupleTy [varaTy; varbTy; varcTy; vardTy; vareTy]))   

  let generic_compare_withc_tuple2_info = makeIntrinsicValRef(fslib_MFHashCompare_nleref,           "FastCompareTuple2"                             ,None                 ,None          ,[vara;varb],               mk_compare_withc_sig (decodeTupleTy [varaTy; varbTy]))   
  let generic_compare_withc_tuple3_info = makeIntrinsicValRef(fslib_MFHashCompare_nleref,           "FastCompareTuple3"                             ,None                 ,None          ,[vara;varb;varc],          mk_compare_withc_sig (decodeTupleTy [varaTy; varbTy; varcTy]))   
  let generic_compare_withc_tuple4_info = makeIntrinsicValRef(fslib_MFHashCompare_nleref,           "FastCompareTuple4"                             ,None                 ,None          ,[vara;varb;varc;vard],     mk_compare_withc_sig (decodeTupleTy [varaTy; varbTy; varcTy; vardTy]))   
  let generic_compare_withc_tuple5_info = makeIntrinsicValRef(fslib_MFHashCompare_nleref,           "FastCompareTuple5"                             ,None                 ,None          ,[vara;varb;varc;vard;vare],mk_compare_withc_sig (decodeTupleTy [varaTy; varbTy; varcTy; vardTy; vareTy]))   


  let generic_equality_er_outer_info             = makeIntrinsicValRef(fslib_MFLanguagePrimitives_nleref,    "GenericEqualityER"                    ,None                 ,None          ,[vara],     mk_rel_sig varaTy) 
  let get_generic_comparer_info               = makeIntrinsicValRef(fslib_MFLanguagePrimitives_nleref,       "GenericComparer"                      ,None                 ,None          ,[],         ([], mk_IComparer_ty)) 
  let get_generic_er_equality_comparer_info      = makeIntrinsicValRef(fslib_MFLanguagePrimitives_nleref,    "GenericEqualityERComparer"            ,None                 ,None          ,[],         ([], mk_IEqualityComparer_ty)) 
  let get_generic_per_equality_comparer_info  = makeIntrinsicValRef(fslib_MFLanguagePrimitives_nleref,       "GenericEqualityComparer"              ,None                 ,None          ,[],         ([], mk_IEqualityComparer_ty)) 
  let generic_equality_withc_outer_info       = makeIntrinsicValRef(fslib_MFLanguagePrimitives_nleref,       "GenericEqualityWithComparer"          ,None                 ,None          ,[vara],     mk_equality_withc_sig varaTy)
  let generic_hash_withc_outer_info           = makeIntrinsicValRef(fslib_MFLanguagePrimitives_nleref,       "GenericHashWithComparer"              ,None                 ,None          ,[vara],     mk_hash_withc_sig varaTy)

  let generic_equality_er_inner_info         = makeIntrinsicValRef(fslib_MFHashCompare_nleref,               "GenericEqualityERIntrinsic"           ,None                 ,None          ,[vara],     mk_rel_sig varaTy)
  let generic_equality_per_inner_info     = makeIntrinsicValRef(fslib_MFHashCompare_nleref,                  "GenericEqualityIntrinsic"             ,None                 ,None          ,[vara],     mk_rel_sig varaTy)
  let generic_equality_withc_inner_info   = makeIntrinsicValRef(fslib_MFHashCompare_nleref,                  "GenericEqualityWithComparerIntrinsic" ,None                 ,None          ,[vara],     mk_equality_withc_sig varaTy)
  let generic_comparison_inner_info       = makeIntrinsicValRef(fslib_MFHashCompare_nleref,                  "GenericComparisonIntrinsic"           ,None                 ,None          ,[vara],     mk_compare_sig varaTy)
  let generic_comparison_withc_inner_info = makeIntrinsicValRef(fslib_MFHashCompare_nleref,                  "GenericComparisonWithComparerIntrinsic",None                ,None          ,[vara],     mk_compare_withc_sig varaTy)

  let generic_hash_inner_info = makeIntrinsicValRef(fslib_MFHashCompare_nleref,                              "GenericHashIntrinsic"                 ,None                 ,None          ,[vara],     mk_hash_sig varaTy)
  let generic_hash_withc_inner_info = makeIntrinsicValRef(fslib_MFHashCompare_nleref,                        "GenericHashWithComparerIntrinsic"     ,None                 ,None          ,[vara],     mk_hash_withc_sig  varaTy)
  
  let create_instance_info       = makeIntrinsicValRef(fslib_MFIntrinsicFunctions_nleref,                    "CreateInstance"                       ,None                 ,None          ,[vara],     ([[unit_ty]], varaTy))
  let unbox_info                 = makeIntrinsicValRef(fslib_MFIntrinsicFunctions_nleref,                    "UnboxGeneric"                         ,None                 ,None          ,[vara],     ([[obj_ty]], varaTy))

  let unbox_fast_info            = makeIntrinsicValRef(fslib_MFIntrinsicFunctions_nleref,                    "UnboxFast"                            ,None                 ,None          ,[vara],     ([[obj_ty]], varaTy))
  let istype_info                = makeIntrinsicValRef(fslib_MFIntrinsicFunctions_nleref,                    "TypeTestGeneric"                      ,None                 ,None          ,[vara],     ([[obj_ty]], bool_ty)) 
  let istype_fast_info           = makeIntrinsicValRef(fslib_MFIntrinsicFunctions_nleref,                    "TypeTestFast"                         ,None                 ,None          ,[vara],     ([[obj_ty]], bool_ty)) 

  let dispose_info               = makeIntrinsicValRef(fslib_MFIntrinsicFunctions_nleref,                    "Dispose"                              ,None                 ,None          ,[vara],     ([[varaTy]],unit_ty))

  let getstring_info             = makeIntrinsicValRef(fslib_MFIntrinsicFunctions_nleref,                    "GetString"                            ,None                 ,None          ,[],         ([[string_ty];[int_ty]],char_ty))

  let reference_equality_inner_info = makeIntrinsicValRef(fslib_MFHashCompare_nleref,                        "PhysicalEqualityIntrinsic"            ,None                 ,None          ,[vara],     mk_rel_sig varaTy)  

  let bitwise_or_info            = makeIntrinsicValRef(fslib_MFOperators_nleref,                             "op_BitwiseOr"                         ,None                 ,None          ,[vara],     mk_binop_ty varaTy)  
  let bitwise_and_info           = makeIntrinsicValRef(fslib_MFOperators_nleref,                             "op_BitwiseAnd"                        ,None                 ,None          ,[vara],     mk_binop_ty varaTy)  
  let bitwise_xor_info           = makeIntrinsicValRef(fslib_MFOperators_nleref,                             "op_ExclusiveOr"                       ,None                 ,None          ,[vara],     mk_binop_ty varaTy)  
  let bitwise_unary_not_info     = makeIntrinsicValRef(fslib_MFOperators_nleref,                             "op_LogicalNot"                        ,None                 ,None          ,[vara],     mk_unop_ty varaTy)  
  let bitwise_shift_left_info    = makeIntrinsicValRef(fslib_MFOperators_nleref,                             "op_LeftShift"                         ,None                 ,None          ,[vara],     mk_shiftop_ty varaTy)  
  let bitwise_shift_right_info   = makeIntrinsicValRef(fslib_MFOperators_nleref,                             "op_RightShift"                        ,None                 ,None          ,[vara],     mk_shiftop_ty varaTy)  
  let unchecked_addition_info    = makeIntrinsicValRef(fslib_MFOperators_nleref,                             "op_Addition"                          ,None                 ,None          ,[vara;varb;varc],     mk_binop_ty3 varaTy varbTy  varcTy)  
  let unchecked_subtraction_info = makeIntrinsicValRef(fslib_MFOperators_nleref,                             "op_Subtraction"                       ,None                 ,None          ,[vara;varb;varc],     mk_binop_ty3 varaTy varbTy  varcTy)  
  let unchecked_multiply_info    = makeIntrinsicValRef(fslib_MFOperators_nleref,                             "op_Multiply"                          ,None                 ,None          ,[vara;varb;varc],     mk_binop_ty3 varaTy varbTy  varcTy)  
  let unchecked_unary_plus_info  = makeIntrinsicValRef(fslib_MFOperators_nleref,                             "op_UnaryPlus"                         ,None                 ,None          ,[vara],     mk_unop_ty varaTy)  
  let unchecked_unary_minus_info = makeIntrinsicValRef(fslib_MFOperators_nleref,                             "op_UnaryNegation"                     ,None                 ,None          ,[vara],     mk_unop_ty varaTy)  
  let unchecked_unary_not_info   = makeIntrinsicValRef(fslib_MFOperators_nleref,                             "not"                                  ,None                 ,Some "Not"    ,[],     mk_unop_ty bool_ty)  

  let raise_info                 = makeIntrinsicValRef(fslib_MFOperators_nleref,                             "raise"                                ,None                 ,Some "Raise"  ,[vara],([[mkSysNonGenericTy sys "Exception"]],varaTy))  
  let reraise_info               = makeIntrinsicValRef(fslib_MFOperators_nleref,                             "reraise"                              ,None                 ,Some "Reraise",[vara],     ([[unit_ty]],varaTy))
  let typeof_info                = makeIntrinsicValRef(fslib_MFOperators_nleref,                             "typeof"                               ,None                 ,Some "TypeOf" ,[vara],     ([],system_Type_typ))  
  let methodhandleof_info        = makeIntrinsicValRef(fslib_MFOperators_nleref,                             "methodhandleof"                       ,None                 ,Some "MethodHandleOf",[vara;varb],([[varaTy --> varbTy]],system_RuntimeMethodHandle_typ))
  let sizeof_info                = makeIntrinsicValRef(fslib_MFOperators_nleref,                             "sizeof"                               ,None                 ,Some "SizeOf" ,[vara],     ([],int_ty))  
  let unchecked_defaultof_info   = makeIntrinsicValRef(fslib_MFOperatorsUnchecked_nleref,                    "defaultof"                            ,None                 ,Some "DefaultOf",[vara],     ([],varaTy))  
  let typedefof_info             = makeIntrinsicValRef(fslib_MFOperators_nleref,                             "typedefof"                            ,None                 ,Some "TypeDefOf",[vara],     ([],system_Type_typ))  
  let enum_info                  = makeIntrinsicValRef(fslib_MFOperators_nleref,                             "enum"                                 ,None                 ,Some "ToEnum" ,[vara],     ([[int_ty]],varaTy))  
  let range_op_info              = makeIntrinsicValRef(fslib_MFOperators_nleref,                             "op_Range"                             ,None                 ,None          ,[vara],     ([[varaTy];[varaTy]],mkSeqTy varaTy))
  let range_step_op_info         = makeIntrinsicValRef(fslib_MFOperators_nleref,                             "op_RangeStep"                         ,None                 ,None          ,[vara;varb],([[varaTy];[varbTy];[varaTy]],mkSeqTy varaTy))
  let range_int32_op_info        = makeIntrinsicValRef(fslib_MFOperatorIntrinsics_nleref,                    "RangeInt32"                           ,None                 ,None          ,[],     ([[int_ty];[int_ty];[int_ty]],mkSeqTy int_ty))
  let array2D_get_info           = makeIntrinsicValRef(fslib_MFIntrinsicFunctions_nleref,                    "GetArray2D"                           ,None                 ,None          ,[vara],     ([[mkArrayType 2 varaTy];[int_ty]; [int_ty]],varaTy))  
  let array3D_get_info           = makeIntrinsicValRef(fslib_MFIntrinsicFunctions_nleref,                    "GetArray3D"                           ,None                 ,None          ,[vara],     ([[mkArrayType 3 varaTy];[int_ty]; [int_ty]; [int_ty]],varaTy))
  let array4D_get_info           = makeIntrinsicValRef(fslib_MFIntrinsicFunctions_nleref,                    "GetArray4D"                           ,None                 ,None          ,[vara],     ([[mkArrayType 4 varaTy];[int_ty]; [int_ty]; [int_ty]; [int_ty]],varaTy))

  let seq_collect_info           = makeIntrinsicValRef(fslib_MFSeqModule_nleref,                             "collect"                              ,None                 ,Some "Collect",[vara;varb;varc],([[varaTy --> varbTy]; [mkSeqTy varaTy]], mkSeqTy varcTy))  
  let seq_delay_info             = makeIntrinsicValRef(fslib_MFSeqModule_nleref,                             "delay"                                ,None                 ,Some "Delay"  ,[varb],     ([[unit_ty --> mkSeqTy varbTy]], mkSeqTy varbTy)) 
  let seq_append_info            = makeIntrinsicValRef(fslib_MFSeqModule_nleref,                             "append"                               ,None                 ,Some "Append" ,[varb],     ([[mkSeqTy varbTy]; [mkSeqTy varbTy]], mkSeqTy varbTy))  
  let seq_using_info             = makeIntrinsicValRef(fslib_MFRuntimeHelpers_nleref,                        "EnumerateUsing"                       ,None                 ,None          ,[vara;varb;varc], ([[varaTy];[(varaTy --> varbTy)]],mkSeqTy varcTy))
  let seq_generated_info         = makeIntrinsicValRef(fslib_MFRuntimeHelpers_nleref,                        "EnumerateWhile"                       ,None                 ,None          ,[varb],     ([[unit_ty --> bool_ty]; [mkSeqTy varbTy]], mkSeqTy varbTy))
  let seq_finally_info           = makeIntrinsicValRef(fslib_MFRuntimeHelpers_nleref,                        "EnumerateThenFinally"                 ,None                 ,None          ,[varb],     ([[mkSeqTy varbTy]; [unit_ty --> unit_ty]], mkSeqTy varbTy))
  let seq_of_functions_info      = makeIntrinsicValRef(fslib_MFRuntimeHelpers_nleref,                        "EnumerateFromFunctions"               ,None                 ,None          ,[vara;varb],([[unit_ty --> varaTy]; [varaTy --> bool_ty]; [varaTy --> varbTy]], mkSeqTy varbTy))  
  let create_event_info          = makeIntrinsicValRef(fslib_MFRuntimeHelpers_nleref,                        "CreateEvent"                          ,None                 ,None          ,[vara;varb],([[varaTy --> unit_ty]; [varaTy --> unit_ty]; [(obj_ty --> (varbTy --> unit_ty)) --> varaTy]], TType_app (fslib_IEvent2_tcr, [varaTy;varbTy])))
  let seq_to_array_info          = makeIntrinsicValRef(fslib_MFSeqModule_nleref,                             "toArray"                              ,None                 ,Some "ToArray",[varb],     ([[mkSeqTy varbTy]], mkArrayType 1 varbTy))  
  let seq_to_list_info           = makeIntrinsicValRef(fslib_MFSeqModule_nleref,                             "toList"                               ,None                 ,Some "ToList" ,[varb],     ([[mkSeqTy varbTy]], mkListTy varbTy))
  let seq_map_info               = makeIntrinsicValRef(fslib_MFSeqModule_nleref,                             "map"                                  ,None                 ,Some "Map"    ,[vara;varb],([[varaTy --> varbTy]; [mkSeqTy varaTy]], mkSeqTy varbTy))
  let seq_singleton_info         = makeIntrinsicValRef(fslib_MFSeqModule_nleref,                             "singleton"                            ,None                 ,Some "Singleton"              ,[vara],     ([[varaTy]], mkSeqTy varaTy))
  let seq_empty_info             = makeIntrinsicValRef(fslib_MFSeqModule_nleref,                             "empty"                                ,None                 ,Some "Empty"                  ,[vara],     ([], mkSeqTy varaTy))
  let new_format_info            = makeIntrinsicValRef(fslib_MFCore_nleref,                                  ".ctor"                                ,Some "PrintfFormat`5",None                          ,[vara;varb;varc;vard;vare], ([[string_ty]], mkPrintfFormatTy varaTy varbTy varcTy vardTy vareTy))  
  let sprintf_info               = makeIntrinsicValRef(fslib_MFExtraTopLevelOperators_nleref,                "sprintf"                              ,None                 ,Some "PrintFormatToStringThen",[vara],     ([[mk_format4_ty varaTy unit_ty string_ty string_ty]], varaTy))  
  let lazy_force_info            = 
    // Lazy\Value for > 4.0
                                   makeIntrinsicValRef(fslib_MFLazyExtensions_nleref,                        "Force"                                ,Some "Lazy`1"        ,None                          ,[vara],     ([[mkLazyTy varaTy]; []], varaTy))
  let lazy_create_info           = makeIntrinsicValRef(fslib_MFLazyExtensions_nleref,                        "Create"                               ,Some "Lazy`1"        ,None                          ,[vara],     ([[unit_ty --> varaTy]], mkLazyTy varaTy))

  let seq_info                   = makeIntrinsicValRef(fslib_MFOperators_nleref,                             "seq"                                  ,None                 ,Some "CreateSequence"         ,[vara],     ([[mkSeqTy varaTy]], mkSeqTy varaTy))
  let splice_expr_info           = makeIntrinsicValRef(fslib_MFExtraTopLevelOperators_nleref,                "op_Splice"                            ,None                 ,None                          ,[vara],     ([[mkQuotedExprTy varaTy]], varaTy))
  let splice_raw_expr_info       = makeIntrinsicValRef(fslib_MFExtraTopLevelOperators_nleref,                "op_SpliceUntyped"                     ,None                 ,None                          ,[vara],     ([[mkRawQuotedExprTy]], varaTy))
  let new_decimal_info           = makeIntrinsicValRef(fslib_MFIntrinsicFunctions_nleref,                    "MakeDecimal"                          ,None                 ,None                          ,[],         ([[int_ty]; [int_ty]; [int_ty]; [bool_ty]; [byte_ty]], decimal_ty))
  let array_get_info             = makeIntrinsicValRef(fslib_MFIntrinsicFunctions_nleref,                    "GetArray"                             ,None                 ,None                          ,[vara],     ([[mkArrayType 1 varaTy]; [int_ty]], varaTy))
  let array_length_info          = makeIntrinsicValRef(fslib_MFArrayModule_nleref,                           "length"                               ,None                 ,Some "Length"                 ,[vara],     ([[mkArrayType 1 varaTy]], int_ty))
  let deserialize_quoted_FSharp_20_plus_info    = makeIntrinsicValRef(fslib_MFQuotations_nleref,             "Deserialize"                          ,Some "Expr"          ,None                          ,[],          ([[system_Type_typ ;mkListTy system_Type_typ ;mkListTy mkRawQuotedExprTy ; mkArrayType 1 byte_ty]], mkRawQuotedExprTy ))
  let deserialize_quoted_FSharp_40_plus_info    = makeIntrinsicValRef(fslib_MFQuotations_nleref,             "Deserialize40"                        ,Some "Expr"          ,None                          ,[],          ([[system_Type_typ ;mkArrayType 1 system_Type_typ; mkArrayType 1 system_Type_typ; mkArrayType 1 mkRawQuotedExprTy; mkArrayType 1 byte_ty]], mkRawQuotedExprTy ))
  let cast_quotation_info        = makeIntrinsicValRef(fslib_MFQuotations_nleref,                            "Cast"                                 ,Some "Expr"          ,None                          ,[vara],      ([[mkRawQuotedExprTy]], mkQuotedExprTy varaTy))
  let lift_value_info            = makeIntrinsicValRef(fslib_MFQuotations_nleref,                            "Value"                                ,Some "Expr"          ,None                          ,[vara],      ([[varaTy]], mkRawQuotedExprTy))
  let lift_value_with_name_info  = makeIntrinsicValRef(fslib_MFQuotations_nleref,                            "ValueWithName"                        ,Some "Expr"          ,None                          ,[vara],      ([[varaTy; string_ty]], mkRawQuotedExprTy))
  let lift_value_with_defn_info  = makeIntrinsicValRef(fslib_MFQuotations_nleref,                            "WithValue"                  ,Some "Expr"          ,None                          ,[vara],      ([[varaTy; mkQuotedExprTy varaTy]], mkQuotedExprTy varaTy))
  let query_value_info           = makeIntrinsicValRef(fslib_MFExtraTopLevelOperators_nleref,                "query"                                ,None                 ,None                          ,[],      ([], mkQueryBuilderTy) )
  let query_run_value_info       = makeIntrinsicValRef(fslib_MFQueryRunExtensionsLowPriority_nleref,         "Run"                                  ,Some "QueryBuilder"  ,None                          ,[vara],      ([[mkQueryBuilderTy];[mkQuotedExprTy varaTy]], varaTy) )
  let query_run_enumerable_info  = makeIntrinsicValRef(fslib_MFQueryRunExtensionsHighPriority_nleref,        "Run"                                  ,Some "QueryBuilder"  ,None                          ,[vara],      ([[mkQueryBuilderTy];[mkQuotedExprTy (mkQuerySourceTy varaTy (mkNonGenericTy tcref_System_Collections_IEnumerable)) ]], mkSeqTy varaTy) )
  let query_for_value_info       = makeIntrinsicValRef(fslib_MFLinq_nleref,                                  "For"                                  ,Some "QueryBuilder"  ,None                          ,[vara; vard; varb; vare], ([[mkQueryBuilderTy];[mkQuerySourceTy varaTy vardTy;varaTy --> mkQuerySourceTy varbTy vareTy]], mkQuerySourceTy varbTy vardTy) )
  let query_select_value_info    = makeIntrinsicValRef(fslib_MFLinq_nleref,                                  "Select"                               ,Some "QueryBuilder"  ,None                          ,[vara; vare; varb], ([[mkQueryBuilderTy];[mkQuerySourceTy varaTy vareTy;varaTy --> varbTy]], mkQuerySourceTy varbTy vareTy) )
  let query_yield_value_info     = makeIntrinsicValRef(fslib_MFLinq_nleref,                                  "Yield"                                ,Some "QueryBuilder"  ,None                          ,[vara; vare],      ([[mkQueryBuilderTy];[varaTy]], mkQuerySourceTy varaTy vareTy) )
  let query_yield_from_value_info = makeIntrinsicValRef(fslib_MFLinq_nleref,                                 "YieldFrom"                            ,Some "QueryBuilder"  ,None                          ,[vara; vare],      ([[mkQueryBuilderTy];[mkQuerySourceTy varaTy vareTy]], mkQuerySourceTy varaTy vareTy) )
  let query_source_info          = makeIntrinsicValRef(fslib_MFLinq_nleref,                                  "Source"                               ,Some "QueryBuilder"  ,None                          ,[vara],      ([[mkQueryBuilderTy];[mkSeqTy varaTy ]], mkQuerySourceTy varaTy (mkNonGenericTy tcref_System_Collections_IEnumerable)) )
  let query_source_as_enum_info  = makeIntrinsicValRef(fslib_MFLinq_nleref,                                  "get_Source"                           ,Some "QuerySource`2" ,None                          ,[vara; vare],      ([[mkQuerySourceTy varaTy vareTy];[]], mkSeqTy varaTy) )
  let new_query_source_info     = makeIntrinsicValRef(fslib_MFLinq_nleref,                                  ".ctor"                                 ,Some "QuerySource`2" ,None                          ,[vara; vare],      ([[mkSeqTy varaTy]], mkQuerySourceTy varaTy vareTy) )
  let query_where_value_info     = makeIntrinsicValRef(fslib_MFLinq_nleref,                                  "Where"                                ,Some "QueryBuilder"  ,None                          ,[vara; vare],      ([[mkQueryBuilderTy];[mkQuerySourceTy varaTy vareTy;varaTy --> bool_ty]], mkQuerySourceTy varaTy vareTy) )
  let query_zero_value_info      = makeIntrinsicValRef(fslib_MFLinq_nleref,                                  "Zero"                                 ,Some "QueryBuilder"  ,None                          ,[vara; vare],      ([[mkQueryBuilderTy];[]], mkQuerySourceTy varaTy vareTy) )
  let fail_init_info             = makeIntrinsicValRef(fslib_MFIntrinsicFunctions_nleref,                    "FailInit"                             ,None                 ,None                          ,[],      ([[unit_ty]], unit_ty))
  let fail_static_init_info      = makeIntrinsicValRef(fslib_MFIntrinsicFunctions_nleref,                    "FailStaticInit"                       ,None                 ,None                          ,[],      ([[unit_ty]], unit_ty))
  let check_this_info            = makeIntrinsicValRef(fslib_MFIntrinsicFunctions_nleref,                    "CheckThis"                            ,None                 ,None                          ,[vara],      ([[varaTy]], varaTy))
  let quote_to_linq_lambda_info  = makeIntrinsicValRef(fslib_MFLinqRuntimeHelpersQuotationConverter_nleref,  "QuotationToLambdaExpression"          ,None                 ,None                          ,[vara],      ([[mkQuotedExprTy varaTy]], mkLinqExpressionTy varaTy))
    
  { ilg=ilg
#if NO_COMPILER_BACKEND
#else
    ilxPubCloEnv=EraseClosures.new_cenv(ilg)
#endif
    knownIntrinsics                = knownIntrinsics
    knownFSharpCoreModules         = knownFSharpCoreModules
    compilingFslib                 = compilingFslib
    mlCompatibility                = mlCompatibility
    emitDebugInfoInQuotations      = emitDebugInfoInQuotations
    directoryToResolveRelativePaths= directoryToResolveRelativePaths
    unionCaseRefEq                 = unionCaseRefEq
    valRefEq                 = valRefEq
    fslibCcu                 = fslibCcu
    using40environment       = using40environment
    sysCcu                   = sysCcu
    refcell_tcr_canon    = mk_MFCore_tcref     fslibCcu "Ref`1"
    option_tcr_canon     = mk_MFCore_tcref     fslibCcu "Option`1"
    list_tcr_canon       = mk_MFCollections_tcref   fslibCcu "List`1"
    set_tcr_canon        = mk_MFCollections_tcref   fslibCcu "Set`1"
    map_tcr_canon        = mk_MFCollections_tcref   fslibCcu "Map`2"
    lazy_tcr_canon       = lazy_tcr
    refcell_tcr_nice     = mk_MFCore_tcref     fslibCcu "ref`1"
    array_tcr_nice       = il_arr_tcr_map.[0]
    option_tcr_nice   = option_tcr_nice
    list_tcr_nice     = list_tcr_nice
    lazy_tcr_nice     = lazy_tcr_nice
    format_tcr       = format_tcr
    expr_tcr       = expr_tcr
    raw_expr_tcr       = raw_expr_tcr
    nativeint_tcr  = nativeint_tcr
    int32_tcr      = int32_tcr
    int16_tcr      = int16_tcr
    int64_tcr      = int64_tcr
    uint16_tcr     = uint16_tcr
    uint32_tcr     = uint32_tcr
    uint64_tcr     = uint64_tcr
    sbyte_tcr      = sbyte_tcr
    decimal_tcr    = decimal_tcr
    date_tcr    = date_tcr
    pdecimal_tcr   = pdecimal_tcr
    byte_tcr       = byte_tcr
    bool_tcr       = bool_tcr
    unit_tcr_canon = unit_tcr_canon
    unit_tcr_nice  = unit_tcr_nice
    exn_tcr        = exn_tcr
    char_tcr       = char_tcr
    float_tcr      = float_tcr
    float32_tcr    = float32_tcr
    pfloat_tcr     = pfloat_tcr
    pfloat32_tcr   = pfloat32_tcr
    pint_tcr       = pint_tcr
    pint8_tcr      = pint8_tcr
    pint16_tcr     = pint16_tcr
    pint64_tcr     = pint64_tcr
    byref_tcr      = byref_tcr
    nativeptr_tcr  = nativeptr_tcr
    ilsigptr_tcr   = ilsigptr_tcr
    fastFunc_tcr = fastFunc_tcr
    tcref_IQueryable = tcref_IQueryable
    tcref_IObservable      = tcref_IObservable
    tcref_IObserver      = tcref_IObserver
    fslib_IEvent2_tcr      = fslib_IEvent2_tcr
    fslib_IDelegateEvent_tcr      = fslib_IDelegateEvent_tcr
    seq_tcr        = seq_tcr
    seq_base_tcr = mk_MFCompilerServices_tcref fslibCcu "GeneratedSequenceBase`1"
    measureproduct_tcr = mk_MFCompilerServices_tcref fslibCcu "MeasureProduct`2"
    measureinverse_tcr = mk_MFCompilerServices_tcref fslibCcu "MeasureInverse`1"
    measureone_tcr = mk_MFCompilerServices_tcref fslibCcu "MeasureOne"
    il_arr_tcr_map = il_arr_tcr_map
    tuple1_tcr     = tuple1_tcr
    tuple2_tcr     = tuple2_tcr
    tuple3_tcr     = tuple3_tcr
    tuple4_tcr     = tuple4_tcr
    tuple5_tcr     = tuple5_tcr
    tuple6_tcr     = tuple6_tcr
    tuple7_tcr     = tuple7_tcr
    tuple8_tcr     = tuple8_tcr
    choice2_tcr    = choice2_tcr
    choice3_tcr    = choice3_tcr
    choice4_tcr    = choice4_tcr
    choice5_tcr    = choice5_tcr
    choice6_tcr    = choice6_tcr
    choice7_tcr    = choice7_tcr
    nativeint_ty  = mkNonGenericTy nativeint_tcr
    unativeint_ty = mkNonGenericTy unativeint_tcr
    int32_ty      = mkNonGenericTy int32_tcr
    int16_ty      = mkNonGenericTy int16_tcr
    int64_ty      = mkNonGenericTy int64_tcr
    uint16_ty     = mkNonGenericTy uint16_tcr
    uint32_ty     = mkNonGenericTy uint32_tcr
    uint64_ty     = mkNonGenericTy uint64_tcr
    sbyte_ty      = mkNonGenericTy sbyte_tcr
    byte_ty       = byte_ty
    bool_ty       = bool_ty
    int_ty       = int_ty
    string_ty     = string_ty
    obj_ty        = mkNonGenericTy obj_tcr
    unit_ty       = unit_ty
    exn_ty        = mkNonGenericTy exn_tcr
    char_ty       = mkNonGenericTy char_tcr
    decimal_ty    = mkNonGenericTy decimal_tcr
    float_ty      = mkNonGenericTy float_tcr 
    float32_ty    = mkNonGenericTy float32_tcr
    memoize_file  = memoize_file.Apply

    system_Array_typ     = mkSysNonGenericTy sys "Array"
    system_Object_typ    = mkSysNonGenericTy sys "Object"
    system_IDisposable_typ    = mkSysNonGenericTy sys "IDisposable"
    system_Value_typ     = mkSysNonGenericTy sys "ValueType"
    system_Delegate_typ     = mkSysNonGenericTy sys "Delegate"
    system_MulticastDelegate_typ     = mkSysNonGenericTy sys "MulticastDelegate"
    system_Enum_typ      = mkSysNonGenericTy sys "Enum"
    system_Exception_typ = mkSysNonGenericTy sys "Exception"
    system_String_typ    = mkSysNonGenericTy sys "String"
    system_String_tcref  = mkSysTyconRef sys "String"
    system_Int32_typ     = mkSysNonGenericTy sys "Int32"
    system_Type_typ                  = system_Type_typ
    system_TypedReference_tcref        = if ilg.traits.TypedReferenceTypeScopeRef.IsSome then Some(mkSysTyconRef sys "TypedReference") else None
    system_ArgIterator_tcref           = if ilg.traits.ArgIteratorTypeScopeRef.IsSome then Some(mkSysTyconRef sys "ArgIterator") else None
    system_RuntimeArgumentHandle_tcref =  if ilg.traits.RuntimeArgumentHandleTypeScopeRef.IsSome then Some (mkSysTyconRef sys "RuntimeArgumentHandle") else None
    system_SByte_tcref =  mkSysTyconRef sys "SByte"
    system_Decimal_tcref =  mkSysTyconRef sys "Decimal"
    system_Int16_tcref =  mkSysTyconRef sys "Int16"
    system_Int32_tcref =  mkSysTyconRef sys "Int32"
    system_Int64_tcref =  mkSysTyconRef sys "Int64"
    system_IntPtr_tcref =  mkSysTyconRef sys "IntPtr"
    system_Bool_tcref =  mkSysTyconRef sys "Boolean" 
    system_Byte_tcref =  mkSysTyconRef sys "Byte"
    system_UInt16_tcref =  mkSysTyconRef sys "UInt16"
    system_Char_tcref            =  mkSysTyconRef sys "Char"
    system_UInt32_tcref          =  mkSysTyconRef sys "UInt32"
    system_UInt64_tcref          =  mkSysTyconRef sys "UInt64"
    system_UIntPtr_tcref         =  mkSysTyconRef sys "UIntPtr"
    system_Single_tcref          =  mkSysTyconRef sys "Single"
    system_Double_tcref          =  mkSysTyconRef sys "Double"
    system_RuntimeTypeHandle_typ = mkSysNonGenericTy sys "RuntimeTypeHandle"
    system_RuntimeMethodHandle_typ = system_RuntimeMethodHandle_typ
    
    system_MarshalByRefObject_tcref =  if ilg.traits.MarshalByRefObjectScopeRef.IsSome then Some(mkSysTyconRef sys "MarshalByRefObject") else None
    system_MarshalByRefObject_typ = if ilg.traits.MarshalByRefObjectScopeRef.IsSome then Some(mkSysNonGenericTy sys "MarshalByRefObject") else None

    system_Reflection_MethodInfo_typ = system_Reflection_MethodInfo_typ
    
    system_Array_tcref  = mkSysTyconRef sys "Array"
    system_Object_tcref  = mkSysTyconRef sys "Object"
    system_Void_tcref    = mkSysTyconRef sys "Void"
    system_IndexOutOfRangeException_tcref    = mkSysTyconRef sys "IndexOutOfRangeException"
    system_Nullable_tcref = nullable_tcr
    system_GenericIComparable_tcref = mkSysTyconRef sys "IComparable`1"
    system_GenericIEquatable_tcref = mkSysTyconRef sys "IEquatable`1"
    mk_IComparable_ty    = mkSysNonGenericTy sys "IComparable"
    system_LinqExpression_tcref = linqExpression_tcr

    mk_IStructuralComparable_ty = mkSysNonGenericTy sysCollections "IStructuralComparable"
        
    mk_IStructuralEquatable_ty = mkSysNonGenericTy sysCollections "IStructuralEquatable"

    mk_IComparer_ty = mk_IComparer_ty
    mk_IEqualityComparer_ty = mk_IEqualityComparer_ty
    tcref_System_Collections_IComparer = mkSysTyconRef sysCollections "IComparer"
    tcref_System_Collections_IEqualityComparer = mkSysTyconRef sysCollections "IEqualityComparer"
    tcref_System_Collections_Generic_IEqualityComparer = mkSysTyconRef sysGenerics "IEqualityComparer`1"
    tcref_System_Collections_Generic_Dictionary = mkSysTyconRef sysGenerics "Dictionary`2"
    
    tcref_System_IComparable = mkSysTyconRef sys "IComparable"
    tcref_System_IStructuralComparable = mkSysTyconRef sysCollections "IStructuralComparable"
    tcref_System_IStructuralEquatable  = mkSysTyconRef sysCollections "IStructuralEquatable"
            
    tcref_LanguagePrimitives = mk_MFCore_tcref fslibCcu "LanguagePrimitives"


    tcref_System_Collections_Generic_IList       = mkSysTyconRef sysGenerics "IList`1"
    tcref_System_Collections_Generic_IReadOnlyList       = mkSysTyconRef sysGenerics "IReadOnlyList`1"
    tcref_System_Collections_Generic_ICollection = mkSysTyconRef sysGenerics "ICollection`1"
    tcref_System_Collections_Generic_IReadOnlyCollection = mkSysTyconRef sysGenerics "IReadOnlyCollection`1"
    tcref_System_Collections_IEnumerable         = tcref_System_Collections_IEnumerable

    tcref_System_Collections_Generic_IEnumerable = IEnumerable_tcr
    tcref_System_Collections_Generic_IEnumerator = IEnumerator_tcr
    
    tcref_System_Attribute = System_Attribute_tcr

    attrib_AttributeUsageAttribute = mkSystemRuntimeAttrib "System.AttributeUsageAttribute"
    attrib_ParamArrayAttribute     = mkSystemRuntimeAttrib "System.ParamArrayAttribute"
    attrib_IDispatchConstantAttribute  = if ilg.traits.IDispatchConstantAttributeScopeRef.IsSome then Some(mkSystemRuntimeAttrib "System.Runtime.CompilerServices.IDispatchConstantAttribute") else None
    attrib_IUnknownConstantAttribute  = if ilg.traits.IUnknownConstantAttributeScopeRef.IsSome then Some (mkSystemRuntimeAttrib "System.Runtime.CompilerServices.IUnknownConstantAttribute") else None
    
    attrib_SystemObsolete          = mkSystemRuntimeAttrib "System.ObsoleteAttribute"
    attrib_DllImportAttribute      = mkSystemRuntimeInteropServicesAttribute "System.Runtime.InteropServices.DllImportAttribute"
    attrib_StructLayoutAttribute   = mkSystemRuntimeAttrib "System.Runtime.InteropServices.StructLayoutAttribute"
    attrib_TypeForwardedToAttribute   = mkSystemRuntimeAttrib "System.Runtime.CompilerServices.TypeForwardedToAttribute"
    attrib_ComVisibleAttribute     = mkSystemRuntimeAttrib "System.Runtime.InteropServices.ComVisibleAttribute"
    attrib_ComImportAttribute      = mkSystemRuntimeInteropServicesAttribute "System.Runtime.InteropServices.ComImportAttribute"
    attrib_FieldOffsetAttribute    = mkSystemRuntimeAttrib "System.Runtime.InteropServices.FieldOffsetAttribute" 
    attrib_MarshalAsAttribute      = mkSystemRuntimeInteropServicesAttribute "System.Runtime.InteropServices.MarshalAsAttribute"
    attrib_InAttribute             = mkSystemRuntimeInteropServicesAttribute "System.Runtime.InteropServices.InAttribute" 
    attrib_OutAttribute            = mkSystemRuntimeAttrib "System.Runtime.InteropServices.OutAttribute" 
    attrib_OptionalAttribute       = mkSystemRuntimeInteropServicesAttribute "System.Runtime.InteropServices.OptionalAttribute" 
    attrib_ThreadStaticAttribute   = if ilg.traits.ThreadStaticAttributeScopeRef.IsSome then Some(mkSystemRuntimeAttrib "System.ThreadStaticAttribute") else None
    attrib_SpecialNameAttribute   = if ilg.traits.SpecialNameAttributeScopeRef.IsSome then Some(mkSystemRuntimeAttrib "System.Runtime.CompilerServices.SpecialNameAttribute") else None
    attrib_VolatileFieldAttribute   = mk_MFCore_attrib "VolatileFieldAttribute"
    attrib_ContextStaticAttribute  = if ilg.traits.ContextStaticAttributeScopeRef.IsSome then Some (mkSystemRuntimeAttrib "System.ContextStaticAttribute") else None
    attrib_FlagsAttribute          = mkSystemRuntimeAttrib "System.FlagsAttribute"
    attrib_DefaultMemberAttribute  = mkSystemRuntimeAttrib "System.Reflection.DefaultMemberAttribute"
    attrib_DebuggerDisplayAttribute  = mkSystemDiagnosticsDebugAttribute "System.Diagnostics.DebuggerDisplayAttribute"
    attrib_DebuggerTypeProxyAttribute  = mkSystemDiagnosticsDebugAttribute "System.Diagnostics.DebuggerTypeProxyAttribute"
    attrib_PreserveSigAttribute    = mkSystemRuntimeInteropServicesAttribute "System.Runtime.InteropServices.PreserveSigAttribute"
    attrib_MethodImplAttribute     = mkSystemRuntimeAttrib "System.Runtime.CompilerServices.MethodImplAttribute"
    attrib_ExtensionAttribute     = mkSystemRuntimeAttrib "System.Runtime.CompilerServices.ExtensionAttribute"
    
    attrib_ProjectionParameterAttribute           = mk_MFCore_attrib "ProjectionParameterAttribute"
    attrib_CustomOperationAttribute               = mk_MFCore_attrib "CustomOperationAttribute"
    attrib_NonSerializedAttribute                 = if ilg.traits.NonSerializedAttributeScopeRef.IsSome then Some(mkSystemRuntimeAttrib "System.NonSerializedAttribute") else None
    attrib_AutoSerializableAttribute              = mk_MFCore_attrib "AutoSerializableAttribute"
    attrib_RequireQualifiedAccessAttribute        = mk_MFCore_attrib "RequireQualifiedAccessAttribute"
    attrib_EntryPointAttribute                    = mk_MFCore_attrib "EntryPointAttribute"
    attrib_DefaultAugmentationAttribute           = mk_MFCore_attrib "DefaultAugmentationAttribute"
    attrib_CompilerMessageAttribute               = mk_MFCore_attrib "CompilerMessageAttribute"
    attrib_ExperimentalAttribute                  = mk_MFCore_attrib "ExperimentalAttribute"
    attrib_UnverifiableAttribute                  = mk_MFCore_attrib "UnverifiableAttribute"
    attrib_LiteralAttribute                       = mk_MFCore_attrib "LiteralAttribute"
    attrib_ConditionalAttribute                   = mkSystemRuntimeAttrib "System.Diagnostics.ConditionalAttribute"
    attrib_OptionalArgumentAttribute              = mk_MFCore_attrib "OptionalArgumentAttribute"
    attrib_RequiresExplicitTypeArgumentsAttribute = mk_MFCore_attrib "RequiresExplicitTypeArgumentsAttribute"
    attrib_DefaultValueAttribute                  = mk_MFCore_attrib "DefaultValueAttribute"
    attrib_ClassAttribute                         = mk_MFCore_attrib "ClassAttribute"
    attrib_InterfaceAttribute                     = mk_MFCore_attrib "InterfaceAttribute"
    attrib_StructAttribute                        = mk_MFCore_attrib "StructAttribute"
    attrib_ReflectedDefinitionAttribute           = mk_MFCore_attrib "ReflectedDefinitionAttribute"
    attrib_CompiledNameAttribute                  = mk_MFCore_attrib "CompiledNameAttribute"
    attrib_AutoOpenAttribute                      = mk_MFCore_attrib "AutoOpenAttribute"
    attrib_InternalsVisibleToAttribute            = mkSystemRuntimeAttrib "System.Runtime.CompilerServices.InternalsVisibleToAttribute"
    attrib_CompilationRepresentationAttribute     = mk_MFCore_attrib "CompilationRepresentationAttribute"
    attrib_CompilationArgumentCountsAttribute     = mk_MFCore_attrib "CompilationArgumentCountsAttribute"
    attrib_CompilationMappingAttribute            = mk_MFCore_attrib "CompilationMappingAttribute"
    attrib_CLIEventAttribute                      = mk_MFCore_attrib "CLIEventAttribute"
    attrib_CLIMutableAttribute                    = mk_MFCore_attrib "CLIMutableAttribute"
    attrib_AllowNullLiteralAttribute              = mk_MFCore_attrib "AllowNullLiteralAttribute"
    attrib_NoEqualityAttribute                    = mk_MFCore_attrib "NoEqualityAttribute"
    attrib_NoComparisonAttribute                  = mk_MFCore_attrib "NoComparisonAttribute"
    attrib_CustomEqualityAttribute                = mk_MFCore_attrib "CustomEqualityAttribute"
    attrib_CustomComparisonAttribute              = mk_MFCore_attrib "CustomComparisonAttribute"
    attrib_EqualityConditionalOnAttribute         = mk_MFCore_attrib "EqualityConditionalOnAttribute"
    attrib_ComparisonConditionalOnAttribute       = mk_MFCore_attrib "ComparisonConditionalOnAttribute"
    attrib_ReferenceEqualityAttribute             = mk_MFCore_attrib "ReferenceEqualityAttribute"
    attrib_StructuralEqualityAttribute            = mk_MFCore_attrib "StructuralEqualityAttribute"
    attrib_StructuralComparisonAttribute          = mk_MFCore_attrib "StructuralComparisonAttribute"
    attrib_SealedAttribute                        = mk_MFCore_attrib "SealedAttribute"
    attrib_AbstractClassAttribute                 = mk_MFCore_attrib "AbstractClassAttribute"
    attrib_GeneralizableValueAttribute            = mk_MFCore_attrib "GeneralizableValueAttribute"
    attrib_MeasureAttribute                       = mk_MFCore_attrib "MeasureAttribute"
    attrib_MeasureableAttribute                   = mk_MFCore_attrib "MeasureAnnotatedAbbreviationAttribute"
    attrib_NoDynamicInvocationAttribute           = mk_MFCore_attrib "NoDynamicInvocationAttribute"
    attrib_SecurityAttribute                      = if ilg.traits.SecurityPermissionAttributeTypeScopeRef.IsSome then Some(mkSystemRuntimeAttrib"System.Security.Permissions.SecurityAttribute") else None
    attrib_SecurityCriticalAttribute              = mkSystemRuntimeAttrib "System.Security.SecurityCriticalAttribute"
    attrib_SecuritySafeCriticalAttribute          = mkSystemRuntimeAttrib "System.Security.SecuritySafeCriticalAttribute"

    // Build a map that uses the "canonical" F# type names and TyconRef's for these
    // in preference to the .NET type names. Doing this normalization is a fairly performance critical
    // piece of code as it is frequently invoked in the process of converting .NET metadata to F# internal
    // compiler data structures (see import.fs).
    better_tcref_map = 
       begin 
        let entries1 = 
         [ "Int32", int_tcr 
           "IntPtr", nativeint_tcr 
           "UIntPtr", unativeint_tcr
           "Int16",int16_tcr 
           "Int64",int64_tcr 
           "UInt16",uint16_tcr
           "UInt32",uint32_tcr
           "UInt64",uint64_tcr
           "SByte",sbyte_tcr
           "Decimal",decimal_tcr
           "Byte",byte_tcr
           "Boolean",bool_tcr
           "String",string_tcr
           "Object",obj_tcr
           "Exception",exn_tcr
           "Char",char_tcr
           "Double",float_tcr
           "Single",float32_tcr] 
             |> List.map (fun (nm,tcr) -> 
                   let ty = mkNonGenericTy tcr 
                   nm, mkSysTyconRef sys nm, (fun _ -> ty)) 
        let entries2 =
            [ "FSharpFunc`2",    fastFunc_tcr, (fun tinst -> mkFunTy (List.nth tinst 0) (List.nth tinst 1))
              "Tuple`2",       tuple2_tcr, decodeTupleTy
              "Tuple`3",       tuple3_tcr, decodeTupleTy
              "Tuple`4",       tuple4_tcr, decodeTupleTy
              "Tuple`5",       tuple5_tcr, decodeTupleTy
              "Tuple`6",       tuple6_tcr, decodeTupleTy
              "Tuple`7",       tuple7_tcr, decodeTupleTy
              "Tuple`8",       tuple8_tcr, decodeTupleTy] 
        let entries = (entries1 @ entries2)
        
        if compilingFslib then 
            // This map is for use when building FSharp.Core.dll. The backing Tycon's may not yet exist for
            // the TyconRef's we have inour hands, hence we can't dereference them to find their stamps.

            // So this dictionary is indexed by names.
            let dict = 
                entries 
                |> List.map (fun (nm,tcref,builder) -> nm, (fun tcref2 tinst -> if tyconRefEq tcref tcref2 then Some(builder tinst) else None)) 
                |> Dictionary.ofList  
            (fun tcref tinst -> 
                 if dict.ContainsKey tcref.LogicalName then dict.[tcref.LogicalName] tcref tinst
                 else None )  
        else
            // This map is for use in normal times (not building FSharp.Core.dll). It is indexed by tcref stamp which is 
            // faster than the indexing technique used in the case above.
            //
            // So this dictionary is indexed by integers.
            let dict = 
                entries  
                |> List.map (fun (_,tcref,builder) -> tcref.Stamp, builder) 
                |> Dictionary.ofList 
            (fun tcref2 tinst -> 
                 if dict.ContainsKey tcref2.Stamp then Some(dict.[tcref2.Stamp] tinst)
                 else None)  
       end
           
    new_decimal_info = new_decimal_info
    seq_info    = seq_info
    seq_vref    = (ValRefForIntrinsic seq_info) 
    and_vref    = (ValRefForIntrinsic and_info) 
    and2_vref   = (ValRefForIntrinsic and2_info)
    addrof_vref = (ValRefForIntrinsic addrof_info)
    addrof2_vref = (ValRefForIntrinsic addrof2_info)
    or_vref     = (ValRefForIntrinsic or_info)
    //splice_vref     = (ValRefForIntrinsic splice_info)
    splice_expr_vref     = (ValRefForIntrinsic splice_expr_info)
    splice_raw_expr_vref     = (ValRefForIntrinsic splice_raw_expr_info)
    or2_vref    = (ValRefForIntrinsic or2_info) 
    generic_equality_er_inner_vref     = ValRefForIntrinsic generic_equality_er_inner_info
    generic_equality_per_inner_vref = ValRefForIntrinsic generic_equality_per_inner_info
    generic_equality_withc_inner_vref  = ValRefForIntrinsic generic_equality_withc_inner_info
    generic_comparison_inner_vref    = ValRefForIntrinsic generic_comparison_inner_info
    generic_comparison_withc_inner_vref    = ValRefForIntrinsic generic_comparison_withc_inner_info
    generic_comparison_withc_outer_info    = generic_comparison_withc_outer_info
    generic_equality_er_outer_info     = generic_equality_er_outer_info
    generic_equality_withc_outer_info  = generic_equality_withc_outer_info
    generic_hash_withc_outer_info = generic_hash_withc_outer_info
    generic_hash_inner_vref = ValRefForIntrinsic generic_hash_inner_info
    generic_hash_withc_inner_vref = ValRefForIntrinsic generic_hash_withc_inner_info

    reference_equality_inner_vref         = ValRefForIntrinsic reference_equality_inner_info

    bitwise_or_vref            = ValRefForIntrinsic bitwise_or_info
    bitwise_and_vref           = ValRefForIntrinsic bitwise_and_info
    bitwise_xor_vref           = ValRefForIntrinsic bitwise_xor_info
    bitwise_unary_not_vref     = ValRefForIntrinsic bitwise_unary_not_info
    bitwise_shift_left_vref    = ValRefForIntrinsic bitwise_shift_left_info
    bitwise_shift_right_vref   = ValRefForIntrinsic bitwise_shift_right_info
    unchecked_addition_vref    = ValRefForIntrinsic unchecked_addition_info
    unchecked_unary_plus_vref  = ValRefForIntrinsic unchecked_unary_plus_info
    unchecked_unary_minus_vref = ValRefForIntrinsic unchecked_unary_minus_info
    unchecked_unary_not_vref = ValRefForIntrinsic unchecked_unary_not_info
    unchecked_subtraction_vref = ValRefForIntrinsic unchecked_subtraction_info
    unchecked_multiply_vref    = ValRefForIntrinsic unchecked_multiply_info
    unchecked_defaultof_vref    = ValRefForIntrinsic unchecked_defaultof_info
    unchecked_subtraction_info = unchecked_subtraction_info
    compare_operator_vref    = ValRefForIntrinsic compare_operator_info
    equals_operator_vref    = ValRefForIntrinsic equals_operator_info
    equals_nullable_operator_vref    = ValRefForIntrinsic equals_nullable_operator_info
    nullable_equals_nullable_operator_vref    = ValRefForIntrinsic nullable_equals_nullable_operator_info
    nullable_equals_operator_vref    = ValRefForIntrinsic nullable_equals_operator_info
    not_equals_operator_vref    = ValRefForIntrinsic not_equals_operator_info
    less_than_operator_vref    = ValRefForIntrinsic less_than_operator_info
    less_than_or_equals_operator_vref    = ValRefForIntrinsic less_than_or_equals_operator_info
    greater_than_operator_vref    = ValRefForIntrinsic greater_than_operator_info
    greater_than_or_equals_operator_vref    = ValRefForIntrinsic greater_than_or_equals_operator_info

    equals_operator_info     = equals_operator_info

    raise_info                 = raise_info
    reraise_info               = reraise_info
    reraise_vref               = ValRefForIntrinsic reraise_info
    methodhandleof_info        = methodhandleof_info
    methodhandleof_vref        = ValRefForIntrinsic methodhandleof_info
    typeof_info                = typeof_info
    typeof_vref                = ValRefForIntrinsic typeof_info
    sizeof_vref                = ValRefForIntrinsic sizeof_info
    typedefof_info             = typedefof_info
    typedefof_vref             = ValRefForIntrinsic typedefof_info
    enum_vref                  = ValRefForIntrinsic enum_info
    enumOfValue_vref           = ValRefForIntrinsic enumOfValue_info
    range_op_vref              = ValRefForIntrinsic range_op_info
    range_step_op_vref         = ValRefForIntrinsic range_step_op_info
    range_int32_op_vref        = ValRefForIntrinsic range_int32_op_info
    array_length_info          = array_length_info
    array_get_vref             = ValRefForIntrinsic array_get_info
    array2D_get_vref           = ValRefForIntrinsic array2D_get_info
    array3D_get_vref           = ValRefForIntrinsic array3D_get_info
    array4D_get_vref           = ValRefForIntrinsic array4D_get_info
    seq_singleton_vref         = ValRefForIntrinsic seq_singleton_info
    seq_collect_vref           = ValRefForIntrinsic seq_collect_info
    seq_collect_info           = seq_collect_info
    seq_using_info             = seq_using_info
    seq_using_vref             = ValRefForIntrinsic seq_using_info
    seq_delay_info             = seq_delay_info
    seq_delay_vref             = ValRefForIntrinsic  seq_delay_info
    seq_append_info            = seq_append_info
    seq_append_vref            = ValRefForIntrinsic  seq_append_info
    seq_generated_info         = seq_generated_info
    seq_generated_vref         = ValRefForIntrinsic  seq_generated_info
    seq_finally_info           = seq_finally_info
    seq_finally_vref           = ValRefForIntrinsic  seq_finally_info
    seq_of_functions_info      = seq_of_functions_info
    seq_of_functions_vref      = ValRefForIntrinsic  seq_of_functions_info
    seq_map_info               = seq_map_info
    seq_map_vref               = ValRefForIntrinsic  seq_map_info
    seq_singleton_info         = seq_singleton_info
    seq_empty_info             = seq_empty_info
    seq_empty_vref             = ValRefForIntrinsic  seq_empty_info
    new_format_info            = new_format_info
    new_format_vref            = ValRefForIntrinsic new_format_info
    sprintf_vref               = ValRefForIntrinsic sprintf_info
    unbox_vref                 = ValRefForIntrinsic unbox_info
    unbox_fast_vref            = ValRefForIntrinsic unbox_fast_info
    istype_vref                = ValRefForIntrinsic istype_info
    istype_fast_vref           = ValRefForIntrinsic istype_fast_info
    unbox_info                 = unbox_info
    get_generic_comparer_info                 = get_generic_comparer_info
    get_generic_er_equality_comparer_info        = get_generic_er_equality_comparer_info
    get_generic_per_equality_comparer_info    = get_generic_per_equality_comparer_info
    dispose_info               = dispose_info
    getstring_info             = getstring_info
    unbox_fast_info            = unbox_fast_info
    istype_info                = istype_info
    istype_fast_info           = istype_fast_info
    lazy_force_info            = lazy_force_info
    lazy_create_info           = lazy_create_info
    create_instance_info       = create_instance_info
    create_event_info          = create_event_info
    seq_to_list_info           = seq_to_list_info
    seq_to_array_info          = seq_to_array_info
    array_get_info             = array_get_info
    array2D_get_info             = array2D_get_info
    array3D_get_info             = array3D_get_info
    array4D_get_info             = array4D_get_info
    deserialize_quoted_FSharp_20_plus_info       = deserialize_quoted_FSharp_20_plus_info
    deserialize_quoted_FSharp_40_plus_info    = deserialize_quoted_FSharp_40_plus_info
    cast_quotation_info        = cast_quotation_info
    lift_value_info            = lift_value_info
    lift_value_with_name_info            = lift_value_with_name_info
    lift_value_with_defn_info            = lift_value_with_defn_info
    query_source_as_enum_info            = query_source_as_enum_info
    new_query_source_info            = new_query_source_info
    query_source_vref            = ValRefForIntrinsic query_source_info
    query_value_vref            = ValRefForIntrinsic query_value_info
    query_run_value_vref            = ValRefForIntrinsic query_run_value_info
    query_run_enumerable_vref            = ValRefForIntrinsic query_run_enumerable_info
    query_for_vref            = ValRefForIntrinsic query_for_value_info
    query_yield_vref            = ValRefForIntrinsic query_yield_value_info
    query_yield_from_vref        = ValRefForIntrinsic query_yield_from_value_info
    query_select_vref            = ValRefForIntrinsic query_select_value_info
    query_where_vref            = ValRefForIntrinsic query_where_value_info
    query_zero_vref            = ValRefForIntrinsic query_zero_value_info
    query_builder_tcref            = query_builder_tcref
    fail_init_info             = fail_init_info
    fail_static_init_info           = fail_static_init_info
    check_this_info            = check_this_info
    quote_to_linq_lambda_info        = quote_to_linq_lambda_info


    generic_hash_withc_tuple2_vref = ValRefForIntrinsic generic_hash_withc_tuple2_info
    generic_hash_withc_tuple3_vref = ValRefForIntrinsic generic_hash_withc_tuple3_info
    generic_hash_withc_tuple4_vref = ValRefForIntrinsic generic_hash_withc_tuple4_info
    generic_hash_withc_tuple5_vref = ValRefForIntrinsic generic_hash_withc_tuple5_info
    generic_equals_withc_tuple2_vref = ValRefForIntrinsic generic_equals_withc_tuple2_info
    generic_equals_withc_tuple3_vref = ValRefForIntrinsic generic_equals_withc_tuple3_info
    generic_equals_withc_tuple4_vref = ValRefForIntrinsic generic_equals_withc_tuple4_info
    generic_equals_withc_tuple5_vref = ValRefForIntrinsic generic_equals_withc_tuple5_info
    generic_compare_withc_tuple2_vref = ValRefForIntrinsic generic_compare_withc_tuple2_info
    generic_compare_withc_tuple3_vref = ValRefForIntrinsic generic_compare_withc_tuple3_info
    generic_compare_withc_tuple4_vref = ValRefForIntrinsic generic_compare_withc_tuple4_info
    generic_compare_withc_tuple5_vref = ValRefForIntrinsic generic_compare_withc_tuple5_info
    generic_equality_withc_outer_vref = ValRefForIntrinsic generic_equality_withc_outer_info


    cons_ucref = cons_ucref
    nil_ucref = nil_ucref
    
    suppressed_types = suppressed_types
    isInteractive=isInteractive
    mkSysTyconRef=mkSysTyconRef
   }
     
let public mkMscorlibAttrib g nm = 
      let path, typeName = splitILTypeName nm
      AttribInfo(mkILTyRef (g.ilg.traits.ScopeRef,nm), g.mkSysTyconRef path typeName)

<|MERGE_RESOLUTION|>--- conflicted
+++ resolved
@@ -549,8 +549,7 @@
 #endif
 
 let mkTcGlobals (compilingFslib,sysCcu,ilg,fslibCcu,directoryToResolveRelativePaths,mlCompatibility,
-<<<<<<< HEAD
-                 using40environment,indirectCallArrayMethods,isInteractive,getTypeCcu, emitDebugInfoInQuotations) =
+                 using40environment,isInteractive,getTypeCcu, emitDebugInfoInQuotations) =
 
   let vara = NewRigidTypar "a" envRange
   let varb = NewRigidTypar "b" envRange
@@ -564,9 +563,6 @@
   let vardTy = mkTyparTy vard
   let vareTy = mkTyparTy vare
 
-=======
-                 using40environment,isInteractive,getTypeCcu, emitDebugInfoInQuotations) = 
->>>>>>> e64df656
   let int_tcr        = mk_MFCore_tcref fslibCcu "int"
   let nativeint_tcr  = mk_MFCore_tcref fslibCcu "nativeint"
   let unativeint_tcr = mk_MFCore_tcref fslibCcu "unativeint"
