--- conflicted
+++ resolved
@@ -1344,13 +1344,9 @@
                 |> List.map (fun (nm,tcref,builder) -> nm, (fun tcref2 tinst -> if tyconRefEq tcref tcref2 then Some(builder tinst) else None)) 
                 |> Dictionary.ofList  
             (fun tcref tinst -> 
-<<<<<<< HEAD
-                 if dict.Value.ContainsKey tcref.LogicalName then dict.Value.[tcref.LogicalName] tcref tinst
-=======
                  let dict = dict.Value
                  let key = tcref.LogicalName
                  if dict.ContainsKey key then dict.[key] tcref tinst
->>>>>>> d234ccc3
                  else None )  
         else
             // This map is for use in normal times (not building FSharp.Core.dll). It is indexed by tcref stamp which is 
@@ -1366,13 +1362,9 @@
                 |> List.map (fun (_,tcref,builder) -> tcref.Stamp, builder) 
                 |> Dictionary.ofList 
             (fun tcref2 tinst -> 
-<<<<<<< HEAD
-                 if dict.Value.ContainsKey tcref2.Stamp then Some(dict.Value.[tcref2.Stamp] tinst)
-=======
                  let dict = dict.Value
                  let key = tcref2.Stamp
                  if dict.ContainsKey key then Some(dict.[key] tinst)
->>>>>>> d234ccc3
                  else None)  
        end
            
