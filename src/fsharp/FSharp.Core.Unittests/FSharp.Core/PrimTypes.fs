--- conflicted
+++ resolved
@@ -132,10 +132,6 @@
         Assert.AreEqual(resultValue,-1)
         
         // reference type
-<<<<<<< HEAD
-        let resultRef = LanguagePrimitives.GenericComparisonWithComparer System.Collections.Comparer.Default "ABC" "ABCDE"
-        Assert.AreEqual(sign resultRef,-1)
-=======
         let resultRef = LanguagePrimitives.GenericComparisonWithComparer System.Collections.Comparer.Default "ABCDE" "ABC"
         Assert.AreEqual(resultRef,68)
 
@@ -144,7 +140,6 @@
         
         let resultRef = LanguagePrimitives.GenericComparisonWithComparer System.Collections.Comparer.Default "abc" "abcde"
         Assert.AreEqual(resultRef,-100)
->>>>>>> 54a3a19e
         
         // null reference
         let resultRef = LanguagePrimitives.GenericComparisonWithComparer System.Collections.Comparer.Default "ABC" null
