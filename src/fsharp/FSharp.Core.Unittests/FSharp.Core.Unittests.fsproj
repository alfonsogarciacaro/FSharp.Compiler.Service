--- conflicted
+++ resolved
@@ -97,14 +97,11 @@
     <Compile Include="FSharp.Core\Microsoft.FSharp.Control\LazyType.fs" />
     <Compile Include="FSharp.Core\Microsoft.FSharp.Control\ObservableModule.fs" />
     <Compile Include="FSharp.Core\Microsoft.FSharp.Quotations\FSharpQuotations.fs" />
-<<<<<<< HEAD
     <Compile Include="FSharp.Core\Microsoft.FSharp.Reflection\FSharpReflection.fs" />
     <Compile Include="FSharp.Core\PrimTypes.fs" />
-=======
     <Compile Include="TypeForwarding.fs" />
     <Compile Include="NUnitFrameworkShims.fs" Condition="'$(TargetFramework)' == 'sl3-wp'" />
     <Compile Include="SurfaceArea.4.0.fs"/>
->>>>>>> d673d31b
   </ItemGroup>
   <Import Project="$(FSharpSourcesRoot)\FSharpSource.targets" />
 </Project>