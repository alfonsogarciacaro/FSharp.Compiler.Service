--- conflicted
+++ resolved
@@ -506,13 +506,8 @@
 
     /// Visit each executable action necessary to evaluate the given output (with an optional slot in a
     /// vector output). Call actionFunc with the given accumulator.
-<<<<<<< HEAD
     let ForeachAction cache ctok (Target(output, optSlot)) bt (actionFunc:Action -> 'T -> 'T) (acc:'T) =
-        let seen = Dictionary<Id,bool>()
-=======
-    let ForeachAction ctok (Target(output, optSlot)) bt (actionFunc:Action -> 'T -> 'T) (acc:'T) =
         let seen = System.Collections.Concurrent.ConcurrentDictionary<Id,bool>()
->>>>>>> 262deb01
         let isSeen id = 
             if seen.ContainsKey id then true
             else 
