--- conflicted
+++ resolved
@@ -14,6 +14,7 @@
 open Microsoft.FSharp.Compiler
 open Microsoft.FSharp.Compiler.Range
 open Microsoft.FSharp.Compiler.CompileOps
+open Microsoft.FSharp.Compiler.NameResolution
 open Microsoft.FSharp.Compiler.CompileOptions
 open Microsoft.FSharp.Compiler.Tastops
 open Microsoft.FSharp.Compiler.TcGlobals
@@ -964,7 +965,7 @@
             
     /// Decompose a warning or error into parts: position, severity, message
     static member (*internal*) CreateFromException(exn,warn,trim:bool,fallbackRange:range) = 
-        let m = match RangeOfError exn with Some m -> m | None -> fallbackRange 
+        let m = match GetRangeOfError exn with Some m -> m | None -> fallbackRange 
         let e = if trim then m.Start else m.End
         let msg = bufs (fun buf -> OutputPhasedError buf exn false)
         FSharpErrorInfo(m.FileName, m.Start, e, (if warn then FSharpErrorSeverity.Warning else FSharpErrorSeverity.Error), msg, exn.Subcategory())
@@ -982,17 +983,6 @@
             let r = if schange then r.WithStart(mkPos startline lastLength) else r
             if echange then r.WithEnd(mkPos  endline (1 + lastLength)) else r
 
-<<<<<<< HEAD
-=======
-    /// Decompose a warning or error into parts: position, severity, message
-    static member internal CreateFromException(exn,warn,trim:bool,fallbackRange:range) = 
-        let m = match GetRangeOfError exn with Some m -> m | None -> fallbackRange 
-        let (s1:int),(s2:int) = Pos.toVS m.Start
-        let (s3:int),(s4:int) = Pos.toVS (if trim then m.Start else m.End)
-        let msg = bufs (fun buf -> OutputPhasedError buf exn false)
-        {FileName=m.FileName; StartLine=s1; StartColumn=s2; EndLine=s3; EndColumn=s4; Severity=(if warn then Severity.Warning else Severity.Error); Subcategory=exn.Subcategory(); Message=msg}
-        
->>>>>>> 70e5f022
     
 /// Use to reset error and warning handlers            
 [<Sealed>]
@@ -1078,8 +1068,8 @@
           tcGlobals:TcGlobals
           tcConfig:TcConfig
           tcEnvAtEndOfFile: TcEnv
-          tcResolutions: Nameres.TcResolutions list
-          tcSymbolUses: Nameres.TcSymbolUses list
+          tcResolutions: TcResolutions list
+          tcSymbolUses: TcSymbolUses list
           topAttribs:TopAttribs option
           typedImplFiles:TypedImplFile list
           tcErrors:(PhasedError * FSharpErrorSeverity) list } // errors=true, warnings=false
@@ -1139,12 +1129,7 @@
             let warn = warn && not (ReportWarningAsError (tcConfig.globalWarnLevel, tcConfig.specificWarnOff, tcConfig.specificWarnOn, tcConfig.specificWarnAsError, tcConfig.specificWarnAsWarn, tcConfig.globalWarnAsError) exn)                
             if not warn then
                 errorsSeenInScope.Add(exn)
-<<<<<<< HEAD
-            else if ReportWarning tcConfig.globalWarnLevel tcConfig.specificWarnOff tcConfig.specificWarnOn exn then 
-=======
-                errorLogger.ErrorSink(exn)                
             else if ReportWarning (tcConfig.globalWarnLevel, tcConfig.specificWarnOff, tcConfig.specificWarnOn) exn then 
->>>>>>> 70e5f022
                 warningsSeenInScope.Add(exn)
 
         override x.WarnSinkImpl(exn) = warningOrError true exn
@@ -1180,14 +1165,14 @@
     //-----------------------------------------------------------------------------------
 
     type PartialCheckResults = 
-      { TcState : Build.TcState 
-        TcImports: Build.TcImports 
-        TcGlobals: Env.TcGlobals 
-        TcConfig: Build.TcConfig 
-        TcEnvAtEnd : TypeChecker.TcEnv 
+      { TcState : TcState 
+        TcImports: TcImports 
+        TcGlobals: TcGlobals 
+        TcConfig: TcConfig 
+        TcEnvAtEnd : TcEnv 
         Errors : (PhasedError * FSharpErrorSeverity) list 
-        TcResolutions: Nameres.TcResolutions list 
-        TcSymbolUses: Nameres.TcSymbolUses list 
+        TcResolutions: TcResolutions list 
+        TcSymbolUses: TcSymbolUses list 
         TimeStamp: System.DateTime }
 
     let GetPartialCheckResults (tcAcc: TypeCheckAccumulator, timestamp) = 
@@ -1393,31 +1378,22 @@
                 let fullComputation = 
                     eventually {
                         beforeTypeCheckFile.Trigger filename
-<<<<<<< HEAD
 
                         ApplyMetaCommandsFromInputToTcConfig tcConfig (input, Path.GetDirectoryName filename) |> ignore
-                        let sink = Nameres.TcResultsSinkImpl(tcAcc.tcGlobals)
+                        let sink = TcResultsSinkImpl(tcAcc.tcGlobals)
                         let hadParseErrors = not (List.isEmpty parseErrors)
 
                         let! (tcEnvAtEndOfFile,topAttribs,typedImplFiles),tcState = 
-                            TypecheckOneInputEventually ((fun () -> hadParseErrors || errorLogger.ErrorCount > 0),
-                                                         tcConfig,tcAcc.tcImports,
-                                                         tcAcc.tcGlobals,
-                                                         None,
-                                                         Nameres.TcResultsSink.WithSink sink,
-=======
-                        let! (tcEnv,topAttribs,typedImplFiles),tcState = 
-                            TypeCheckOneInputEventually ((fun () -> errorLogger.ErrorCount > 0),
+                            TypeCheckOneInputEventually ((fun () -> hadParseErrors || errorLogger.ErrorCount > 0),
                                                          tcConfig,tcAcc.tcImports,
                                                          tcAcc.tcGlobals,
                                                          None,
                                                          NameResolution.TcResultsSink.NoSink,
->>>>>>> 70e5f022
                                                          tcAcc.tcState,input)
                         
                         /// Only keep the typed interface files when doing a "full" build for fsc.exe, otherwise just throw them away
                         let typedImplFiles = if keepAssemblyContents then typedImplFiles else []
-                        let tcResolutions = if keepAllBackgroundResolutions then sink.GetResolutions() else Nameres.TcResolutions.Empty
+                        let tcResolutions = if keepAllBackgroundResolutions then sink.GetResolutions() else TcResolutions.Empty
                         let tcSymbolUses = sink.GetSymbolUses()  
                         fileChecked.Trigger filename
                         return {tcAcc with tcState=tcState 
@@ -1454,7 +1430,6 @@
         ///
         /// Finish up the typechecking to produce outputs for the rest of the compilation process
         let FinalizeTypeCheckTask (tcStates:TypeCheckAccumulator[]) = 
-<<<<<<< HEAD
           assertNotDisposed()
           let errorLogger = CompilationErrorLogger("CombineImportedAssembliesTask", tcConfig)
           use _holder = new CompilationGlobalsScope(errorLogger, BuildPhase.TypeCheck, projectDirectory)
@@ -1465,16 +1440,16 @@
           // Finish the checking
           let (_tcEnvAtEndOfLastFile,topAttrs,mimpls),tcState = 
               let results = tcStates |> List.ofArray |> List.map (fun acc-> acc.tcEnvAtEndOfFile, defaultArg acc.topAttribs EmptyTopAttrs, acc.typedImplFiles)
-              TypecheckMultipleInputsFinish (results,finalAcc.tcState)
+              TypeCheckMultipleInputsFinish (results,finalAcc.tcState)
 
   
           let ilAssemRef, tcAssemblyDataOpt, tcAssemblyExprOpt = 
             try
-              // TypecheckClosedInputSetFinish fills in tcState.Ccu but in incrfemental scenarios we don't want this,
+              // TypeCheckClosedInputSetFinish fills in tcState.Ccu but in incrfemental scenarios we don't want this,
               // so we make this temporary here
               let oldContents = tcState.Ccu.Deref.Contents
               try
-                let tcState,tcAssemblyExpr = TypecheckClosedInputSetFinish (mimpls,tcState)
+                let tcState,tcAssemblyExpr = TypeCheckClosedInputSetFinish (mimpls,tcState)
 
                 /// Try to find an attribute that takes a string argument
                 let TryFindStringAttribute tcGlobals attribSpec attribs =
@@ -1487,7 +1462,7 @@
                 let ilAssemRef = 
                     let publicKey = 
                         try 
-                            let signingInfo = Driver.ValidateKeySigningAttributes tcConfig tcGlobals topAttrs
+                            let signingInfo = Driver.ValidateKeySigningAttributes (tcConfig, tcGlobals, topAttrs)
                             match Driver.GetSigner signingInfo with 
                             | None -> None
                             | Some s -> Some (PublicKey.KeyAsToken(s.PublicKey))
@@ -1558,15 +1533,6 @@
 
           let finalAccWithErrors =  { finalAcc with tcErrors = finalAcc.tcErrors @ errorLogger.GetErrors() }
           ilAssemRef, tcAssemblyDataOpt, tcAssemblyExprOpt, finalAccWithErrors
-=======
-            assertNotDisposed()
-            Trace.PrintLine("FSharpBackgroundBuildVerbose", fun _ -> sprintf "Finalizing Type Check" )
-            let finalAcc = tcStates.[tcStates.Length-1]
-            let results = tcStates |> List.ofArray |> List.map (fun acc-> acc.tcEnv, (Option.get acc.topAttribs), acc.typedImplFiles)
-            let (tcEnvAtEndOfLastFile,topAttrs,mimpls),tcState = TypeCheckMultipleInputsFinish (results,finalAcc.tcState)
-            let tcState,tassembly = TypeCheckClosedInputSetFinish (mimpls,tcState)
-            tcState, topAttrs, tassembly, tcEnvAtEndOfLastFile, finalAcc.tcImports, finalAcc.tcGlobals, finalAcc.tcConfig
->>>>>>> 70e5f022
 
         // END OF BUILD TASK FUNCTIONS
         // ---------------------------------------------------------------------------------------------            
@@ -1599,7 +1565,6 @@
 
 
         let fileDependencies = 
-<<<<<<< HEAD
             [ for (UnresolvedAssemblyReference(referenceText, _))  in unresolvedReferences do
                 // Exclude things that are definitely not a file name
                 if not(FileSystem.IsInvalidPathShim(referenceText)) then 
@@ -1614,32 +1579,6 @@
 
         let buildInputs = [VectorInput (fileNamesNode, sourceFiles)
                            VectorInput (referencedAssembliesNode, nonFrameworkAssemblyInputs) ]
-=======
-            let unresolvedFileDependencies = 
-                unresolvedReferences
-                |> List.map (function Microsoft.FSharp.Compiler.CompileOps.UnresolvedAssemblyReference(referenceText, _) -> referenceText)
-                |> List.filter(fun referenceText->not(Path.IsInvalidPath(referenceText))) // Exclude things that are definitely not a file name
-                |> List.map(fun referenceText -> if FileSystem.IsPathRootedShim(referenceText) then referenceText else System.IO.Path.Combine(projectDirectory,referenceText))
-                |> List.map (fun file->{Filename =  file; ExistenceDependency = true; IncrementalBuildDependency = true })
-            let resolvedFileDependencies = 
-                nonFrameworkResolutions |> List.map (fun r -> {Filename =  r.resolvedPath ; ExistenceDependency = true; IncrementalBuildDependency = true })
-#if DEBUG
-            do resolvedFileDependencies |> List.iter (fun x -> System.Diagnostics.Debug.Assert(FileSystem.IsPathRootedShim(x.Filename), sprintf "file dependency should be absolute path: '%s'" x.Filename))
-#endif        
-            let sourceFileDependencies = 
-                sourceFiles  |> List.map (fun (_,f,_) -> {Filename =  f ; ExistenceDependency = true; IncrementalBuildDependency = true })               
-            List.concat [unresolvedFileDependencies;resolvedFileDependencies;sourceFileDependencies]
-
-#if TRACK_DOWN_EXTRA_BACKSLASHES        
-        do fileDependencies |> List.iter(fun dep ->
-              Debug.Assert(not(dep.Filename.Contains(@"\\")), "IncrementalBuild.Create results in a non-canonical filename with extra backslashes: "^dep.Filename)
-              )
-#endif        
-
-        do IncrementalBuilderEventsMRU.Add(IBEDeleted)
-        let buildInputs = ["FileNames", sourceFiles.Length, sourceFiles |> List.map box
-                           "ReferencedAssemblies", nonFrameworkAssemblyInputs.Length, nonFrameworkAssemblyInputs |> List.map box ]
->>>>>>> 70e5f022
 
         // This is the intial representation of progress through the build, i.e. we have made no progress.
         let mutable partialBuild = buildDescription.GetInitialPartialBuild (buildInputs, [])
@@ -1704,7 +1643,6 @@
             | Some(tcAcc,timestamp) -> Some(GetPartialCheckResults (tcAcc,timestamp))
             | _->None
         
-<<<<<<< HEAD
     
         member ib.AreCheckResultsBeforeFileInProjectReady filename = 
             let slotOfFile = ib.GetSlotOfFileName filename
@@ -1748,14 +1686,6 @@
         
         member __.GetLogicalTimeStampForProject() = 
             MaxTimeStampInDependencies finalizedTypeCheckNode None 
-=======
-        member __.TypeCheck() = 
-            let newPartialBuild = IncrementalBuild.Eval "FinalizeTypeCheck" partialBuild
-            partialBuild <- newPartialBuild
-            match GetScalarResult<TcState * TypeChecker.TopAttribs * Tast.TypedAssembly * TypeChecker.TcEnv * TcImports * TcGlobals * TcConfig>("FinalizeTypeCheck",partialBuild) with
-            | Some((tcState,topAttribs,typedAssembly,tcEnv,tcImports,tcGlobals,tcConfig),_) -> tcState,topAttribs,typedAssembly,tcEnv,tcImports,tcGlobals,tcConfig
-            | None -> failwith "Build was not evaluated."
->>>>>>> 70e5f022
         
         member __.GetSlotOfFileName(filename:string) =
             // Get the slot of the given file and force it to build.
@@ -1803,7 +1733,6 @@
                 let tcConfigB, sourceFilesNew = 
                     let defaultFSharpBinariesDir = Internal.Utilities.FSharpEnvironment.BinFolderOfDefaultFSharpCompiler(None).Value
                     
-<<<<<<< HEAD
                     // see also fsc.fs:runFromCommandLineToImportingAssemblies(), as there are many similarities to where the PS creates a tcConfigB
                     let tcConfigB = 
                         TcConfigBuilder.CreateNew(defaultFSharpBinariesDir, implicitIncludeDir=projectDirectory, 
@@ -1815,19 +1744,6 @@
                         <- if useScriptResolutionRules 
                             then MSBuildResolver.DesigntimeLike  
                             else MSBuildResolver.CompileTimeLike
-=======
-                // see also fsc.fs:ProcessCommandLineArgsAndImportAssemblies(), as there are many similarities to where the PS creates a tcConfigB
-                let tcConfigB = 
-                    TcConfigBuilder.CreateNew(defaultFSharpBinariesDir, implicitIncludeDir=projectDirectory, 
-                                              optimizeForMemory=true, isInteractive=false, isInvalidationSupported=true) 
-                // The following uses more memory but means we don't take read-exclusions on the DLLs we reference 
-                // Could detect well-known assemblies--ie System.dll--and open them with read-locks 
-                tcConfigB.openBinariesInMemory <- true
-                tcConfigB.resolutionEnvironment 
-                    <- if useScriptResolutionRules 
-                        then MSBuildResolver.DesigntimeLike  
-                        else MSBuildResolver.CompileTimeLike
->>>>>>> 70e5f022
                 
                     tcConfigB.conditionalCompilationDefines <- 
                         let define = if useScriptResolutionRules then "INTERACTIVE" else "COMPILED"
@@ -1840,7 +1756,7 @@
                         try
                             let sourceFilesAcc = ResizeArray(sourceFiles)
                             let collect name = if not (Filename.isDll name) then sourceFilesAcc.Add name
-                            ParseCompilerOptions collect (Fscopts.GetCoreServiceCompilerOptions tcConfigB) commandLineArgs 
+                            ParseCompilerOptions (collect, GetCoreServiceCompilerOptions tcConfigB, commandLineArgs)
                             sourceFilesAcc |> ResizeArray.toList
                         with e ->
                             errorRecovery e range0
@@ -1868,16 +1784,9 @@
                     tcConfigB.knownUnresolvedReferences<-closure.UnresolvedReferences
                 | None -> ()
 
-<<<<<<< HEAD
                 // Make sure System.Numerics is referenced for out-of-project .fs files
                 if isIncompleteTypeCheckEnvironment then 
                     tcConfigB.addVersionSpecificFrameworkReferences <- true 
-=======
-                // Apply command-line arguments.
-                try
-                    ParseCompilerOptions ((fun _sourceOrDll -> () ), CompileOptions.GetCoreServiceCompilerOptions tcConfigB, commandLineArgs)
-                with e -> errorRecovery e range0
->>>>>>> 70e5f022
 
                 let tcConfig = TcConfig.Create(tcConfigB,validate=true)
 
