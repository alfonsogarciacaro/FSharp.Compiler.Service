--- conflicted
+++ resolved
@@ -15,15 +15,11 @@
 
 [<Sealed>]
 /// Represents the results of parsing an F# file
-<<<<<<< HEAD
-type FSharpParseFileResults = 
-=======
 #if COMPILER_PUBLIC_API
 type FSharpParseFileResults = 
 #else
 type internal FSharpParseFileResults = 
 #endif
->>>>>>> 86fcbe34
 
     /// The syntax tree resulting from the parse
     member ParseTree : Ast.ParsedInput option
@@ -39,6 +35,9 @@
 
     /// Return the inner-most range associated with a possible breakpoint location
     member ValidateBreakpointLocation : pos:pos -> range option
+
+    /// When these files change then the build is invalid
+    member DependencyFiles : string list
 
     /// Get the errors and warnings for the parse
     member Errors : FSharpErrorInfo[]
@@ -61,11 +60,6 @@
    /// Whether or not this file should be a single-file project
    val MustBeSingleFileProject : string -> bool
 
-<<<<<<< HEAD
-type CompletionPath = string list * string option // plid * residue
-
-type InheritanceContext = 
-=======
 #if COMPILER_PUBLIC_API
 type CompletionPath = string list * string option // plid * residue
 #else
@@ -78,35 +72,26 @@
 #else
 type internal InheritanceContext = 
 #endif
->>>>>>> 86fcbe34
     | Class
     | Interface
     | Unknown
 
-<<<<<<< HEAD
-type RecordContext =
-=======
 [<RequireQualifiedAccess>]
 #if COMPILER_PUBLIC_API
 type RecordContext =
 #else
 type internal RecordContext =
 #endif
->>>>>>> 86fcbe34
     | CopyOnUpdate of range * CompletionPath // range
     | Constructor of string // typename
     | New of CompletionPath
 
-<<<<<<< HEAD
-type CompletionContext = 
-=======
 [<RequireQualifiedAccess>]
 #if COMPILER_PUBLIC_API
 type CompletionContext = 
 #else
 type internal CompletionContext = 
 #endif
->>>>>>> 86fcbe34
     // completion context cannot be determined due to errors
     | Invalid
     // completing something after the inherit keyword
@@ -120,11 +105,6 @@
     | AttributeApplication
     | OpenDeclaration
 
-<<<<<<< HEAD
-type ModuleKind = { IsAutoOpen: bool; HasModuleSuffix: bool }
-
-type EntityKind =
-=======
 #if COMPILER_PUBLIC_API
 type ModuleKind = { IsAutoOpen: bool; HasModuleSuffix: bool }
 #else
@@ -137,22 +117,17 @@
 #else
 type internal EntityKind =
 #endif
->>>>>>> 86fcbe34
     | Attribute
     | Type
     | FunctionOrValue of isActivePattern:bool
     | Module of ModuleKind
 
 // implementation details used by other code in the compiler    
-<<<<<<< HEAD
-module UntypedParseImpl =
-=======
 #if COMPILER_PUBLIC_API
 module UntypedParseImpl =
 #else
 module internal UntypedParseImpl =
 #endif
->>>>>>> 86fcbe34
     val TryFindExpressionASTLeftOfDotLeftOfCursor : pos * ParsedInput option -> (pos * bool) option
     val GetRangeOfExprLeftOfDot : pos  * ParsedInput option -> range option
     val TryFindExpressionIslandInPosition : pos * ParsedInput option -> string option
