--- conflicted
+++ resolved
@@ -10,99 +10,69 @@
 open Microsoft.FSharp.Compiler.Range
 
 /// Assembly content type.
-<<<<<<< HEAD
+#if COMPILER_PUBLIC_API
 type AssemblyContentType = 
-    /// Public assembly content only.
-=======
-#if COMPILER_PUBLIC_API
-type AssemblyContentType = 
 #else
 type internal AssemblyContentType = 
 #endif
 /// Public assembly content only.
->>>>>>> 86fcbe34
     | Public 
     /// All assembly content.
     | Full
 
 /// Short identifier, i.e. an identifier that contains no dots.
-<<<<<<< HEAD
+#if COMPILER_PUBLIC_API
 type ShortIdent = string
+#else
+type internal ShortIdent = string
+#endif
 
 /// An array of `ShortIdent`.
+#if COMPILER_PUBLIC_API
 type Idents = ShortIdent[]
+#else
+type internal Idents = ShortIdent[]
+#endif
 
 /// `ShortIdent` with a flag indicating if it's resolved in some scope.
-type MaybeUnresolvedIdent = { Ident: ShortIdent; Resolved: bool }
+#if COMPILER_PUBLIC_API
+type MaybeUnresolvedIdent = 
+#else
+type internal MaybeUnresolvedIdent = 
+#endif
+    { Ident: ShortIdent; Resolved: bool }
 
 /// Array of `MaybeUnresolvedIdent`.
+#if COMPILER_PUBLIC_API
 type MaybeUnresolvedIdents = MaybeUnresolvedIdent[]
+#else
+type internal MaybeUnresolvedIdents = MaybeUnresolvedIdent[]
+#endif
 
 /// Entity lookup type.
 [<RequireQualifiedAccess>]
+#if COMPILER_PUBLIC_API
 type LookupType =
-=======
-#if COMPILER_PUBLIC_API
-type ShortIdent = string
-#else
-type internal ShortIdent = string
-#endif
-
-/// An array of `ShortIdent`.
-#if COMPILER_PUBLIC_API
-type Idents = ShortIdent[]
-#else
-type internal Idents = ShortIdent[]
-#endif
-
-/// `ShortIdent` with a flag indicating if it's resolved in some scope.
-#if COMPILER_PUBLIC_API
-type MaybeUnresolvedIdent = 
-#else
-type internal MaybeUnresolvedIdent = 
-#endif
-    { Ident: ShortIdent; Resolved: bool }
-
-/// Array of `MaybeUnresolvedIdent`.
-#if COMPILER_PUBLIC_API
-type MaybeUnresolvedIdents = MaybeUnresolvedIdent[]
-#else
-type internal MaybeUnresolvedIdents = MaybeUnresolvedIdent[]
-#endif
-
-/// Entity lookup type.
-[<RequireQualifiedAccess>]
-#if COMPILER_PUBLIC_API
-type LookupType =
 #else
 type internal LookupType =
 #endif
->>>>>>> 86fcbe34
     | Fuzzy
     | Precise
 
 /// Assembly path.
-<<<<<<< HEAD
+#if COMPILER_PUBLIC_API
 type AssemblyPath = string
+#else
+type internal AssemblyPath = string
+#endif
 
 /// Represents type, module, member, function or value in a compiled assembly.
 [<NoComparison; NoEquality>]
+#if COMPILER_PUBLIC_API
 type AssemblySymbol = 
-=======
-#if COMPILER_PUBLIC_API
-type AssemblyPath = string
-#else
-type internal AssemblyPath = string
-#endif
-
-/// Represents type, module, member, function or value in a compiled assembly.
-[<NoComparison; NoEquality>]
-#if COMPILER_PUBLIC_API
-type AssemblySymbol = 
 #else
 type internal AssemblySymbol = 
 #endif
->>>>>>> 86fcbe34
     { /// Full entity name as it's seen in compiled code (raw FSharpEntity.FullName, FSharpValueOrFunction.FullName). 
       FullName: string
       /// Entity name parts with removed module suffixes (Ns.M1Module.M2Module.M3.entity -> Ns.M1.M2.M3.entity)
@@ -132,30 +102,22 @@
 
 /// Assembly content cache.
 [<NoComparison; NoEquality>]
-<<<<<<< HEAD
+#if COMPILER_PUBLIC_API
 type IAssemblyContentCache =
-=======
-#if COMPILER_PUBLIC_API
-type IAssemblyContentCache =
 #else
 type internal IAssemblyContentCache =
 #endif
->>>>>>> 86fcbe34
     /// Try get an assembly cached content.
     abstract TryGet: AssemblyPath -> AssemblyContentCacheEntry option
     /// Store an assembly content.
     abstract Set: AssemblyPath -> AssemblyContentCacheEntry -> unit
 
 /// Thread safe wrapper over `IAssemblyContentCache`.
-<<<<<<< HEAD
+#if COMPILER_PUBLIC_API
 type EntityCache =
-=======
-#if COMPILER_PUBLIC_API
-type EntityCache =
 #else
 type internal EntityCache =
 #endif
->>>>>>> 86fcbe34
     interface IAssemblyContentCache 
     new : unit -> EntityCache
     /// Clears the cache.
@@ -164,25 +126,18 @@
     member Locking : (IAssemblyContentCache -> 'T) -> 'T
 
 /// Lond identifier (i.e. it may contain dots).
-<<<<<<< HEAD
+#if COMPILER_PUBLIC_API
 type StringLongIdent = string
+#else
+type internal StringLongIdent = string
+#endif
 
 /// Helper data structure representing a symbol, sutable for implementing unresolved identifiers resolution code fixes.
+#if COMPILER_PUBLIC_API
 type Entity =
-=======
-#if COMPILER_PUBLIC_API
-type StringLongIdent = string
-#else
-type internal StringLongIdent = string
-#endif
-
-/// Helper data structure representing a symbol, sutable for implementing unresolved identifiers resolution code fixes.
-#if COMPILER_PUBLIC_API
-type Entity =
 #else
 type internal Entity =
 #endif
->>>>>>> 86fcbe34
     { /// Full name, relative to the current scope.
       FullRelativeName: StringLongIdent
       /// Ident parts needed to append to the current ident to make it resolvable in current scope.
@@ -195,15 +150,11 @@
       LastIdent: string }
 
 /// Provides assembly content.
-<<<<<<< HEAD
+#if COMPILER_PUBLIC_API
 module AssemblyContentProvider =
-=======
-#if COMPILER_PUBLIC_API
-module AssemblyContentProvider =
 #else
 module internal AssemblyContentProvider =
 #endif
->>>>>>> 86fcbe34
     /// Given a `FSharpAssemblySignature`, returns assembly content.
     val getAssemblySignatureContent : AssemblyContentType -> FSharpAssemblySignature -> AssemblySymbol list
 
@@ -216,15 +167,11 @@
           -> AssemblySymbol list
 
 /// Kind of lexical scope.
-<<<<<<< HEAD
+#if COMPILER_PUBLIC_API
 type ScopeKind =
-=======
-#if COMPILER_PUBLIC_API
-type ScopeKind =
 #else
 type internal ScopeKind =
 #endif
->>>>>>> 86fcbe34
     | Namespace
     | TopModule
     | NestedModule
@@ -232,15 +179,11 @@
     | HashDirective
 
 /// Insert open namespace context.
-<<<<<<< HEAD
+#if COMPILER_PUBLIC_API
 type InsertContext =
-=======
-#if COMPILER_PUBLIC_API
-type InsertContext =
 #else
 type internal InsertContext =
 #endif
->>>>>>> 86fcbe34
     { /// Current scope kind.
       ScopeKind: ScopeKind
       /// Current position (F# compiler line number).
@@ -256,15 +199,11 @@
     | Nearest
 
 /// Parse AST helpers.
-<<<<<<< HEAD
+#if COMPILER_PUBLIC_API
 module ParsedInput =
-=======
-#if COMPILER_PUBLIC_API
-module ParsedInput =
 #else
 module internal ParsedInput =
 #endif
->>>>>>> 86fcbe34
 
     /// Returns `InsertContext` based on current position and symbol idents.
     val tryFindInsertionContext : 
@@ -283,15 +222,11 @@
     val adjustInsertionPoint : getLineStr: (int -> string) -> ctx: InsertContext -> pos
 
 [<AutoOpen>]
-<<<<<<< HEAD
+#if COMPILER_PUBLIC_API
 module Extensions =
-=======
-#if COMPILER_PUBLIC_API
-module Extensions =
 #else
 module internal Extensions =
 #endif
->>>>>>> 86fcbe34
     type FSharpEntity with
         /// Safe version of `FullName`.
         member TryGetFullName : unit -> string option
