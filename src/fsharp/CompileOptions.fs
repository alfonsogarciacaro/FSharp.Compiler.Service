--- conflicted
+++ resolved
@@ -548,11 +548,7 @@
 // OptionBlock: Errors and warnings
 //---------------------------------
 
-<<<<<<< HEAD
-let errorsAndWarningsFlags (tcConfigB : TcConfigBuilder) = 
-=======
 let errorsAndWarningsFlags (tcConfigB: TcConfigBuilder) = 
->>>>>>> 4c244da1
     let trimFS (s:string) = if s.StartsWith("FS", StringComparison.Ordinal) = true then s.Substring(2) else s
     let trimFStoInt (s:string) =
         try
@@ -561,37 +557,6 @@
             errorR(Error(FSComp.SR.buildArgInvalidInt(s),rangeCmdArgs))
             None
     [
-<<<<<<< HEAD
-        CompilerOption("warnaserror", tagNone, OptionSwitch(fun switch   -> tcConfigB.globalWarnAsError <- switch <> OptionSwitch.Off), None,
-                            Some (FSComp.SR.optsWarnaserrorPM())); 
-
-        CompilerOption("warnaserror", tagWarnList, OptionStringListSwitch (fun n switch ->
-                                                                match trimFStoInt n with
-                                                                | Some n ->
-                                                                    if switch = OptionSwitch.Off then 
-                                                                        tcConfigB.specificWarnAsError <- ListSet.remove (=) n tcConfigB.specificWarnAsError
-                                                                        tcConfigB.specificWarnAsWarn  <- ListSet.insert (=) n tcConfigB.specificWarnAsWarn
-                                                                    else 
-                                                                        tcConfigB.specificWarnAsWarn  <- ListSet.remove (=) n tcConfigB.specificWarnAsWarn
-                                                                        tcConfigB.specificWarnAsError <- ListSet.insert (=) n tcConfigB.specificWarnAsError
-                                                                | None  -> () ), None,
-                            Some (FSComp.SR.optsWarnaserror()));
-
-        CompilerOption("warn", tagInt, OptionInt (fun n -> 
-                                                     tcConfigB.globalWarnLevel <- 
-                                                     if (n >= 0 && n <= 5) then n 
-                                                     else error(Error(FSComp.SR.optsInvalidWarningLevel(n),rangeCmdArgs))), None,
-                            Some (FSComp.SR.optsWarn()));
-
-        CompilerOption("nowarn", tagWarnList, OptionStringList (fun n -> tcConfigB.TurnWarningOff(rangeCmdArgs, trimFS n)), None,
-                            Some (FSComp.SR.optsNowarn()));
-
-        CompilerOption("warnon", tagWarnList, OptionStringList (fun n -> tcConfigB.TurnWarningOn(rangeCmdArgs, trimFS n)), None,
-                            Some(FSComp.SR.optsWarnOn()));
-
-        CompilerOption("consolecolors", tagNone, OptionSwitch (fun switch -> enableConsoleColoring <- switch = OptionSwitch.On), None, 
-                            Some (FSComp.SR.optsConsoleColors()))
-=======
         CompilerOption("warnaserror", tagNone, OptionSwitch(fun switch ->
             tcConfigB.errorSeverityOptions <-
                 { tcConfigB.errorSeverityOptions with
@@ -626,7 +591,6 @@
         
         CompilerOption("consolecolors", tagNone, OptionSwitch (fun switch ->
             enableConsoleColoring <- switch = OptionSwitch.On), None, Some (FSComp.SR.optsConsoleColors()))
->>>>>>> 4c244da1
     ]
 
 
