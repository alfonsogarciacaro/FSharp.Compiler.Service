--- conflicted
+++ resolved
@@ -187,11 +187,7 @@
                   let ei = FSharpErrorInfo.CreateFromExceptionAndAdjustEof (exn, isError, trim, fallbackRange, fileInfo)
                   if allErrors || (ei.FileName = mainInputFileName) || (ei.FileName = TcGlobals.DummyFileNameForRangesWithoutASpecificLocation) then
                       yield ei ]
-<<<<<<< HEAD
-                      
-=======
-
->>>>>>> 4c244da1
+
             let mainError, relatedErrors = SplitRelatedDiagnostics exn 
             yield! oneError false mainError
             for e in relatedErrors do 
@@ -200,11 +196,7 @@
     let CreateErrorInfos (options, allErrors, mainInputFileName, errors) = 
         let fileInfo = (Int32.MaxValue, Int32.MaxValue)
         [| for (exn, isError) in errors do 
-<<<<<<< HEAD
-              yield! ReportError (tcConfig, allErrors, mainInputFileName, fileInfo, (exn, isError)) |]
-=======
               yield! ReportError (options, allErrors, mainInputFileName, fileInfo, (exn, isError)) |]
->>>>>>> 4c244da1
                             
 
 //----------------------------------------------------------------------------
