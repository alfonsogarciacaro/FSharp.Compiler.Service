<?xml version="1.0" encoding="utf-8"?>
<!-- Copyright (c) Microsoft Open Technologies, Inc.  All Rights Reserved.  Licensed under the Apache License, Version 2.0.  See License.txt in the project root for license information. -->
<Project ToolsVersion="4.0" DefaultTargets="Build" xmlns="http://schemas.microsoft.com/developer/msbuild/2003">
  <PropertyGroup>
    <FSharpSourcesRoot>$(MSBuildProjectDirectory)\..\..</FSharpSourcesRoot>
  </PropertyGroup>
  <Import Project="$(FSharpSourcesRoot)\FSharpSource.Settings.targets" />
  <PropertyGroup>
    <Configuration Condition=" '$(Configuration)' == '' ">Debug</Configuration>
    <Platform Condition=" '$(Platform)' == '' ">AnyCPU</Platform>
    <OutputType>Library</OutputType>
    <AssemblyName>FSharp.Compiler</AssemblyName>
    <DefineConstants>EXTENSIONTYPING;COMPILER;INCLUDE_METADATA_READER;INCLUDE_METADATA_WRITER;EXTENSIBLE_DUMPER;TYPE_PROVIDER_SECURITY;$(DefineConstants)</DefineConstants>
    <NoWarn>$(NoWarn);44;62;9</NoWarn>
    <ProjectGuid>{2E4D67B4-522D-4CF7-97E4-BA940F0B18F3}</ProjectGuid>
    <AllowCrossTargeting>true</AllowCrossTargeting>
<<<<<<< HEAD
    <TargetFrameworkVersion Condition="'$(TargetFramework)'=='net40'">v4.5</TargetFrameworkVersion>
=======
>>>>>>> ebf2bc4a
    <BaseAddress>0x06800000</BaseAddress>
    <OtherFlags>$(OtherFlags) /warnon:1182</OtherFlags>
  </PropertyGroup>
  <!-- MonoDevelop likes these here to recognise the configurations -->
  <PropertyGroup Condition=" '$(Configuration)|$(Platform)' == 'Debug|AnyCPU' ">
    <OutputPath>bin\Debug</OutputPath>
  </PropertyGroup>
  <PropertyGroup Condition=" '$(Configuration)|$(Platform)' == 'Release|AnyCPU' ">
    <OutputPath>bin\Release</OutputPath>
  </PropertyGroup>
  <ItemGroup>
    <Compile Include="..\..\assemblyinfo\assemblyinfo.FSharp.Compiler.dll.fs">
      <Link>assemblyinfo.FSharp.Compiler.dll.fs</Link>
    </Compile>
    <FsSrGen Include="..\FSComp.txt">
      <Link>FSComp.txt</Link>
    </FsSrGen>
    <EmbeddedResource Include="..\FSStrings.resx">
      <Link>FSStrings.resx</Link>
    </EmbeddedResource>
    <Compile Include="..\..\utils\sformat.fsi">
      <Link>ErrorText\sformat.fsi</Link>
    </Compile>
    <Compile Include="..\..\utils\sformat.fs">
      <Link>ErrorText\sformat.fs</Link>
    </Compile>
    <Compile Include="..\sr.fsi">
      <Link>ErrorText\sr.fsi</Link>
    </Compile>
    <Compile Include="..\sr.fs">
      <Link>ErrorText\sr.fs</Link>
    </Compile>
    <Compile Include="..\..\utils\prim-lexing.fsi">
      <Link>LexYaccRuntime\prim-lexing.fsi</Link>
    </Compile>
    <Compile Include="..\..\utils\prim-lexing.fs">
      <Link>LexYaccRuntime\prim-lexing.fs</Link>
    </Compile>
    <Compile Include="..\..\utils\prim-parsing.fsi">
      <Link>LexYaccRuntime\prim-parsing.fsi</Link>
    </Compile>
    <Compile Include="..\..\utils\prim-parsing.fs">
      <Link>LexYaccRuntime\prim-parsing.fs</Link>
    </Compile>
    <Compile Include="..\ExtensibleDumper.fsi">
      <Link>Utilities\ExtensibleDumper.fsi</Link>
    </Compile>
    <Compile Include="..\ExtensibleDumper.fs">
      <Link>Utilities\ExtensibleDumper.fs</Link>
    </Compile>
    <Compile Include="..\..\utils\resizearray.fsi">
      <Link>Utilities\resizearray.fsi</Link>
    </Compile>
    <Compile Include="..\..\utils\resizearray.fs">
      <Link>Utilities\resizearray.fs</Link>
    </Compile>
    <Compile Include="..\..\utils\HashMultiMap.fsi">
      <Link>Utilities\HashMultiMap.fsi</Link>
    </Compile>
    <Compile Include="..\..\utils\HashMultiMap.fs">
      <Link>Utilities\HashMultiMap.fs</Link>
    </Compile>
    <Compile Include="..\..\utils\TaggedCollections.fsi">
      <Link>Utilities\TaggedCollections.fsi</Link>
    </Compile>
    <Compile Include="..\..\utils\TaggedCollections.fs">
      <Link>Utilities\TaggedCollections.fs</Link>
    </Compile>
    <Compile Include="..\FlatList.fs">
      <Link>Utilities\FlatList.fs</Link>
    </Compile>
    <Compile Include="..\..\absil\illib.fs">
      <Link>Utilities\illib.fs</Link>
    </Compile>
    <Compile Include="..\..\utils\filename.fsi">
      <Link>Utilities\filename.fsi</Link>
    </Compile>
    <Compile Include="..\..\utils\filename.fs">
      <Link>Utilities\filename.fs</Link>
    </Compile>
    <Compile Include="..\..\absil\zmap.fsi">
      <Link>Utilities\zmap.fsi</Link>
    </Compile>
    <Compile Include="..\..\absil\zmap.fs">
      <Link>Utilities\zmap.fs</Link>
    </Compile>
    <Compile Include="..\..\absil\zset.fsi">
      <Link>Utilities\zset.fsi</Link>
    </Compile>
    <Compile Include="..\..\absil\zset.fs">
      <Link>Utilities\zset.fs</Link>
    </Compile>
    <Compile Include="..\..\absil\bytes.fsi">
      <Link>Utilities\bytes.fsi</Link>
    </Compile>
    <Compile Include="..\..\absil\bytes.fs">
      <Link>Utilities\bytes.fs</Link>
    </Compile>
    <Compile Include="..\..\absil\ildiag.fsi">
      <Link>Utilities\ildiag.fsi</Link>
    </Compile>
    <Compile Include="..\..\absil\ildiag.fs">
      <Link>Utilities\ildiag.fs</Link>
    </Compile>
    <Compile Include="..\InternalCollections.fsi">
      <Link>Utilities\InternalCollections.fsi</Link>
    </Compile>
    <Compile Include="..\InternalCollections.fs">
      <Link>Utilities\InternalCollections.fs</Link>
    </Compile>
    <Compile Include="..\QueueList.fs">
      <Link>Utilities\QueueList.fs</Link>
    </Compile>
    <Compile Include="..\lib.fs">
      <Link>Utilities\lib.fs</Link>
    </Compile>
    <Compile Include="..\InternalFileSystemUtils.fsi">
      <Link>Utilities\InternalFileSystemUtils.fsi</Link>
    </Compile>
    <Compile Include="..\InternalFileSystemUtils.fs">
      <Link>Utilities\InternalFileSystemUtils.fs</Link>
    </Compile>
    <Compile Include="..\TraceCall.fsi">
      <Link>Utilities\TraceCall.fsi</Link>
    </Compile>
    <Compile Include="..\TraceCall.fs">
      <Link>Utilities\TraceCall.fs</Link>
    </Compile>
    <Compile Include="..\range.fsi">
      <Link>ErrorLogging\range.fsi</Link>
    </Compile>
    <Compile Include="..\range.fs">
      <Link>ErrorLogging\range.fs</Link>
    </Compile>
    <Compile Include="..\ErrorLogger.fs">
      <Link>ErrorLogging\ErrorLogger.fs</Link>
    </Compile>
    <Compile Include="..\ReferenceResolution.fs">
      <Link>ReferenceResolution\ReferenceResolution.fs</Link>
    </Compile>
    <FsLex Include="..\..\absil\illex.fsl">
      <OtherFlags>--lexlib Internal.Utilities.Text.Lexing</OtherFlags>
      <Link>AbsIL\illex.fsl</Link>
    </FsLex>
    <FsYacc Include="..\..\absil\ilpars.fsy">
      <Module>Microsoft.FSharp.Compiler.AbstractIL.Internal.AsciiParser</Module>
      <Open>Microsoft.FSharp.Compiler.AbstractIL</Open>
      <OtherFlags>--internal --lexlib Internal.Utilities.Text.Lexing --parslib Internal.Utilities.Text.Parsing</OtherFlags>
      <Link>AbsIL\ilpars.fsy</Link>
    </FsYacc>
    <Compile Include="..\..\absil\il.fsi">
      <Link>AbsIL\il.fsi</Link>
    </Compile>
    <Compile Include="..\..\absil\il.fs">
      <Link>AbsIL\il.fs</Link>
    </Compile>
    <Compile Include="..\..\absil\ilx.fsi">
      <Link>AbsIL\ilx.fsi</Link>
    </Compile>
    <Compile Include="..\..\absil\ilx.fs">
      <Link>AbsIL\ilx.fs</Link>
    </Compile>
    <Compile Include="..\..\absil\ilascii.fsi">
      <Link>AbsIL\ilascii.fsi</Link>
    </Compile>
    <Compile Include="..\..\absil\ilascii.fs">
      <Link>AbsIL\ilascii.fs</Link>
    </Compile>
    <Compile Include="..\..\absil\ilprint.fsi">
      <Link>AbsIL\ilprint.fsi</Link>
    </Compile>
    <Compile Include="..\..\absil\ilprint.fs">
      <Link>AbsIL\ilprint.fs</Link>
    </Compile>
    <Compile Include="..\..\absil\ilmorph.fsi">
      <Link>AbsIL\ilmorph.fsi</Link>
    </Compile>
    <Compile Include="..\..\absil\ilmorph.fs">
      <Link>AbsIL\ilmorph.fs</Link>
    </Compile>
    <Compile Include="..\..\absil\ilsupp.fsi">
      <Link>AbsIL\ilsupp.fsi</Link>
    </Compile>
    <Compile Include="..\..\absil\ilsupp.fs">
      <Link>AbsIL\ilsupp.fs</Link>
<<<<<<< HEAD
    </Compile>
    <Compile Include="ilpars.fs">
      <Link>AbsIL\ilpars.fs</Link>
    </Compile>
    <Compile Include="illex.fs">
      <Link>AbsIL\illex.fs</Link>
    </Compile>
=======
    </Compile>
    <Compile Include="ilpars.fs">
      <Link>AbsIL\ilpars.fs</Link>
    </Compile>
    <Compile Include="illex.fs">
      <Link>AbsIL\illex.fs</Link>
    </Compile>
>>>>>>> ebf2bc4a
    <Compile Include="..\..\absil\ilbinary.fsi">
      <Link>AbsIL\ilbinary.fsi</Link>
    </Compile>
    <Compile Include="..\..\absil\ilbinary.fs">
      <Link>AbsIL\ilbinary.fs</Link>
    </Compile>
    <Compile Include="..\..\absil\ilread.fsi">
      <Link>AbsIL\ilread.fsi</Link>
    </Compile>
    <Compile Include="..\..\absil\ilread.fs">
      <Link>AbsIL\ilread.fs</Link>
    </Compile>
    <Compile Include="..\..\absil\ilwrite.fsi">
      <Link>AbsIL\ilwrite.fsi</Link>
    </Compile>
    <Compile Include="..\..\absil\ilwrite.fs">
      <Link>AbsIL\ilwrite.fs</Link>
    </Compile>
    <Compile Include="..\..\absil\ilreflect.fs">
      <Link>AbsIL\ilreflect.fs</Link>
    </Compile>
    <Compile Include="..\..\utils\CompilerLocationUtils.fs">
      <Link>CompilerLocation\CompilerLocationUtils.fs</Link>
    </Compile>
    <Compile Include="..\PrettyNaming.fs">
      <Link>PrettyNaming\PrettyNaming.fs</Link>
    </Compile>
    <Compile Include="..\..\ilx\ilxsettings.fs">
      <Link>ILXErase\ilxsettings.fs</Link>
    </Compile>
    <Compile Include="..\..\ilx\pubclo.fsi">
      <Link>ILXErase\pubclo.fsi</Link>
    </Compile>
    <Compile Include="..\..\ilx\pubclo.fs">
      <Link>ILXErase\pubclo.fs</Link>
    </Compile>
    <Compile Include="..\..\ilx\cu_erase.fsi">
      <Link>ILXErase\cu_erase.fsi</Link>
    </Compile>
    <Compile Include="..\..\ilx\cu_erase.fs">
      <Link>ILXErase\cu_erase.fs</Link>
    </Compile>
    <FsLex Include="..\lex.fsl">
      <OtherFlags>--lexlib Internal.Utilities.Text.Lexing</OtherFlags>
      <Link>ParserAndUntypedAST\lex.fsl</Link>
    </FsLex>
    <FsYacc Include="..\pars.fsy">
      <Module>Microsoft.FSharp.Compiler.Parser</Module>
      <Open>Microsoft.FSharp.Compiler</Open>
      <OtherFlags>--internal --lexlib Internal.Utilities.Text.Lexing --parslib Internal.Utilities.Text.Parsing</OtherFlags>
      <Link>ParserAndUntypedAST\pars.fsy</Link>
    </FsYacc>
    <Compile Include="..\unilex.fsi">
      <Link>ParserAndUntypedAST\unilex.fsi</Link>
    </Compile>
    <Compile Include="..\unilex.fs">
      <Link>ParserAndUntypedAST\unilex.fs</Link>
    </Compile>
    <Compile Include="..\layout.fsi">
      <Link>ParserAndUntypedAST\layout.fsi</Link>
    </Compile>
    <Compile Include="..\layout.fs">
      <Link>ParserAndUntypedAST\layout.fs</Link>
    </Compile>
    <Compile Include="..\ast.fs">
      <Link>ParserAndUntypedAST\ast.fs</Link>
    </Compile>
    <Compile Include="pars.fs">
      <Link>ParserAndUntypedAST\pars.fs</Link>
    </Compile>
    <Compile Include="..\lexhelp.fsi">
      <Link>ParserAndUntypedAST\lexhelp.fsi</Link>
    </Compile>
    <Compile Include="..\lexhelp.fs">
      <Link>ParserAndUntypedAST\lexhelp.fs</Link>
    </Compile>
    <Compile Include="lex.fs">
      <Link>ParserAndUntypedAST\lex.fs</Link>
    </Compile>
    <Compile Include="..\lexfilter.fs">
      <Link>ParserAndUntypedAST\lexfilter.fs</Link>
    </Compile>
    <Compile Include="..\tainted.fsi">
      <Link>TypedAST\tainted.fsi</Link>
    </Compile>
    <Compile Include="..\tainted.fs">
      <Link>TypedAST\tainted.fs</Link>
    </Compile>
    <Compile Include="..\est.fsi">
      <Link>TypedAST\est.fsi</Link>
    </Compile>
    <Compile Include="..\est.fs">
      <Link>TypedAST\est.fs</Link>
    </Compile>
    <Compile Include="..\sreflect.fsi">
      <Link>TypedAST\sreflect.fsi</Link>
    </Compile>
    <Compile Include="..\sreflect.fs">
      <Link>TypedAST\sreflect.fs</Link>
    </Compile>
    <Compile Include="..\tast.fs">
      <Link>TypedAST\tast.fs</Link>
    </Compile>
    <Compile Include="..\env.fs">
      <Link>TypedAST\env.fs</Link>
    </Compile>
    <Compile Include="..\tastops.fsi">
      <Link>TypedAST\tastops.fsi</Link>
    </Compile>
    <Compile Include="..\tastops.fs">
      <Link>TypedAST\tastops.fs</Link>
    </Compile>
    <Compile Include="..\pickle.fsi">
      <Link>TypedAST\pickle.fsi</Link>
    </Compile>
    <Compile Include="..\pickle.fs">
      <Link>TypedAST\pickle.fs</Link>
    </Compile>
    <Compile Include="..\import.fsi">
      <Link>Logic\import.fsi</Link>
    </Compile>
    <Compile Include="..\import.fs">
      <Link>Logic\import.fs</Link>
    </Compile>
    <Compile Include="..\infos.fs">
      <Link>Logic\infos.fs</Link>
    </Compile>
    <Compile Include="..\NicePrint.fs">
      <Link>Logic\NicePrint.fs</Link>
    </Compile>
    <Compile Include="..\augment.fsi">
      <Link>Logic\augment.fsi</Link>
    </Compile>
    <Compile Include="..\augment.fs">
      <Link>Logic\augment.fs</Link>
    </Compile>
    <Compile Include="..\outcome.fsi">
      <Link>Logic\outcome.fsi</Link>
    </Compile>
    <Compile Include="..\outcome.fs">
      <Link>Logic\outcome.fs</Link>
    </Compile>
    <Compile Include="..\nameres.fsi">
      <Link>Logic\nameres.fsi</Link>
    </Compile>
    <Compile Include="..\nameres.fs">
      <Link>Logic\nameres.fs</Link>
    </Compile>
    <Compile Include="..\typrelns.fs">
      <Link>Logic\typrelns.fs</Link>
    </Compile>
    <Compile Include="..\patcompile.fsi">
      <Link>Logic\patcompile.fsi</Link>
    </Compile>
    <Compile Include="..\patcompile.fs">
      <Link>Logic\patcompile.fs</Link>
    </Compile>
    <Compile Include="..\csolve.fsi">
      <Link>Logic\csolve.fsi</Link>
    </Compile>
    <Compile Include="..\csolve.fs">
      <Link>Logic\csolve.fs</Link>
    </Compile>
    <Compile Include="..\formats.fsi">
      <Link>Logic\formats.fsi</Link>
    </Compile>
    <Compile Include="..\formats.fs">
      <Link>Logic\formats.fs</Link>
    </Compile>
    <Compile Include="..\unsolved.fs">
      <Link>Logic\unsolved.fs</Link>
    </Compile>
    <Compile Include="..\creflect.fsi">
      <Link>Logic\creflect.fsi</Link>
    </Compile>
    <Compile Include="..\creflect.fs">
      <Link>Logic\creflect.fs</Link>
    </Compile>
    <Compile Include="..\check.fsi">
      <Link>Logic\check.fsi</Link>
    </Compile>
    <Compile Include="..\check.fs">
      <Link>Logic\check.fs</Link>
    </Compile>
    <Compile Include="..\tc.fsi">
      <Link>Logic\tc.fsi</Link>
    </Compile>
    <Compile Include="..\tc.fs">
      <Link>Logic\tc.fs</Link>
    </Compile>
    <Compile Include="..\opt.fsi">
      <Link>Optimize\opt.fsi</Link>
    </Compile>
    <Compile Include="..\opt.fs">
      <Link>Optimize\opt.fs</Link>
    </Compile>
    <Compile Include="..\detuple.fsi">
      <Link>Optimize\detuple.fsi</Link>
    </Compile>
    <Compile Include="..\detuple.fs">
      <Link>Optimize\detuple.fs</Link>
    </Compile>
    <Compile Include="..\tlr.fsi">
      <Link>Optimize\tlr.fsi</Link>
    </Compile>
    <Compile Include="..\tlr.fs">
      <Link>Optimize\tlr.fs</Link>
    </Compile>
    <Compile Include="..\lowertop.fs">
      <Link>Optimize\lowertop.fs</Link>
    </Compile>
    <Compile Include="..\ilxgen.fsi">
      <Link>CodeGen\ilxgen.fsi</Link>
    </Compile>
    <Compile Include="..\ilxgen.fs">
      <Link>CodeGen\ilxgen.fs</Link>
    </Compile>
    <Compile Include="..\build.fsi">
      <Link>Driver\build.fsi</Link>
    </Compile>
    <Compile Include="..\build.fs">
      <Link>Driver\build.fs</Link>
    </Compile>
    <Compile Include="..\fscopts.fsi">
      <Link>Driver\fscopts.fsi</Link>
    </Compile>
    <Compile Include="..\fscopts.fs">
      <Link>Driver\fscopts.fs</Link>
    </Compile>
    <Compile Include="..\vs\IncrementalBuild.fsi">
      <Link>Driver\IncrementalBuild.fsi</Link>
    </Compile>
    <Compile Include="..\vs\IncrementalBuild.fs">
      <Link>Driver\IncrementalBuild.fs</Link>
    </Compile>
    <Compile Include="..\fsc.fs">
      <Link>Driver\fsc.fs</Link>
    </Compile>
    <Compile Include="..\vs\Reactor.fsi">
      <Link>Service\Reactor.fsi</Link>
    </Compile>
    <Compile Include="..\vs\Reactor.fs">
      <Link>Service\Reactor.fs</Link>
    </Compile>
    <Compile Include="..\vs\ServiceLexing.fsi">
      <Link>Service\ServiceLexing.fsi</Link>
    </Compile>
    <Compile Include="..\vs\ServiceLexing.fs">
      <Link>Service\ServiceLexing.fs</Link>
    </Compile>
    <Compile Include="..\vs\ServiceConstants.fs">
      <Link>Service\ServiceConstants.fs</Link>
    </Compile>
    <Compile Include="..\vs\ServiceParseTreeWalk.fs">
      <Link>Service\ServiceParseTreeWalk.fs</Link>
    </Compile>
    <Compile Include="..\vs\ServiceNavigation.fsi">
      <Link>Service\ServiceNavigation.fsi</Link>
    </Compile>
    <Compile Include="..\vs\ServiceNavigation.fs">
      <Link>Service\ServiceNavigation.fs</Link>
    </Compile>
    <Compile Include="..\vs\ServiceParamInfoLocations.fsi">
      <Link>Service\ServiceParamInfoLocations.fsi</Link>
    </Compile>
    <Compile Include="..\vs\ServiceParamInfoLocations.fs">
      <Link>Service\ServiceParamInfoLocations.fs</Link>
    </Compile>
    <Compile Include="..\vs\ServiceUntypedParse.fsi">
      <Link>Service\ServiceUntypedParse.fsi</Link>
    </Compile>
    <Compile Include="..\vs\ServiceUntypedParse.fs">
      <Link>Service\ServiceUntypedParse.fs</Link>
    </Compile>
    <Compile Include="..\vs\ServiceDeclarations.fsi">
      <Link>Service\ServiceDeclarations.fsi</Link>
    </Compile>
    <Compile Include="..\vs\ServiceDeclarations.fs">
      <Link>Service\ServiceDeclarations.fs</Link>
    </Compile>
    <Compile Include="..\vs\service.fsi">
      <Link>Service\service.fsi</Link>
    </Compile>
    <Compile Include="..\vs\service.fs">
      <Link>Service\service.fs</Link>
    </Compile>
    <!--
    <Compile Include="..\vs\SimpleServices.fs">
      <Link>SimpleServices.fs</Link>
    </Compile>
-->
    <Compile Include="InternalsVisibleTo.fs">
      <Link>InternalsVisibleTo.fs</Link>
    </Compile>
  </ItemGroup>
  <ItemGroup>
    <Reference Include="mscorlib" />
    <Reference Include="System" />
    <Reference Include="System.Core" />
    <Reference Include="System.Drawing" />
    <Reference Include="System.Windows.Forms" />
<<<<<<< HEAD
    <Reference Include="System.Runtime.Remoting" />
    <Reference Include="Microsoft.Build.Framework" />
    <Reference Include="Microsoft.Build.Engine" />
    <Reference Include="Microsoft.Build" />
    <Reference Include="Microsoft.Build.Utilities.v4.0" />
    <Reference Include="Microsoft.Build.Tasks.v4.0" />
    <ProjectReference Include="..\FSharp.Core\FSharp.Core.fsproj">
=======
    <Reference Include="System.Runtime.Remoting" />    
    <Reference Include="Microsoft.Build.Framework, Version=12.0.0.0, Culture=neutral, PublicKeyToken=b03f5f7f11d50a3a" />
    <Reference Include="Microsoft.Build.Engine, Version=12.0.0.0, Culture=neutral, PublicKeyToken=b03f5f7f11d50a3a" />
    <Reference Include="ISymWrapper, Version=4.0.0.0, Culture=neutral, PublicKeyToken=b03f5f7f11d50a3a" />
    <Reference Include="Microsoft.Build, Version=12.0.0.0, Culture=neutral, PublicKeyToken=b03f5f7f11d50a3a" />
    <Reference Include="Microsoft.Build.Utilities.v12.0" />
    <Reference Include="Microsoft.Build.Tasks.v12.0" />
    <ProjectReference Include="$(FSharpSourcesRoot)\fsharp\FSharp.Core\FSharp.Core.fsproj" >
>>>>>>> ebf2bc4a
      <Project>{DED3BBD7-53F4-428A-8C9F-27968E768605}</Project>
      <Name>FSharp.Core</Name>
    </ProjectReference>
    <Reference Include="ISymWrapper" />
  </ItemGroup>
  <Import Project="$(FSharpSourcesRoot)\FSharpSource.targets" />
  <Import Project="$(LkgPath)\..\2.0\FSharp.PowerPack.targets" />
</Project><|MERGE_RESOLUTION|>--- conflicted
+++ resolved
@@ -14,10 +14,7 @@
     <NoWarn>$(NoWarn);44;62;9</NoWarn>
     <ProjectGuid>{2E4D67B4-522D-4CF7-97E4-BA940F0B18F3}</ProjectGuid>
     <AllowCrossTargeting>true</AllowCrossTargeting>
-<<<<<<< HEAD
     <TargetFrameworkVersion Condition="'$(TargetFramework)'=='net40'">v4.5</TargetFrameworkVersion>
-=======
->>>>>>> ebf2bc4a
     <BaseAddress>0x06800000</BaseAddress>
     <OtherFlags>$(OtherFlags) /warnon:1182</OtherFlags>
   </PropertyGroup>
@@ -203,7 +200,6 @@
     </Compile>
     <Compile Include="..\..\absil\ilsupp.fs">
       <Link>AbsIL\ilsupp.fs</Link>
-<<<<<<< HEAD
     </Compile>
     <Compile Include="ilpars.fs">
       <Link>AbsIL\ilpars.fs</Link>
@@ -211,15 +207,6 @@
     <Compile Include="illex.fs">
       <Link>AbsIL\illex.fs</Link>
     </Compile>
-=======
-    </Compile>
-    <Compile Include="ilpars.fs">
-      <Link>AbsIL\ilpars.fs</Link>
-    </Compile>
-    <Compile Include="illex.fs">
-      <Link>AbsIL\illex.fs</Link>
-    </Compile>
->>>>>>> ebf2bc4a
     <Compile Include="..\..\absil\ilbinary.fsi">
       <Link>AbsIL\ilbinary.fsi</Link>
     </Compile>
@@ -521,28 +508,17 @@
     <Reference Include="System.Core" />
     <Reference Include="System.Drawing" />
     <Reference Include="System.Windows.Forms" />
-<<<<<<< HEAD
     <Reference Include="System.Runtime.Remoting" />
-    <Reference Include="Microsoft.Build.Framework" />
-    <Reference Include="Microsoft.Build.Engine" />
-    <Reference Include="Microsoft.Build" />
-    <Reference Include="Microsoft.Build.Utilities.v4.0" />
-    <Reference Include="Microsoft.Build.Tasks.v4.0" />
-    <ProjectReference Include="..\FSharp.Core\FSharp.Core.fsproj">
-=======
-    <Reference Include="System.Runtime.Remoting" />    
-    <Reference Include="Microsoft.Build.Framework, Version=12.0.0.0, Culture=neutral, PublicKeyToken=b03f5f7f11d50a3a" />
-    <Reference Include="Microsoft.Build.Engine, Version=12.0.0.0, Culture=neutral, PublicKeyToken=b03f5f7f11d50a3a" />
-    <Reference Include="ISymWrapper, Version=4.0.0.0, Culture=neutral, PublicKeyToken=b03f5f7f11d50a3a" />
-    <Reference Include="Microsoft.Build, Version=12.0.0.0, Culture=neutral, PublicKeyToken=b03f5f7f11d50a3a" />
-    <Reference Include="Microsoft.Build.Utilities.v12.0" />
-    <Reference Include="Microsoft.Build.Tasks.v12.0" />
-    <ProjectReference Include="$(FSharpSourcesRoot)\fsharp\FSharp.Core\FSharp.Core.fsproj" >
->>>>>>> ebf2bc4a
+    <Reference Include="Microsoft.Build.Framework" Condition="'$(TargetFramework)'=='net40'" />
+    <Reference Include="Microsoft.Build.Engine" Condition="'$(TargetFramework)'=='net40'" />
+    <Reference Include="Microsoft.Build" Condition="'$(TargetFramework)'=='net40'" />
+    <Reference Include="Microsoft.Build.Utilities.v4.0" Condition="'$(TargetFramework)'=='net40'" />
+    <Reference Include="Microsoft.Build.Tasks.v4.0" Condition="'$(TargetFramework)'=='net40'" />
+    <Reference Include="ISymWrapper, Version=4.0.0.0, Culture=neutral, PublicKeyToken=b03f5f7f11d50a3a" Condition="'$(TargetFramework)'=='net40'" />
+    <ProjectReference Include="..\FSharp.Core\FSharp.Core.fsproj" >
       <Project>{DED3BBD7-53F4-428A-8C9F-27968E768605}</Project>
       <Name>FSharp.Core</Name>
     </ProjectReference>
-    <Reference Include="ISymWrapper" />
   </ItemGroup>
   <Import Project="$(FSharpSourcesRoot)\FSharpSource.targets" />
   <Import Project="$(LkgPath)\..\2.0\FSharp.PowerPack.targets" />
