--- conflicted
+++ resolved
@@ -520,12 +520,9 @@
         | PermitByRefExpr.YesReturnableNonLocal -> true
         | _ -> false
 
-<<<<<<< HEAD
-=======
 let inline IsLimitEscapingScope env (context: PermitByRefExpr) limit =
     (limit.scope >= env.returnScope || (limit.IsLocal && context.PermitOnlyReturnableNonLocal))
 
->>>>>>> c55dd2c3
 let mkArgsPermit n = 
     if n=1 then PermitByRefExpr.Yes
     else PermitByRefExpr.YesTupleOfArgs n
@@ -694,11 +691,7 @@
         //     &y
         let isReturnExprBuiltUsingStackReferringByRefLike = 
             context.PermitOnlyReturnable &&
-<<<<<<< HEAD
-            ((HasLimitFlag LimitFlags.ByRef limit && limit.scope >= env.returnScope) ||
-=======
             ((HasLimitFlag LimitFlags.ByRef limit && IsLimitEscapingScope env context limit) ||
->>>>>>> c55dd2c3
              HasLimitFlag LimitFlags.StackReferringSpanLike limit)
 
         if isReturnExprBuiltUsingStackReferringByRefLike then
@@ -780,11 +773,7 @@
          HasLimitFlag LimitFlags.ByRefOfStackReferringSpanLike limitArgs)
 
     if cenv.reportErrors then
-<<<<<<< HEAD
-        if context.PermitOnlyReturnable && ((isReturnLimitedByRef && limitArgs.scope >= env.returnScope) || isReturnLimitedSpanLike) then
-=======
         if context.PermitOnlyReturnable && ((isReturnLimitedByRef && IsLimitEscapingScope env context limitArgs) || isReturnLimitedSpanLike) then
->>>>>>> c55dd2c3
             if isReturnLimitedSpanLike then
                 errorR(Error(FSComp.SR.chkNoSpanLikeValueFromExpression(), m))
             else
@@ -854,27 +843,6 @@
                 limitArgs
         CheckCallLimitArgs cenv env m returnTy limitArgs context
 
-<<<<<<< HEAD
-/// Check call arguments, including the return argument. Permits returnable byref.
-and CheckCallPermitReturnableByRef cenv env m returnTy args =
-    let limitArgs = CheckExprsPermitByRefLike cenv env args
-    CheckCallLimitArgs cenv env m returnTy limitArgs PermitByRefExpr.YesReturnable
-
-/// Check call arguments, including the return argument. The receiver argument is handled differently. Permits returnable byref.
-and CheckCallWithReceiverPermitReturnableByRef cenv env m returnTy args =
-    CheckCallWithReceiver cenv env m returnTy args (List.init args.Length (fun _ -> PermitByRefExpr.Yes)) PermitByRefExpr.YesReturnable
-
-/// Check call arguments, including the return argument. Permits byref.
-and CheckCallPermitByRefLike cenv env m returnTy args =
-    let limitArgs = CheckExprsPermitByRefLike cenv env args
-    CheckCallLimitArgs cenv env m returnTy limitArgs PermitByRefExpr.Yes
-
-/// Check call arguments, including the return argument. The receiver argument is handled differently. Permits byref.
-and CheckCallWithReceiverPermitByRefLike cenv env m returnTy args =
-    CheckCallWithReceiver cenv env m returnTy args (List.init args.Length (fun _ -> PermitByRefExpr.Yes)) PermitByRefExpr.Yes
-
-=======
->>>>>>> c55dd2c3
 /// Check an expression, given information about the position of the expression
 and CheckExpr (cenv:cenv) (env:env) origExpr (context:PermitByRefExpr) : Limit =    
     let g = cenv.g
@@ -1076,13 +1044,7 @@
     CheckAttribs cenv env attribs
     CheckNoReraise cenv None body
     CheckEscapes cenv true m (match baseValOpt with Some x -> x:: vs | None -> vs) body |> ignore
-<<<<<<< HEAD
-    let limit = CheckExprPermitReturnableByRef cenv env body
-    if HasLimitFlag LimitFlags.StackReferringSpanLike limit then
-        errorR(Error(FSComp.SR.chkNoReturnOfLimitedSpan(), body.Range))
-=======
     CheckExpr cenv { env with returnScope = env.returnScope + 1 } body PermitByRefExpr.YesReturnableNonLocal |> ignore
->>>>>>> c55dd2c3
 
 and CheckInterfaceImpls cenv env baseValOpt l = 
     l |> List.iter (CheckInterfaceImpl cenv env baseValOpt)
@@ -1132,19 +1094,6 @@
             not args.IsEmpty
 
         let returnTy = tyOfExpr g expr
-<<<<<<< HEAD
-        match tys with
-        | [ty] when context.PermitOnlyReturnable && isByrefLikeTy g m ty -> 
-            if hasReceiver then
-                CheckCallWithReceiverPermitReturnableByRef cenv env m returnTy args
-            else
-                CheckCallPermitReturnableByRef cenv env m returnTy args
-        | _ -> 
-            if hasReceiver then
-                CheckCallWithReceiverPermitByRefLike cenv env m returnTy args
-            else
-                CheckCallPermitByRefLike cenv env m returnTy args
-=======
 
         let argContexts = List.init args.Length (fun _ -> PermitByRefExpr.Yes)
 
@@ -1159,7 +1108,6 @@
                 CheckCallWithReceiver cenv env m returnTy args argContexts PermitByRefExpr.Yes
             else
                 CheckCall cenv env m returnTy args argContexts PermitByRefExpr.Yes
->>>>>>> c55dd2c3
 
     | TOp.Tuple tupInfo,_,_ when not (evalTupInfoIsStruct tupInfo) ->           
         match context with 
@@ -1187,11 +1135,7 @@
             let returningAddrOfLocal = 
                 context.PermitOnlyReturnable && 
                 HasLimitFlag LimitFlags.ByRef limit &&
-<<<<<<< HEAD
-                limit.scope >= env.returnScope
-=======
                 IsLimitEscapingScope env context limit
->>>>>>> c55dd2c3
             
             if returningAddrOfLocal then 
                 if vref.IsCompilerGenerated then
@@ -1871,11 +1815,7 @@
 
     if TyconRefHasAttribute g m g.attrib_IsByRefLikeAttribute tcref then 
         // Permit Span fields in IsByRefLike types
-<<<<<<< HEAD
-        CheckTypePermitSpanLike cenv env m rfield.FormalType
-=======
         CheckTypePermitSpanLike cenv env m fieldTy
->>>>>>> c55dd2c3
         if cenv.reportErrors then
             CheckForByrefType cenv env fieldTy (fun () -> errorR(Error(FSComp.SR.chkCantStoreByrefValue(), tycon.Range)))
     else
