--- conflicted
+++ resolved
@@ -1077,11 +1077,7 @@
               | Parser.TOKEN_CONST -> getErrorString("Parser.TOKEN.CONST")
               | Parser.TOKEN_FIXED -> getErrorString("Parser.TOKEN.FIXED")
               | unknown ->           
-<<<<<<< HEAD
-                  System.Diagnostics.Debug.Assert(false, "unknown token tag")
-=======
                   Debug.Assert(false, "unknown token tag")
->>>>>>> 4c244da1
                   let result = sprintf "%+A" unknown
                   Debug.Assert(false, result)
                   result
@@ -2330,16 +2326,8 @@
       mutable shadowCopyReferences : bool
       }
 
-<<<<<<< HEAD
-    static member CreateNew (legacyReferenceResolver, defaultFSharpBinariesDir, optimizeForMemory, implicitIncludeDir, isInteractive, isInvalidationSupported, defaultCopyFSharpCore) =
-        System.Diagnostics.Debug.Assert(FileSystem.IsPathRootedShim(implicitIncludeDir), sprintf "implicitIncludeDir should be absolute: '%s'" implicitIncludeDir)
-        if (String.IsNullOrEmpty(defaultFSharpBinariesDir)) then 
-            failwith "Expected a valid defaultFSharpBinariesDir"
-        { 
-=======
     static member Initial =
         {
->>>>>>> 4c244da1
 #if COMPILER_SERVICE_ASSUMES_DOTNETCORE_COMPILATION
           primaryAssembly = PrimaryAssembly.System_Runtime // defaut value, can be overridden using the command line switch
 #else
@@ -2352,21 +2340,6 @@
           implicitIncludeDir = String.Empty
           autoResolveOpenDirectivesToDlls = false
           openBinariesInMemory = false
-<<<<<<< HEAD
-          openDebugInformationForLaterStaticLinking=false
-          defaultFSharpBinariesDir=defaultFSharpBinariesDir
-          compilingFslib=false
-          compilingFslib20=None
-          compilingFslib40=false
-          compilingFslibNoBigInt=false
-          useIncrementalBuilder=false
-          useFsiAuxLib=false
-          implicitOpens=[]
-          includes=[]
-          resolutionEnvironment=ResolutionEnvironment.EditingOrCompilation false
-          framework=true
-          implicitlyResolveAssemblies=true
-=======
           openDebugInformationForLaterStaticLinking = false
           defaultFSharpBinariesDir = String.Empty
           compilingFslib = false
@@ -2380,20 +2353,14 @@
           resolutionEnvironment = ResolutionEnvironment.EditingOrCompilation false
           framework = true
           implicitlyResolveAssemblies = true
->>>>>>> 4c244da1
           referencedDLLs = []
           projectReferences = []
           knownUnresolvedReferences = []
           loadedSources = []
           errorSeverityOptions = FSharpErrorSeverityOptions.Default
           embedResources = []
-<<<<<<< HEAD
-          inputCodePage=None
-          optimizeForMemory=optimizeForMemory
-=======
           inputCodePage = None
           optimizeForMemory = true
->>>>>>> 4c244da1
           subsystemVersion = 4, 0 // per spec for 357994
           useHighEntropyVA = false
           mlCompatibility = false
@@ -2871,16 +2838,7 @@
     member x.useHighEntropyVA = data.useHighEntropyVA
     member x.inputCodePage = data.inputCodePage
     member x.embedResources  = data.embedResources
-<<<<<<< HEAD
-    member x.globalWarnAsError = data.globalWarnAsError
-    member x.globalWarnLevel = data.globalWarnLevel
-    member x.specificWarnOff = data.specificWarnOff
-    member x.specificWarnOn = data.specificWarnOn
-    member x.specificWarnAsError = data.specificWarnAsError
-    member x.specificWarnAsWarn = data.specificWarnAsWarn
-=======
     member x.errorSeverityOptions = data.errorSeverityOptions
->>>>>>> 4c244da1
     member x.mlCompatibility = data.mlCompatibility
     member x.checkOverflow = data.checkOverflow
     member x.showReferenceResolutions = data.showReferenceResolutions
