--- conflicted
+++ resolved
@@ -3462,11 +3462,7 @@
     member tcResolutions.TryFindByResolvedPath nm = resolvedPathToResolution.TryFind nm
     member tcResolutions.TryFindByOriginalReferenceText nm = originalReferenceToResolution.TryFind nm
         
-<<<<<<< HEAD
-    static member ResolveAssemblyReferences (ctok, tcConfig:TcConfig, assemblyList:AssemblyReference list, knownUnresolved:UnresolvedAssemblyReference list) : TcAssemblyResolutions =
-=======
     static member ResolveAssemblyReferences (ctok, tcConfig:TcConfig,assemblyList:AssemblyReference list, knownUnresolved:UnresolvedAssemblyReference list) : TcAssemblyResolutions =
->>>>>>> 262deb01
         let resolved,unresolved = 
             if tcConfig.useSimpleResolution then 
                 let resolutions = 
