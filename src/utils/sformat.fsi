// Copyright (c) Microsoft Corporation.  All Rights Reserved.  Licensed under the Apache License, Version 2.0.  See License.txt in the project root for license information.

// This file is compiled 2(!) times in the codebase
//    - as the internal implementation of printf '%A' formatting 
//           defines: FSHARP_CORE
//    - as the internal implementation of structured formatting in FSharp.Compiler.Service.dll 
//           defines: COMPILER 
//           NOTE: this implementation is used by fsi.exe. This is very important.
//
// The one implementation file is used because we very much want to keep the implementations of
// structured formatting the same for fsi.exe and '%A' printing. However fsi.exe may have
// a richer feature set.
//
// Note no layout objects are ever transferred between the above implementations, and in 
// all 4 cases the layout types are really different types.

#if COMPILER
// fsc-proto.exe:
// FSharp.Compiler.Service.dll:
namespace Internal.Utilities.StructuredFormat
#else
// FSharp.Core.dll:
namespace Microsoft.FSharp.Text.StructuredPrintfImpl
#endif

    open System
    open System.IO
    open Microsoft.FSharp.Core
    open Microsoft.FSharp.Collections
    open Microsoft.FSharp.Primitives.Basics

    /// Data representing structured layouts of terms.  
#if FSHARP_CORE  // FSharp.Core.dll makes things internal and hides representations
    type internal Layout
    type internal LayoutTag
    type internal TaggedText =
        abstract Tag: LayoutTag
        abstract Text: string
#else  // FSharp.Compiler.Service.dll, fsc-proto.exe

    /// Data representing joints in structured layouts of terms.  The representation
    /// of this data type is only for the consumption of formatting engines.
    [<StructuralEquality; NoComparison>]
<<<<<<< HEAD
#if COMPILER_SERVICE
    type Joint =
#else
    type (* internal *) Joint =
=======
#if COMPILER_PUBLIC_API
    type Joint =
#else
    type internal Joint =
>>>>>>> 86fcbe34
#endif
        | Unbreakable
        | Breakable of int
        | Broken of int
    
    [<StructuralEquality; NoComparison>]
<<<<<<< HEAD
#if COMPILER_SERVICE
=======
#if COMPILER_PUBLIC_API
>>>>>>> 86fcbe34
    type LayoutTag =
#else
    type internal LayoutTag =
#endif
        | ActivePatternCase
        | ActivePatternResult
        | Alias
        | Class
        | Union
        | UnionCase
        | Delegate
        | Enum
        | Event
        | Field
        | Interface
        | Keyword
        | LineBreak
        | Local
        | Record
        | RecordField
        | Method
        | Member
        | ModuleBinding
        | Module
        | Namespace
        | NumericLiteral
        | Operator
        | Parameter
        | Property
        | Space
        | StringLiteral
        | Struct
        | TypeParameter
        | Text
        | Punctuation
        | UnknownType
        | UnknownEntity

<<<<<<< HEAD
#if COMPILER_SERVICE
    type TaggedText =
#else
    type (* internal *) TaggedText =
=======
#if COMPILER_PUBLIC_API
    type TaggedText =
#else
    type internal TaggedText =
>>>>>>> 86fcbe34
#endif
        abstract Tag : LayoutTag
        abstract Text : string

    
<<<<<<< HEAD
#if COMPILER_SERVICE
    type TaggedTextWriter =
#else
    type (* internal *) TaggedTextWriter =
=======
#if COMPILER_PUBLIC_API
    type TaggedTextWriter =
#else
    type internal TaggedTextWriter =
>>>>>>> 86fcbe34
#endif
        abstract Write: t: TaggedText -> unit
        abstract WriteLine: unit -> unit

    /// Data representing structured layouts of terms.  The representation
    /// of this data type is only for the consumption of formatting engines.
    [<NoEquality; NoComparison>]
<<<<<<< HEAD
#if COMPILER_SERVICE
    type Layout =
#else
    type (* internal *) Layout = 
=======
#if COMPILER_PUBLIC_API
    type Layout =
#else
    type internal Layout = 
>>>>>>> 86fcbe34
#endif
     | ObjLeaf of bool * obj * bool
     | Leaf of bool * TaggedText * bool
     | Node of bool * Layout * bool * Layout * bool * Joint
     | Attr of string * (string * string) list * Layout
#endif

<<<<<<< HEAD
#if COMPILER_SERVICE
=======
#if COMPILER_PUBLIC_API
>>>>>>> 86fcbe34
    module TaggedTextOps =
#else
    module internal TaggedTextOps =
#endif
        val tag : LayoutTag -> string -> TaggedText
        val keywordFunctions : Set<string>
        val tagAlias : string -> TaggedText
        val tagClass : string -> TaggedText
        val tagUnionCase : string -> TaggedText
        val tagDelegate : string -> TaggedText
        val tagEnum : string -> TaggedText
        val tagEvent : string -> TaggedText
        val tagField : string -> TaggedText
        val tagInterface : string -> TaggedText
        val tagKeyword : string -> TaggedText
        val tagLineBreak : string -> TaggedText
        val tagMethod : string -> TaggedText
        val tagModuleBinding : string -> TaggedText
        val tagLocal : string -> TaggedText
        val tagRecord : string -> TaggedText
        val tagRecordField : string -> TaggedText
        val tagModule : string -> TaggedText
        val tagNamespace : string -> TaggedText
        val tagNumericLiteral : string -> TaggedText
        val tagOperator : string -> TaggedText
        val tagParameter : string -> TaggedText
        val tagProperty : string -> TaggedText
        val tagSpace : string -> TaggedText
        val tagStringLiteral : string -> TaggedText
        val tagStruct : string -> TaggedText
        val tagTypeParameter : string -> TaggedText
        val tagText : string -> TaggedText
        val tagPunctuation : string -> TaggedText

        module Literals =
            // common tagged literals
            val lineBreak : TaggedText
            val space : TaggedText
            val comma : TaggedText
            val semicolon : TaggedText
            val leftParen : TaggedText
            val rightParen : TaggedText
            val leftBracket : TaggedText
            val rightBracket : TaggedText
            val leftBrace: TaggedText
            val rightBrace : TaggedText
            val equals : TaggedText
            val arrow : TaggedText
            val questionMark : TaggedText

<<<<<<< HEAD
#if RUNTIME   // FSharp.Core.dll doesn't use PrintIntercepts
#else  // FSharp.Compiler.dll, FSharp.Compiler-proto.dll, FSharp.PowerPack.dll
#if COMPILER_SERVICE
=======
#if !FSHARP_CORE   // FSharp.Core.dll doesn't use PrintIntercepts
#if COMPILER_PUBLIC_API
>>>>>>> 86fcbe34
    type IEnvironment = 
#else
    type internal IEnvironment = 
#endif
        /// Return to the layout-generation 
        /// environment to layout any otherwise uninterpreted object
        abstract GetLayout : obj -> Layout
        /// The maximum number of elements for which to generate layout for 
        /// list-like structures, or columns in table-like 
        /// structures.  -1 if no maximum.
        abstract MaxColumns : int
        /// The maximum number of rows for which to generate layout for table-like 
        /// structures.  -1 if no maximum.
        abstract MaxRows : int
#endif
      
    /// A layout is a sequence of strings which have been joined together.
    /// The strings are classified as words, separators and left and right parenthesis.
    /// This classification determines where spaces are inserted.
    /// A joint is either unbreakable, breakable or broken.
    /// If a joint is broken the RHS layout occurs on the next line with optional indentation.
    /// A layout can be squashed to for given width which forces breaks as required.
<<<<<<< HEAD
#if COMPILER_SERVICE
=======
#if COMPILER_PUBLIC_API
>>>>>>> 86fcbe34
    module LayoutOps =
#else
    module internal LayoutOps =
#endif

        /// The empty layout
        val emptyL     : Layout
        /// Is it the empty layout?
        val isEmptyL   : layout:Layout -> bool

        /// An uninterpreted leaf, to be interpreted into a string
        /// by the layout engine. This allows leaf layouts for numbers, strings and
        /// other atoms to be customized according to culture.
        val objL       : value:obj -> Layout

        /// An string leaf 
        val wordL      : text:TaggedText -> Layout
        /// An string which requires no spaces either side.
        val sepL       : text:TaggedText -> Layout
        /// An string which is right parenthesis (no space on the left).
        val rightL     : text:TaggedText -> Layout
        /// An string which is left  parenthesis (no space on the right).
        val leftL      : text:TaggedText -> Layout

        /// Join, unbreakable. 
        val ( ^^ )     : layout1:Layout -> layout2:Layout -> Layout   
        /// Join, possible break with indent=0
        val ( ++ )     : layout1:Layout -> layout2:Layout -> Layout   
        /// Join, possible break with indent=1
        val ( -- )     : layout1:Layout -> layout2:Layout -> Layout   
        /// Join, possible break with indent=2 
        val ( --- )    : layout1:Layout -> layout2:Layout -> Layout   
        /// Join broken with ident=0
        val ( @@ )     : layout1:Layout -> layout2:Layout -> Layout   
        /// Join broken with ident=1 
        val ( @@- )    : layout1:Layout -> layout2:Layout -> Layout   
        /// Join broken with ident=2 
        val ( @@-- )   : layout1:Layout -> layout2:Layout -> Layout   

        /// Join layouts into a comma separated list.
        val commaListL : layouts:Layout list -> Layout
          
        /// Join layouts into a space separated list.    
        val spaceListL : layouts:Layout list -> Layout
          
        /// Join layouts into a semi-colon separated list.
        val semiListL  : layouts:Layout list -> Layout

        /// Join layouts into a list separated using the given Layout.
        val sepListL   : layout1:Layout -> layouts:Layout list -> Layout

        /// Wrap round brackets around Layout.
        val bracketL   : Layout:Layout -> Layout
        /// Wrap square brackets around layout.    
        val squareBracketL   : layout:Layout -> Layout
        /// Wrap braces around layout.        
        val braceL     : layout:Layout -> Layout
        /// Form tuple of layouts.            
        val tupleL     : layouts:Layout list -> Layout
        /// Layout two vertically.
        val aboveL     : layout1:Layout -> layout2:Layout -> Layout
        /// Layout list vertically.    
        val aboveListL : layouts:Layout list -> Layout

        /// Layout like an F# option.
        val optionL    : selector:('T -> Layout) -> value:'T option -> Layout
        /// Layout like an F# list.    
        val listL      : selector:('T -> Layout) -> value:'T list   -> Layout

        /// See tagL
        val tagAttrL : text:string -> maps:(string * string) list -> layout:Layout -> Layout

        /// For limiting layout of list-like sequences (lists,arrays,etc).
        /// unfold a list of items using (project and z) making layout list via itemL.
        /// If reach maxLength (before exhausting) then truncate.
        val unfoldL : selector:('T -> Layout) -> folder:('State -> ('T * 'State) option) -> state:'State -> count:int -> Layout list

    /// A record of options to control structural formatting.
    /// For F# Interactive properties matching those of this value can be accessed via the 'fsi'
    /// value.
    /// 
    /// Floating Point format given in the same format accepted by System.Double.ToString,
    /// e.g. f6 or g15.
    ///
    /// If ShowProperties is set the printing process will evaluate properties of the values being
    /// displayed.  This may cause additional computation.  
    ///
    /// The ShowIEnumerable is set the printing process will force the evaluation of IEnumerable objects
    /// to a small, finite depth, as determined by the printing parameters.
    /// This may lead to additional computation being performed during printing.
    ///
    /// <example>
    /// From F# Interactive the default settings can be adjusted using, for example, 
    /// <pre>
    ///   open Microsoft.FSharp.Compiler.Interactive.Settings;;
    ///   setPrintWidth 120;;
    /// </pre>
    /// </example>
    [<NoEquality; NoComparison>]
<<<<<<< HEAD
#if COMPILER_SERVICE
=======
#if COMPILER_PUBLIC_API
>>>>>>> 86fcbe34
    type FormatOptions =
#else
    type internal FormatOptions =
#endif
        { FloatingPointFormat: string
          AttributeProcessor: (string -> (string * string) list -> bool -> unit);
#if COMPILER  // FSharp.Core.dll: PrintIntercepts aren't used there
          PrintIntercepts: (IEnvironment -> obj -> Layout option) list;
          StringLimit: int;
#endif
          FormatProvider: System.IFormatProvider
#if FX_RESHAPED_REFLECTION
          ShowNonPublic : bool
#else
          BindingFlags: System.Reflection.BindingFlags
#endif
          PrintWidth : int 
          PrintDepth : int 
          PrintLength : int
          PrintSize : int  
          ShowProperties : bool
          ShowIEnumerable: bool  }
        static member Default : FormatOptions

<<<<<<< HEAD
#if COMPILER_SERVICE
=======
#if COMPILER_PUBLIC_API
>>>>>>> 86fcbe34
    module Display =
#else
    module internal Display =
#endif

        /// Convert any value to a string using a standard formatter
        /// Data is typically formatted in a structured format, e.g.
        /// lists are formatted using the "[1;2]" notation.
        /// The details of the format are not specified and may change
        /// from version to version and according to the flags given
        /// to the F# compiler.  The format is intended to be human-readable,
        /// not machine readable.  If alternative generic formats are required
        /// you should develop your own formatter, using the code in the
        /// implementation of this file as a starting point.
        ///
        /// Data from other .NET languages is formatted using a virtual
        /// call to Object.ToString() on the boxed version of the input.
        val any_to_string: value:'T * Type -> string

        /// Output any value to a channel using the same set of formatting rules
        /// as any_to_string
        val output_any: writer:TextWriter -> value:'T * Type -> unit

#if FSHARP_CORE   // FSharp.Core.dll: Most functions aren't needed in FSharp.Core.dll, but we add one entry for printf

#if FX_RESHAPED_REFLECTION
        val anyToStringForPrintf: options:FormatOptions -> showNonPublicMembers : bool -> value:'T * Type -> string
#else
        val anyToStringForPrintf: options:FormatOptions -> bindingFlags:System.Reflection.BindingFlags -> value:'T * Type -> string
#endif
#else
        val asTaggedTextWriter: writer: TextWriter -> TaggedTextWriter
        val any_to_layout   : options:FormatOptions -> value:'T * Type -> Layout
        val squash_layout   : options:FormatOptions -> layout:Layout -> Layout
        val output_layout_tagged   : options:FormatOptions -> writer:TaggedTextWriter -> layout:Layout -> unit
        val output_layout   : options:FormatOptions -> writer:TextWriter -> layout:Layout -> unit
        val layout_as_string: options:FormatOptions -> value:'T * Type -> string
#endif

        /// Convert any value to a layout using the given formatting options.  The
        /// layout can then be processed using formatting display engines such as
        /// those in the LayoutOps module.  any_to_string and output_any are
        /// built using any_to_layout with default format options.
        val layout_to_string: options:FormatOptions -> layout:Layout -> string


#if COMPILER
        val fsi_any_to_layout : options:FormatOptions -> value:'T * Type -> Layout
#endif  <|MERGE_RESOLUTION|>--- conflicted
+++ resolved
@@ -41,28 +41,17 @@
     /// Data representing joints in structured layouts of terms.  The representation
     /// of this data type is only for the consumption of formatting engines.
     [<StructuralEquality; NoComparison>]
-<<<<<<< HEAD
-#if COMPILER_SERVICE
+#if COMPILER_PUBLIC_API
     type Joint =
 #else
-    type (* internal *) Joint =
-=======
-#if COMPILER_PUBLIC_API
-    type Joint =
-#else
     type internal Joint =
->>>>>>> 86fcbe34
 #endif
         | Unbreakable
         | Breakable of int
         | Broken of int
     
     [<StructuralEquality; NoComparison>]
-<<<<<<< HEAD
-#if COMPILER_SERVICE
-=======
-#if COMPILER_PUBLIC_API
->>>>>>> 86fcbe34
+#if COMPILER_PUBLIC_API
     type LayoutTag =
 #else
     type internal LayoutTag =
@@ -101,33 +90,19 @@
         | UnknownType
         | UnknownEntity
 
-<<<<<<< HEAD
-#if COMPILER_SERVICE
+#if COMPILER_PUBLIC_API
     type TaggedText =
 #else
-    type (* internal *) TaggedText =
-=======
-#if COMPILER_PUBLIC_API
-    type TaggedText =
-#else
     type internal TaggedText =
->>>>>>> 86fcbe34
 #endif
         abstract Tag : LayoutTag
         abstract Text : string
 
     
-<<<<<<< HEAD
-#if COMPILER_SERVICE
+#if COMPILER_PUBLIC_API
     type TaggedTextWriter =
 #else
-    type (* internal *) TaggedTextWriter =
-=======
-#if COMPILER_PUBLIC_API
-    type TaggedTextWriter =
-#else
     type internal TaggedTextWriter =
->>>>>>> 86fcbe34
 #endif
         abstract Write: t: TaggedText -> unit
         abstract WriteLine: unit -> unit
@@ -135,17 +110,10 @@
     /// Data representing structured layouts of terms.  The representation
     /// of this data type is only for the consumption of formatting engines.
     [<NoEquality; NoComparison>]
-<<<<<<< HEAD
-#if COMPILER_SERVICE
+#if COMPILER_PUBLIC_API
     type Layout =
 #else
-    type (* internal *) Layout = 
-=======
-#if COMPILER_PUBLIC_API
-    type Layout =
-#else
     type internal Layout = 
->>>>>>> 86fcbe34
 #endif
      | ObjLeaf of bool * obj * bool
      | Leaf of bool * TaggedText * bool
@@ -153,11 +121,7 @@
      | Attr of string * (string * string) list * Layout
 #endif
 
-<<<<<<< HEAD
-#if COMPILER_SERVICE
-=======
-#if COMPILER_PUBLIC_API
->>>>>>> 86fcbe34
+#if COMPILER_PUBLIC_API
     module TaggedTextOps =
 #else
     module internal TaggedTextOps =
@@ -208,14 +172,8 @@
             val arrow : TaggedText
             val questionMark : TaggedText
 
-<<<<<<< HEAD
-#if RUNTIME   // FSharp.Core.dll doesn't use PrintIntercepts
-#else  // FSharp.Compiler.dll, FSharp.Compiler-proto.dll, FSharp.PowerPack.dll
-#if COMPILER_SERVICE
-=======
 #if !FSHARP_CORE   // FSharp.Core.dll doesn't use PrintIntercepts
 #if COMPILER_PUBLIC_API
->>>>>>> 86fcbe34
     type IEnvironment = 
 #else
     type internal IEnvironment = 
@@ -238,11 +196,7 @@
     /// A joint is either unbreakable, breakable or broken.
     /// If a joint is broken the RHS layout occurs on the next line with optional indentation.
     /// A layout can be squashed to for given width which forces breaks as required.
-<<<<<<< HEAD
-#if COMPILER_SERVICE
-=======
-#if COMPILER_PUBLIC_API
->>>>>>> 86fcbe34
+#if COMPILER_PUBLIC_API
     module LayoutOps =
 #else
     module internal LayoutOps =
@@ -342,11 +296,7 @@
     /// </pre>
     /// </example>
     [<NoEquality; NoComparison>]
-<<<<<<< HEAD
-#if COMPILER_SERVICE
-=======
-#if COMPILER_PUBLIC_API
->>>>>>> 86fcbe34
+#if COMPILER_PUBLIC_API
     type FormatOptions =
 #else
     type internal FormatOptions =
@@ -371,11 +321,7 @@
           ShowIEnumerable: bool  }
         static member Default : FormatOptions
 
-<<<<<<< HEAD
-#if COMPILER_SERVICE
-=======
-#if COMPILER_PUBLIC_API
->>>>>>> 86fcbe34
+#if COMPILER_PUBLIC_API
     module Display =
 #else
     module internal Display =
