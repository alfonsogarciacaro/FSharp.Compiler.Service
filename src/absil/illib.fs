//----------------------------------------------------------------------------
//
// Copyright (c) 2002-2012 Microsoft Corporation. 
//
// This source code is subject to terms and conditions of the Apache License, Version 2.0. A 
// copy of the license can be found in the License.html file at the root of this distribution. 
// By using this source code in any fashion, you are agreeing to be bound 
// by the terms of the Apache License, Version 2.0.
//
// You must not remove this notice, or any other, from this software.
//----------------------------------------------------------------------------




<<<<<<< HEAD
module (*internal*) Microsoft.FSharp.Compiler.AbstractIL.Internal.Library 
=======
module internal Microsoft.FSharp.Compiler.AbstractIL.Internal.Library 
>>>>>>> 2a8ee316
#nowarn "1178" // The struct, record or union type 'internal_instr_extension' is not structurally comparable because the type


open System
open System.Collections
open System.Collections.Generic
open Internal.Utilities
open Internal.Utilities.Collections

// Logical shift right treating int32 as unsigned integer.
// Code that uses this should probably be adjusted to use unsigned integer types.
let (>>>&) (x:int32) (n:int32) = int32 (uint32 x >>> n)

let notlazy v = Lazy.CreateFromValue v

let isSome x = match x with None -> false | _ -> true
let isNone x = match x with None -> true | _ -> false
let isNil x = match x with [] -> true | _ -> false
let nonNil x = match x with [] -> false | _ -> true
let isNull (x : 'T) = match (x :> obj) with null -> true | _ -> false
let isNonNull (x : 'T) = match (x :> obj) with null -> false | _ -> true
let nonNull msg x = if isNonNull x then x else failwith ("null: " ^ msg) 
let (===) x y = LanguagePrimitives.PhysicalEquality x y

//-------------------------------------------------------------------------
// Library: projections
//------------------------------------------------------------------------

let foldOn p f z x = f z (p x)

let notFound() = raise (KeyNotFoundException())

module Order = 
    let orderBy (p : 'T -> 'U) = 
        { new IComparer<'T> with member __.Compare(x,xx) = compare (p x) (p xx) }

    let orderOn p (pxOrder: IComparer<'U>) = 
        { new IComparer<'T> with member __.Compare(x,xx) = pxOrder.Compare (p x, p xx) }

    let toFunction (pxOrder: IComparer<'U>) x y = pxOrder.Compare(x,y)

//-------------------------------------------------------------------------
// Library: arrays,lists,options
//-------------------------------------------------------------------------

module Array = 

    let take n xs = xs |> Seq.take n |> Array.ofSeq

    let mapq f inp =
        match inp with
        | [| |] -> inp
        | _ -> 
            let res = Array.map f inp 
            let len = inp.Length 
            let mutable eq = true
            let mutable i = 0 
            while eq && i < len do 
                if not (inp.[i] === res.[i]) then eq <- false;
                i <- i + 1
            if eq then inp else res

    let forall2 f (arr1:'T array) (arr2:'T array) =
        let len1 = arr1.Length 
        let len2 = arr2.Length 
        if len1 <> len2 then invalidArg "Array.forall2" "len1"
        let rec loop i = (i >= len1) || (f arr1.[i] arr2.[i] && loop (i+1))
        loop 0

    let lengthsEqAndForall2 p l1 l2 = 
        Array.length l1 = Array.length l2 &&
        Array.forall2 p l1 l2

    let mapFold f s l = 
        let mutable acc = s
        let n = Array.length l
        let mutable res = Array.zeroCreate n
        for i = 0 to n - 1 do
            let h',s' = f acc l.[i]
            res.[i] <- h';
            acc <- s'
        res, acc


    // REVIEW: systematically eliminate foldMap/mapFold duplication. 
    // They only differ by the tuple returned by the function.
    let foldMap f s l = 
        let mutable acc = s
        let n = Array.length l
        let mutable res = Array.zeroCreate n
        for i = 0 to n - 1 do
            let s',h' = f acc l.[i]
            res.[i] <- h'
            acc <- s'
        acc, res

    let order (eltOrder: IComparer<'T>) = 
        { new IComparer<array<'T>> with 
              member __.Compare(xs,ys) = 
                  let c = compare xs.Length ys.Length 
                  if c <> 0 then c else
                  let rec loop i = 
                      if i >= xs.Length then 0 else
                      let c = eltOrder.Compare(xs.[i], ys.[i])
                      if c <> 0 then c else
                      loop (i+1)
                  loop 0 }

    let existsOne p l = 
        let rec forallFrom p l n =
          (n >= Array.length l) || (p l.[n] && forallFrom p l (n+1))

        let rec loop p l n =
            (n < Array.length l) && 
            (if p l.[n] then forallFrom (fun x -> not (p x)) l (n+1) else loop p l (n+1))
          
        loop p l 0

    
    let findFirstIndexWhereTrue (arr: _[]) p = 
        let rec look lo hi = 
            assert ((lo >= 0) && (hi >= 0))
            assert ((lo <= arr.Length) && (hi <= arr.Length))
            if lo = hi then lo
            else
                let i = (lo+hi)/2
                if p arr.[i] then 
                    if i = 0 then i 
                    else
                        if p arr.[i-1] then 
                            look lo i
                        else 
                            i
                else
                    // not true here, look after
                    look (i+1) hi
        look 0 arr.Length
      
        
module Option = 
    let mapFold f s opt = 
        match opt with 
        | None -> None,s 
        | Some x -> let x',s' = f s x in Some x',s'

    let otherwise opt dflt = 
        match opt with 
        | None -> dflt 
        | Some x -> x

    // REVIEW: systematically eliminate foldMap/mapFold duplication
    let foldMap f z l = 
        match l with 
        | None   -> z,None
        | Some x -> let z,x = f z x
                    z,Some x

    let fold f z x = 
        match x with 
        | None -> z 
        | Some x -> f z x


module List = 

    let sortWithOrder (c: IComparer<'T>) elements = List.sortWith (Order.toFunction c) elements
    
    let splitAfter n l = 
        let rec split_after_acc n l1 l2 = if n <= 0 then List.rev l1,l2 else split_after_acc (n-1) ((List.head l2):: l1) (List.tail l2) 
        split_after_acc n [] l

    let existsi f xs = 
       let rec loop i xs = match xs with [] -> false | h::t -> f i h || loop (i+1) t
       loop 0 xs
    
    let lengthsEqAndForall2 p l1 l2 = 
        List.length l1 = List.length l2 &&
        List.forall2 p l1 l2

    let rec findi n f l = 
        match l with 
        | [] -> None
        | h::t -> if f h then Some (h,n) else findi (n+1) f t

    let chop n l = 
        if n = List.length l then (l,[]) else // avoids allocation unless necessary 
        let rec loop n l acc = 
            if n <= 0 then (List.rev acc,l) else 
            match l with 
            | [] -> failwith "List.chop: overchop"
            | (h::t) -> loop (n-1) t (h::acc) 
        loop n l [] 

    let take n l = 
        if n = List.length l then l else 
        let rec loop acc n l = 
            match l with
            | []    -> List.rev acc
            | x::xs -> if n<=0 then List.rev acc else loop (x::acc) (n-1) xs

        loop [] n l

    let rec drop n l = 
        match l with 
        | []    -> []
        | _::xs -> if n=0 then l else drop (n-1) xs


    let splitChoose select l =
        let rec ch acc1 acc2 l = 
            match l with 
            | [] -> List.rev acc1,List.rev acc2
            | x::xs -> 
                match select x with
                | Choice1Of2 sx -> ch (sx::acc1) acc2 xs
                | Choice2Of2 sx -> ch acc1 (sx::acc2) xs

        ch [] [] l

    let mapq (f: 'T -> 'T) inp =
        assert not (typeof<'T>.IsValueType) 
        match inp with
        | [] -> inp
        | _ -> 
            let res = List.map f inp 
            let rec check l1 l2 = 
                match l1,l2 with 
                | h1::t1,h2::t2 -> 
                    System.Runtime.CompilerServices.RuntimeHelpers.Equals(h1,h2) && check t1 t2
                | _ -> true
            if check inp res then inp else res
        
    let frontAndBack l = 
        let rec loop acc l = 
            match l with
            | [] -> 
                System.Diagnostics.Debug.Assert(false, "empty list")
                invalidArg "l" "empty list" 
            | [h] -> List.rev acc,h
            | h::t -> loop  (h::acc) t
        loop [] l

    let tryRemove f inp = 
        let rec loop acc l = 
            match l with
            | [] -> None
            | h :: t -> if f h then Some (h, List.rev acc @ t) else loop (h::acc) t
        loop [] inp            
    //tryRemove  (fun x -> x = 2) [ 1;2;3] = Some (2, [1;3])
    //tryRemove  (fun x -> x = 3) [ 1;2;3;4;5] = Some (3, [1;2;4;5])
    //tryRemove  (fun x -> x = 3) [] = None
            
    let headAndTail l =
        match l with 
        | [] -> 
            System.Diagnostics.Debug.Assert(false, "empty list")
            failwith "List.headAndTail"
        | h::t -> h,t

    let zip4 l1 l2 l3 l4 = 
        List.zip l1 (List.zip3 l2 l3 l4) |> List.map (fun (x1,(x2,x3,x4)) -> (x1,x2,x3,x4))

    let unzip4 l = 
        let a,b,cd = List.unzip3 (List.map (fun (x,y,z,w) -> (x,y,(z,w))) l)
        let c,d = List.unzip cd
        a,b,c,d

    let rec iter3 f l1 l2 l3 = 
        match l1,l2,l3 with 
        | h1::t1, h2::t2, h3::t3 -> f h1 h2 h3; iter3 f t1 t2 t3
        | [], [], [] -> ()
        | _ -> failwith "iter3"

    let takeUntil p l =
        let rec loop acc l =
            match l with
            | [] -> List.rev acc,[]
            | x::xs -> if p x then List.rev acc, l else loop (x::acc) xs
        loop [] l

    let order (eltOrder: IComparer<'T>) =
        { new IComparer<list<'T>> with 
              member __.Compare(xs,ys) = 
                  let rec loop xs ys = 
                      match xs,ys with
                      | [],[]       ->  0
                      | [],_        -> -1
                      | _,[]       ->  1
                      | x::xs,y::ys -> let cxy = eltOrder.Compare(x,y)
                                       if cxy=0 then loop xs ys else cxy 
                  loop xs ys }


    let rec last l = match l with [] -> failwith "last" | [h] -> h | _::t -> last t
    module FrontAndBack = 
        let (|NonEmpty|Empty|) l = match l with [] -> Empty | _ -> NonEmpty(frontAndBack l)

    let replicate x n = 
        Array.toList (Array.create x n)

    let range n m = [ n .. m ]

    let indexNotFound() = raise (new System.Collections.Generic.KeyNotFoundException("An index satisfying the predicate was not found in the collection"))

    let rec assoc x l = 
        match l with 
        | [] -> indexNotFound()
        | ((h,r)::t) -> if x = h then r else assoc x t

    let rec memAssoc x l = 
        match l with 
        | [] -> false
        | ((h,_)::t) -> x = h || memAssoc x t

    let rec contains x l = match l with [] -> false | h::t -> x = h || contains x t

    let rec memq x l = 
        match l with 
        | [] -> false 
        | h::t -> LanguagePrimitives.PhysicalEquality x h || memq x t

    let mem x l = contains x l

    // must be tail recursive 
    let mapFold f s l = 
        // microbenchmark suggested this implementation is faster than the simpler recursive one, and this function is called a lot
        let mutable s = s
        let mutable r = []
        let mutable l = l
        let mutable finished = false
        while not finished do
          match l with
          | x::xs -> let x',s' = f s x
                     s <- s'
                     r <- x' :: r
                     l <- xs
          | _ -> finished <- true
        List.rev r, s

    // note: not tail recursive 
    let rec mapFoldBack f l s = 
        match l with 
        | [] -> ([],s)
        | h::t -> 
           let t',s = mapFoldBack f t s
           let h',s = f h s
           (h'::t', s)

    let mapNth n f xs =
        let rec mn i = function
          | []    -> []
          | x::xs -> if i=n then f x::xs else x::mn (i+1) xs
       
        mn 0 xs

    let rec until p l = match l with [] -> [] | h::t -> if p h then [] else h :: until p t 

    let count pred xs = List.fold (fun n x -> if pred x then n+1 else n) 0 xs

    let rec private repeatAux n x acc = if n <= 0 then acc else repeatAux (n-1) x (x::acc)
    let repeat n x = repeatAux n x []

    // WARNING: not tail-recursive 
    let mapHeadTail fhead ftail = function
      | []    -> []
      | [x]   -> [fhead x]
      | x::xs -> fhead x :: List.map ftail xs

    let collectFold f s l = 
      let l, s = mapFold f s l
      List.concat l, s

    let singleton x = [x]

    // note: must be tail-recursive 
    let rec private foldMapAux f z l acc =
      match l with
      | []    -> z,List.rev acc
      | x::xs -> let z,x = f z x
                 foldMapAux f z xs (x::acc)
                 
    // note: must be tail-recursive 
    // REVIEW: systematically eliminate foldMap/mapFold duplication
    let foldMap f z l = foldMapAux f z l []

    let collect2 f xs ys = List.concat (List.map2 f xs ys)

    let toArraySquared xss = xss |> List.map List.toArray |> List.toArray
    let iterSquared f xss = xss |> List.iter (List.iter f)
    let collectSquared f xss = xss |> List.collect (List.collect f)
    let mapSquared f xss = xss |> List.map (List.map f)
    let mapFoldSquared f z xss = mapFold (mapFold f) z xss
    let forallSquared f xss = xss |> List.forall (List.forall f)
    let mapiSquared f xss = xss |> List.mapi (fun i xs -> xs |> List.mapi (fun j x -> f i j x))
    let existsSquared f xss = xss |> List.exists (fun xs -> xs |> List.exists (fun x -> f x))
    let mapiFoldSquared f z xss =  mapFoldSquared f z (xss |> mapiSquared (fun i j x -> (i,j,x)))

module String = 
    let indexNotFound() = raise (new System.Collections.Generic.KeyNotFoundException("An index for the character was not found in the string"))

    let make (n: int) (c: char) : string = new System.String(c, n)

    let get (str:string) i = str.[i]

    let sub (s:string) (start:int) (len:int) = s.Substring(start,len)

    let index (s:string) (c:char) =  
        let r = s.IndexOf(c) 
        if r = -1 then indexNotFound() else r

    let rindex (s:string) (c:char) =
        let r =  s.LastIndexOf(c) 
        if r = -1 then indexNotFound() else r

    let contains (s:string) (c:char) = 
        s.IndexOf(c,0,String.length s) <> -1

    let order = LanguagePrimitives.FastGenericComparer<string>
   
    let lowercase (s:string) =
        s.ToLowerInvariant()

    let uppercase (s:string) =
        s.ToUpperInvariant()

    let isUpper (s:string) = 
        s.Length >= 1 && System.Char.IsUpper s.[0] && not (System.Char.IsLower s.[0])
        
    let capitalize (s:string) =
        if s.Length = 0 then s 
        else uppercase s.[0..0] + s.[ 1.. s.Length - 1 ]

    let uncapitalize (s:string) =
        if s.Length = 0 then  s
        else lowercase s.[0..0] + s.[ 1.. s.Length - 1 ]


    let tryDropPrefix (s:string) (t:string) = 
        if s.StartsWith t then 
            Some s.[t.Length..s.Length - 1]
        else 
            None

    let tryDropSuffix (s:string) (t:string) = 
        if s.EndsWith t then
            Some s.[0..s.Length - t.Length - 1]
        else
            None

    let hasPrefix s t = isSome (tryDropPrefix s t)
    let dropPrefix s t = match (tryDropPrefix s t) with Some(res) -> res | None -> failwith "dropPrefix"

    let dropSuffix s t = match (tryDropSuffix s t) with Some(res) -> res | None -> failwith "dropSuffix"

module Dictionary = 

    let inline ofList l = 
        let dict = new System.Collections.Generic.Dictionary<_,_>(List.length l, HashIdentity.Structural)
        l |> List.iter (fun (k,v) -> dict.Add(k,v))
        dict


// FUTURE CLEANUP: remove this adhoc collection
type Hashset<'T> = Dictionary<'T,int>
[<CompilationRepresentation(CompilationRepresentationFlags.ModuleSuffix)>]
module Hashset = 
    let create (n:int) = new Hashset<'T>(n, HashIdentity.Structural)
    let add (t: Hashset<'T>) x = if not (t.ContainsKey x) then t.[x] <- 0
    let fold f (t:Hashset<'T>) acc = Seq.fold (fun z (KeyValue(x,_)) -> f x z) acc t 
    let ofList l = 
        let t = new Hashset<'T>(List.length l, HashIdentity.Structural)
        l |> List.iter (fun x -> t.[x] <- 0)
        t
        
module Lazy = 
    let force (x: Lazy<'T>) = x.Force()

//---------------------------------------------------
// Lists as sets. This is almost always a bad data structure and should be eliminated from the compiler.  

module ListSet =
    let insert e l =
        if List.mem e l then l else e::l

//---------------------------------------------------
// Misc

/// Get an initialization hole 
let getHole r = match !r with None -> failwith "getHole" | Some x -> x

module Map = 
    let tryFindMulti k map = match Map.tryFind k map with Some res -> res | None -> []

type ResultOrException<'TResult> =
    | Result of 'TResult
    | Exception of System.Exception
                     

//-------------------------------------------------------------------------
// Library: extensions to flat list  (immutable arrays)
//------------------------------------------------------------------------
#if FLAT_LIST_AS_ARRAY_STRUCT
//#else
module FlatList =

    let order (eltOrder: IComparer<_>) =
        { new IComparer<FlatList<_>> with 
            member __.Compare(xs,ys) =
                  match xs.array,ys.array with 
                  | null,null -> 0
                  | _,null -> 1
                  | null,_ -> -1
                  | arr1,arr2 -> Array.order eltOrder arr1 arr2 }

    let mapq f (x:FlatList<_>) = 
        match x.array with 
        | null -> x
        | arr -> 
            let arr' = Array.map f arr in 
            let n = arr.Length in 
            let rec check i = if i >= n then true else arr.[i] === arr'.[i] && check (i+1) 
            if check 0 then x else FlatList(arr')

    let mapFold f acc (x:FlatList<_>) = 
        match x.array with
        | null -> 
            FlatList.Empty,acc
        | arr -> 
            let  arr,acc = Array.mapFold f acc x.array
            FlatList(arr),acc

    // REVIEW: systematically eliminate foldMap/mapFold duplication
    let foldMap f acc (x:FlatList<_>) = 
        match x.array with
        | null -> 
            acc,FlatList.Empty
        | arr -> 
            let  acc,arr = Array.foldMap f acc x.array
            acc,FlatList(arr)
#endif
#if FLAT_LIST_AS_LIST

#else

module FlatList =
    let toArray xs = List.toArray xs
    let choose f xs = List.choose f xs
    let order eltOrder = List.order eltOrder 
    let mapq f (x:FlatList<_>) = List.mapq f x
    let mapFold f acc (x:FlatList<_>) =  List.mapFold f acc x
    let foldMap f acc (x:FlatList<_>) =  List.foldMap f acc x

#endif

#if FLAT_LIST_AS_ARRAY
//#else
module FlatList =
    let order eltOrder = Array.order eltOrder 
    let mapq f x = Array.mapq f x
    let mapFold f acc x =  Array.mapFold f acc x
    let foldMap f acc x =  Array.foldMap f acc x
#endif



/// Computations that can cooperatively yield by returning a continuation
///
///    - Any yield of a NotYetDone should typically be "abandonable" without adverse consequences. No resource release
///      will be called when the computation is abandoned.
///
///    - Computations suspend via a NotYetDone may use local state (mutables), where these are
///      captured by the NotYetDone closure. Computations do not need to be restartable.
///
///    - The key thing is that you can take an Eventually value and run it with 
///      Eventually.repeatedlyProgressUntilDoneOrTimeShareOver
type Eventually<'T> = 
    | Done of 'T 
    | NotYetDone of (unit -> Eventually<'T>)

[<CompilationRepresentation(CompilationRepresentationFlags.ModuleSuffix)>]
module Eventually = 
    let rec box e = 
        match e with 
        | Done x -> Done (Operators.box x) 
        | NotYetDone (work) -> NotYetDone (fun () -> box (work()))

    let rec forceWhile check e  = 
        match e with 
        | Done x -> Some(x)
        | NotYetDone (work) -> 
            if not(check()) 
            then None
            else forceWhile check (work()) 

    let force e = Option.get (forceWhile (fun () -> true) e)
        
    /// Keep running the computation bit by bit until a time limit is reached.
#if SILVERLIGHT
    // There is no Stopwatch on Silverlight, so use DateTime.Now. I'm not sure of the pros and cons of this.
    // An alternative is just to always force the computation all the way to the end.
    //let repeatedlyProgressUntilDoneOrTimeShareOver _timeShareInMilliseconds runner e = 
    //    Done (runner (fun () -> force e))
    let repeatedlyProgressUntilDoneOrTimeShareOver (timeShareInMilliseconds:int64) runner e = 
        let rec runTimeShare e = 
          runner (fun () -> 
            let sw = System.DateTime.Now
            let rec loop e = 
                match e with 
                | Done _ -> e
                | NotYetDone (work) -> 
                    let ts = System.DateTime.Now - sw 
                    if ts.TotalMilliseconds > float timeShareInMilliseconds then 
                        NotYetDone(fun () -> runTimeShare e) 
                    else 
                        loop(work())
            loop e)
        runTimeShare e
#else    
    /// The runner gets called each time the computation is restarted
    let repeatedlyProgressUntilDoneOrTimeShareOver timeShareInMilliseconds runner e = 
        let sw = new System.Diagnostics.Stopwatch() 
        let rec runTimeShare e = 
          runner (fun () -> 
            sw.Reset()
            sw.Start(); 
            let rec loop(e) = 
                match e with 
                | Done _ -> e
                | NotYetDone work -> 
                    if sw.ElapsedMilliseconds > timeShareInMilliseconds then 
                        sw.Stop();
                        NotYetDone(fun () -> runTimeShare e) 
                    else 
                        loop(work())
            loop(e))
        runTimeShare e
#endif

    let rec bind k e = 
        match e with 
        | Done x -> k x 
        | NotYetDone work -> NotYetDone (fun () -> bind k (work()))

    let fold f acc seq = 
        (Done acc,seq) ||> Seq.fold  (fun acc x -> acc |> bind (fun acc -> f acc x))
        
    let rec catch e = 
        match e with 
        | Done x -> Done(Result x)
        | NotYetDone work -> 
            NotYetDone (fun () -> 
                let res = try Result(work()) with | e -> Exception e 
                match res with 
                | Result cont -> catch cont
                | Exception e -> Done(Exception e))
    
    let delay f = NotYetDone (fun () -> f())

    let tryFinally e compensation =    
        catch (e) 
        |> bind (fun res ->  compensation();
                             match res with 
                             | Result v -> Eventually.Done v
                             | Exception e -> raise e)

    let tryWith e handler =    
        catch e 
        |> bind (function Result v -> Done v | Exception e -> handler e)
    
type EventuallyBuilder() = 
    member x.Bind(e,k) = Eventually.bind k e
    member x.Return(v) = Eventually.Done v
    member x.ReturnFrom(v) = v
    member x.Combine(e1,e2) = e1 |> Eventually.bind (fun () -> e2)
    member x.TryWith(e,handler) = Eventually.tryWith e handler
    member x.TryFinally(e,compensation) =  Eventually.tryFinally e compensation
    member x.Delay(f) = Eventually.delay f
    member x.Zero() = Eventually.Done ()


let eventually = new EventuallyBuilder()

(*
let _ = eventually { return 1 }
let _ = eventually { let x = 1 in return 1 }
let _ = eventually { let! x = eventually { return 1 } in return 1 }
let _ = eventually { try return (failwith "") with _ -> return 1 }
let _ = eventually { use x = null in return 1 }
*)

//---------------------------------------------------------------------------
// generate unique stamps
//---------------------------------------------------------------------------

type UniqueStampGenerator<'T when 'T : equality>() = 
    let encodeTab = new Dictionary<'T,int>(HashIdentity.Structural)
    let mutable nItems = 0
    let encode str = 
        if encodeTab.ContainsKey(str)
        then
            encodeTab.[str]
        else
            let idx = nItems
            encodeTab.[str] <- idx
            nItems <- nItems + 1
            idx
    member this.Encode(str)  = encode str

//---------------------------------------------------------------------------
// memoize tables (all entries cached, never collected)
//---------------------------------------------------------------------------
    
type MemoizationTable<'T,'U>(compute: 'T -> 'U, keyComparer: IEqualityComparer<'T>, ?canMemoize) = 
    
    let table = new System.Collections.Generic.Dictionary<'T,'U>(keyComparer) 
    member t.Apply(x) = 
        if (match canMemoize with None -> true | Some f -> f x) then 
            let mutable res = Unchecked.defaultof<'U>
            let ok = table.TryGetValue(x,&res)
            if ok then res 
            else
                lock table (fun () -> 
                    let mutable res = Unchecked.defaultof<'U> 
                    let ok = table.TryGetValue(x,&res)
                    if ok then res 
                    else
                        let res = compute x
                        table.[x] <- res;
                        res)
        else compute x


exception UndefinedException

type LazyWithContextFailure(exn:exn) =
    static let undefined = new LazyWithContextFailure(UndefinedException)
    member x.Exception = exn
    static member Undefined = undefined
        
/// Just like "Lazy" but EVERY forcer must provide an instance of "ctxt", e.g. to help track errors
/// on forcing back to at least one sensible user location
[<DefaultAugmentation(false)>]
[<NoEquality; NoComparison>]
type LazyWithContext<'T,'ctxt> = 
    { /// This field holds the result of a successful computation. It's initial value is Unchecked.defaultof
      mutable value : 'T
      /// This field holds either the function to run or a LazyWithContextFailure object recording the exception raised 
      /// from running the function. It is null if the thunk has been evaluated successfully.
      mutable funcOrException: obj;
      /// A helper to ensure we rethrow the "original" exception
      findOriginalException : exn -> exn }
    static member Create(f: ('ctxt->'T), findOriginalException) : LazyWithContext<'T,'ctxt> = 
        { value = Unchecked.defaultof<'T>;
          funcOrException = box f;
          findOriginalException = findOriginalException }
    static member NotLazy(x:'T) : LazyWithContext<'T,'ctxt> = 
        { value = x;
          funcOrException = null;
          findOriginalException = id }
    member x.IsDelayed = (match x.funcOrException with null -> false | :? LazyWithContextFailure -> false | _ -> true)
    member x.IsForced = (match x.funcOrException with null -> true | _ -> false)
    member x.Force(ctxt:'ctxt) =  
        match x.funcOrException with 
        | null -> x.value 
        | _ -> 
            // Enter the lock in case another thread is in the process of evaluting the result
            System.Threading.Monitor.Enter(x);
            try 
                x.UnsynchronizedForce(ctxt)
            finally
                System.Threading.Monitor.Exit(x)

    member x.UnsynchronizedForce(ctxt) = 
        match x.funcOrException with 
        | null -> x.value 
        | :? LazyWithContextFailure as res -> 
              // Re-raise the original exception 
              raise (x.findOriginalException res.Exception)
        | :? ('ctxt -> 'T) as f -> 
              x.funcOrException <- box(LazyWithContextFailure.Undefined)
              try 
                  let res = f ctxt 
                  x.value <- res; 
                  x.funcOrException <- null; 
                  res
              with e -> 
                  x.funcOrException <- box(new LazyWithContextFailure(e)); 
                  reraise()
        | _ -> 
            failwith "unreachable"

    

// --------------------------------------------------------------------
// Intern tables to save space.
// -------------------------------------------------------------------- 

module Tables = 
    let memoize f = 
        let t = new Dictionary<_,_>(1000, HashIdentity.Structural)
        fun x -> 
            let mutable res = Unchecked.defaultof<_>
            if t.TryGetValue(x, &res) then 
                res 
            else
                res <- f x; t.[x] <- res;  res

//-------------------------------------------------------------------------
// Library: Name maps
//------------------------------------------------------------------------

type NameMap<'T> = Map<string,'T>
type NameMultiMap<'T> = NameMap<'T list>
type MultiMap<'T,'U when 'T : comparison> = Map<'T,'U list>

[<CompilationRepresentation(CompilationRepresentationFlags.ModuleSuffix)>]
module NameMap = 

    let empty = Map.empty
    let range m = List.rev (Map.foldBack (fun _ x sofar -> x :: sofar) m [])
    let foldBack f (m:NameMap<'T>) z = Map.foldBack f m z
    let forall f m = Map.foldBack (fun x y sofar -> sofar && f x y) m true
    let exists f m = Map.foldBack (fun x y sofar -> sofar || f x y) m false
    let ofKeyedList f l = List.foldBack (fun x acc -> Map.add (f x) x acc) l Map.empty
    let ofList l : NameMap<'T> = Map.ofList l
    let ofFlatList (l:FlatList<_>) : NameMap<'T> = FlatList.toMap l
    let toList (l: NameMap<'T>) = Map.toList l
    let layer (m1 : NameMap<'T>) m2 = Map.foldBack Map.add m1 m2

    /// Not a very useful function - only called in one place - should be changed 
    let layerAdditive addf m1 m2 = 
      Map.foldBack (fun x y sofar -> Map.add x (addf (Map.tryFindMulti x sofar) y) sofar) m1 m2

    /// Union entries by identical key, using the provided function to union sets of values
    let union unionf (ms: NameMap<_> seq) = 
        seq { for m in ms do yield! m } 
           |> Seq.groupBy (fun (KeyValue(k,_v)) -> k) 
           |> Seq.map (fun (k,es) -> (k,unionf (Seq.map (fun (KeyValue(_k,v)) -> v) es))) 
           |> Map.ofSeq

    /// For every entry in m2 find an entry in m1 and fold 
    let subfold2 errf f m1 m2 acc =
        Map.foldBack (fun n x2 acc -> try f n (Map.find n m1) x2 acc with :? KeyNotFoundException -> errf n x2) m2 acc

    let suball2 errf p m1 m2 = subfold2 errf (fun _ x1 x2 acc -> p x1 x2 && acc) m1 m2 true

    let mapFold f s (l: NameMap<'T>) = 
        Map.foldBack (fun x y (l',s') -> let y',s'' = f s' x y in Map.add x y' l',s'') l (Map.empty,s)

    let foldBackRange f (l: NameMap<'T>) acc = Map.foldBack (fun _ y acc -> f y acc) l acc

    let filterRange f (l: NameMap<'T>) = Map.foldBack (fun x y acc -> if f y then Map.add x y acc else acc) l Map.empty

    let mapFilter f (l: NameMap<'T>) = Map.foldBack (fun x y acc -> match f y with None -> acc | Some y' -> Map.add x y' acc) l Map.empty

    let map f (l : NameMap<'T>) = Map.map (fun _ x -> f x) l

    let iter f (l : NameMap<'T>) = Map.iter (fun _k v -> f v) l

    let iteri f (l : NameMap<'T>) = Map.iter f l

    let mapi f (l : NameMap<'T>) = Map.map f l

    let partition f (l : NameMap<'T>) = Map.filter (fun _ x-> f x) l, Map.filter (fun _ x -> not (f x)) l

    let mem v (m: NameMap<'T>) = Map.containsKey v m

    let find v (m: NameMap<'T>) = Map.find v m

    let tryFind v (m: NameMap<'T>) = Map.tryFind v m 

    let add v x (m: NameMap<'T>) = Map.add v x m

    let isEmpty (m: NameMap<'T>) = (Map.isEmpty  m)

    let existsInRange p m =  Map.foldBack (fun _ y acc -> acc || p y) m false 

    let tryFindInRange p m = 
        Map.foldBack (fun _ y acc -> 
             match acc with 
             | None -> if p y then Some y else None 
             | _ -> acc) m None 

[<CompilationRepresentation(CompilationRepresentationFlags.ModuleSuffix)>]
module NameMultiMap = 
    let existsInRange f (m: NameMultiMap<'T>) = NameMap.exists (fun _ l -> List.exists f l) m
    let find v (m: NameMultiMap<'T>) = match Map.tryFind v m with None -> [] | Some r -> r
    let add v x (m: NameMultiMap<'T>) = NameMap.add v (x :: find v m) m
    let range (m: NameMultiMap<'T>) = Map.foldBack (fun _ x sofar -> x @ sofar) m []
    let rangeReversingEachBucket (m: NameMultiMap<'T>) = Map.foldBack (fun _ x sofar -> List.rev x @ sofar) m []
    
    let chooseRange f (m: NameMultiMap<'T>) = Map.foldBack (fun _ x sofar -> List.choose f x @ sofar) m []
    let map f (m: NameMultiMap<'T>) = NameMap.map (List.map f) m 
    let empty : NameMultiMap<'T> = Map.empty
    let initBy f xs : NameMultiMap<'T> = xs |> Seq.groupBy f |> Seq.map (fun (k,v) -> (k,List.ofSeq v)) |> Map.ofSeq 
    let ofList (xs: (string * 'T) list) : NameMultiMap<'T> = xs |> Seq.groupBy fst |> Seq.map (fun (k,v) -> (k,List.ofSeq (Seq.map snd v))) |> Map.ofSeq 

[<CompilationRepresentation(CompilationRepresentationFlags.ModuleSuffix)>]
module MultiMap = 
    let existsInRange f (m: MultiMap<_,_>) = Map.exists (fun _ l -> List.exists f l) m
    let find v (m: MultiMap<_,_>) = match Map.tryFind v m with None -> [] | Some r -> r
    let add v x (m: MultiMap<_,_>) = Map.add v (x :: find v m) m
    let range (m: MultiMap<_,_>) = Map.foldBack (fun _ x sofar -> x @ sofar) m []
    //let chooseRange f (m: MultiMap<_,_>) = Map.foldBack (fun _ x sofar -> List.choose f x @ sofar) m []
    let empty : MultiMap<_,_> = Map.empty
    let initBy f xs : MultiMap<_,_> = xs |> Seq.groupBy f |> Seq.map (fun (k,v) -> (k,List.ofSeq v)) |> Map.ofSeq 

type LayeredMap<'Key,'Value  when 'Key : comparison> = Map<'Key,'Value>

type Map<'Key,'Value when 'Key : comparison> with
    static member Empty : Map<'Key,'Value> = Map.empty

    member m.TryGetValue (key,res:byref<'Value>) = 
        match m.TryFind key with 
        | None -> false
        | Some r -> res <- r; true

    member x.Values = [ for (KeyValue(_,v)) in x -> v ]
    member x.Elements = [ for kvp in x -> kvp ]
    member x.AddAndMarkAsCollapsible (kvs: _[])   = (x,kvs) ||> Array.fold (fun x (KeyValue(k,v)) -> x.Add(k,v))
    member x.LinearTryModifyThenLaterFlatten (key, f: 'Value option -> 'Value) = x.Add (key, f (x.TryFind key))
    member x.MarkAsCollapsible ()  = x

/// Immutable map collection, with explicit flattening to a backing dictionary 
[<Sealed>]
type LayeredMultiMap<'Key,'Value when 'Key : equality and 'Key : comparison>(contents : LayeredMap<'Key,'Value list>) = 
    member x.Add (k,v) = LayeredMultiMap(contents.Add(k,v :: x.[k]))
    member x.Item with get k = match contents.TryFind k with None -> [] | Some l -> l
    member x.AddAndMarkAsCollapsible (kvs: _[])  = 
        let x = (x,kvs) ||> Array.fold (fun x (KeyValue(k,v)) -> x.Add(k,v))
        x.MarkAsCollapsible()
    member x.MarkAsCollapsible() = LayeredMultiMap(contents.MarkAsCollapsible())
    member x.TryFind k = contents.TryFind k
    member x.Values = contents.Values |> Seq.concat
    static member Empty : LayeredMultiMap<'Key,'Value> = LayeredMultiMap LayeredMap.Empty

[<AutoOpen>]
module Shim =

    open System.IO

    type IFileSystem = 
        abstract ReadAllBytesShim: fileName:string -> byte[] 
        abstract FileStreamReadShim: fileName:string -> System.IO.Stream
        abstract FileStreamCreateShim: fileName:string -> System.IO.Stream
        abstract FileStreamWriteExistingShim: fileName:string -> System.IO.Stream
        /// Take in a filename with an absolute path, and return the same filename
        /// but canonicalized with respect to extra path separators (e.g. C:\\\\foo.txt) 
        /// and '..' portions
        abstract GetFullPathShim: fileName:string -> string
        abstract IsPathRootedShim: path:string -> bool
        abstract IsInvalidPathShim: filename:string -> bool
        abstract GetTempPathShim : unit -> string
        abstract GetLastWriteTimeShim: fileName:string -> System.DateTime
        abstract SafeExists: fileName:string -> bool
        abstract FileDelete: fileName:string -> unit
        abstract AssemblyLoadFrom: fileName:string -> System.Reflection.Assembly 
        abstract AssemblyLoad: assemblyName:System.Reflection.AssemblyName -> System.Reflection.Assembly 
<<<<<<< HEAD
=======

#if SILVERLIGHT
        default this.AssemblyLoadFrom(fileName:string) = 
              let load() = 
                  let assemblyPart = System.Windows.AssemblyPart()
                  let assemblyStream = this.FileStreamReadShim(fileName)
                  assemblyPart.Load(assemblyStream)
              if System.Windows.Deployment.Current.Dispatcher.CheckAccess() then 
                  load() 
              else
                  let resultTask = System.Threading.Tasks.TaskCompletionSource<System.Reflection.Assembly>()
                  System.Windows.Deployment.Current.Dispatcher.BeginInvoke(Action(fun () -> resultTask.SetResult (load()))) |> ignore
                  resultTask.Task.Result

        default this.AssemblyLoad(assemblyName:System.Reflection.AssemblyName) = 
            try 
               System.Reflection.Assembly.Load(assemblyName.FullName)
            with e -> 
                this.AssemblyLoadFrom(assemblyName.Name + ".dll")
#else
        default this.AssemblyLoadFrom(fileName:string) = 
#if FX_ATLEAST_40_COMPILER_LOCATION
            System.Reflection.Assembly.UnsafeLoadFrom fileName
#else
            System.Reflection.Assembly.LoadFrom fileName
#endif
        default this.AssemblyLoad(assemblyName:System.Reflection.AssemblyName) = System.Reflection.Assembly.Load assemblyName
#endif


>>>>>>> 2a8ee316
#if SILVERLIGHT
    open System.IO.IsolatedStorage
    open System.Windows
    open System

    let mutable FileSystem = 
        { new FileSystem() with 
            member this.ReadAllBytesShim (fileName:string) = 
                use stream = this.FileStreamReadShim fileName
                let len = stream.Length
                let buf = Array.zeroCreate<byte> (int len)
                stream.Read(buf, 0, (int len)) |> ignore                                            
                buf


            member this.AssemblyLoadFrom(fileName:string) = 
                  let load() = 
                      let assemblyPart = System.Windows.AssemblyPart()
                      let assemblyStream = this.FileStreamReadShim(fileName)
                      assemblyPart.Load(assemblyStream)
                  if System.Windows.Deployment.Current.Dispatcher.CheckAccess() then 
                      load() 
                  else
                      let resultTask = System.Threading.Tasks.TaskCompletionSource<System.Reflection.Assembly>()
                      System.Windows.Deployment.Current.Dispatcher.BeginInvoke(Action(fun () -> resultTask.SetResult (load()))) |> ignore
                      resultTask.Task.Result

            member this.AssemblyLoad(assemblyName:System.Reflection.AssemblyName) = 
                try 
                   System.Reflection.Assembly.Load(assemblyName.FullName)
                with e -> 
                    this.AssemblyLoadFrom(assemblyName.Name + ".dll")

            member __.FileStreamReadShim (fileName:string) = 
                match Application.GetResourceStream(System.Uri(fileName,System.UriKind.Relative)) with 
                | null -> IsolatedStorageFile.GetUserStoreForApplication().OpenFile(fileName, System.IO.FileMode.Open) :> System.IO.Stream 
                | resStream -> resStream.Stream

            member __.FileStreamCreateShim (fileName:string) = 
                System.IO.IsolatedStorage.IsolatedStorageFile.GetUserStoreForApplication().CreateFile(fileName) :> Stream

            member __.GetFullPathShim (fileName:string) = fileName
            member __.IsPathRootedShim (pathName:string) = true
            member __.GetFullPathShim (fileName:string) = fileName
            member __.IsInvalidPathShim(path:string) = 
                let isInvalidPath(p:string) = 
                    String.IsNullOrEmpty(p) || p.IndexOfAny(System.IO.Path.GetInvalidPathChars()) <> -1

                let isInvalidDirectory(d:string) = 
                    d=null || d.IndexOfAny(Path.GetInvalidPathChars()) <> -1

                isInvalidPath (path) || 
                let directory = Path.GetDirectoryName(path)
                let filename = Path.GetFileName(path)
                isInvalidDirectory(directory) || isInvalidPath(filename)

            member __.GetTempPathShim() = "." 

            member __.GetLastWriteTimeShim (fileName:string) = 
                match Application.GetResourceStream(System.Uri(fileName,System.UriKind.Relative)) with 
                | null -> IsolatedStorageFile.GetUserStoreForApplication().GetLastAccessTime(fileName).LocalDateTime
                | _resStream -> System.DateTime.Today.Date
            member __.SafeExists (fileName:string) = 
                match Application.GetResourceStream(System.Uri(fileName,System.UriKind.Relative)) with 
                | null -> IsolatedStorageFile.GetUserStoreForApplication().FileExists fileName
                | resStream -> resStream.Stream <> null
            member __.FileDelete (fileName:string) = 
                match Application.GetResourceStream(System.Uri(fileName,System.UriKind.Relative)) with 
                | null -> IsolatedStorageFile.GetUserStoreForApplication().DeleteFile fileName
                | _resStream -> ()
            
          }
#else

    let mutable FileSystem = 
        { new IFileSystem with 
            member __.AssemblyLoadFrom(fileName:string) = 
    #if FX_ATLEAST_40_COMPILER_LOCATION
                System.Reflection.Assembly.UnsafeLoadFrom fileName
    #else
                System.Reflection.Assembly.LoadFrom fileName
    #endif
            member __.AssemblyLoad(assemblyName:System.Reflection.AssemblyName) = System.Reflection.Assembly.Load assemblyName

            member __.ReadAllBytesShim (fileName:string) = File.ReadAllBytes fileName
            member __.FileStreamReadShim (fileName:string) = new FileStream(fileName,FileMode.Open,FileAccess.Read,FileShare.ReadWrite)  :> Stream
            member __.FileStreamCreateShim (fileName:string) = new FileStream(fileName,FileMode.Create,FileAccess.Write,FileShare.Read ,0x1000,false) :> Stream
            member __.FileStreamWriteExistingShim (fileName:string) = new FileStream(fileName,FileMode.Open,FileAccess.Write,FileShare.Read ,0x1000,false) :> Stream
            member __.GetFullPathShim (fileName:string) = System.IO.Path.GetFullPath fileName

            member __.IsPathRootedShim (path:string) = Path.IsPathRooted path

            member __.IsInvalidPathShim(path:string) = 
                let isInvalidPath(p:string) = 
                    String.IsNullOrEmpty(p) || p.IndexOfAny(System.IO.Path.GetInvalidPathChars()) <> -1

                let isInvalidDirectory(d:string) = 
                    d=null || d.IndexOfAny(Path.GetInvalidPathChars()) <> -1

                isInvalidPath (path) || 
                let directory = Path.GetDirectoryName(path)
                let filename = Path.GetFileName(path)
                isInvalidDirectory(directory) || isInvalidPath(filename)

            member __.GetTempPathShim() = System.IO.Path.GetTempPath()

            member __.GetLastWriteTimeShim (fileName:string) = File.GetLastWriteTime fileName
            member __.SafeExists (fileName:string) = System.IO.File.Exists fileName 
            member __.FileDelete (fileName:string) = System.IO.File.Delete fileName }

#endif        

    type System.Text.Encoding with 
        static member GetEncodingShim(n:int) = 
#if SILVERLIGHT
                System.Text.Encoding.GetEncoding(n.ToString())
#else                
                System.Text.Encoding.GetEncoding(n)
#endif                
<|MERGE_RESOLUTION|>--- conflicted
+++ resolved
@@ -13,11 +13,7 @@
 
 
 
-<<<<<<< HEAD
 module (*internal*) Microsoft.FSharp.Compiler.AbstractIL.Internal.Library 
-=======
-module internal Microsoft.FSharp.Compiler.AbstractIL.Internal.Library 
->>>>>>> 2a8ee316
 #nowarn "1178" // The struct, record or union type 'internal_instr_extension' is not structurally comparable because the type
 
 
@@ -976,39 +972,7 @@
         abstract FileDelete: fileName:string -> unit
         abstract AssemblyLoadFrom: fileName:string -> System.Reflection.Assembly 
         abstract AssemblyLoad: assemblyName:System.Reflection.AssemblyName -> System.Reflection.Assembly 
-<<<<<<< HEAD
-=======
-
-#if SILVERLIGHT
-        default this.AssemblyLoadFrom(fileName:string) = 
-              let load() = 
-                  let assemblyPart = System.Windows.AssemblyPart()
-                  let assemblyStream = this.FileStreamReadShim(fileName)
-                  assemblyPart.Load(assemblyStream)
-              if System.Windows.Deployment.Current.Dispatcher.CheckAccess() then 
-                  load() 
-              else
-                  let resultTask = System.Threading.Tasks.TaskCompletionSource<System.Reflection.Assembly>()
-                  System.Windows.Deployment.Current.Dispatcher.BeginInvoke(Action(fun () -> resultTask.SetResult (load()))) |> ignore
-                  resultTask.Task.Result
-
-        default this.AssemblyLoad(assemblyName:System.Reflection.AssemblyName) = 
-            try 
-               System.Reflection.Assembly.Load(assemblyName.FullName)
-            with e -> 
-                this.AssemblyLoadFrom(assemblyName.Name + ".dll")
-#else
-        default this.AssemblyLoadFrom(fileName:string) = 
-#if FX_ATLEAST_40_COMPILER_LOCATION
-            System.Reflection.Assembly.UnsafeLoadFrom fileName
-#else
-            System.Reflection.Assembly.LoadFrom fileName
-#endif
-        default this.AssemblyLoad(assemblyName:System.Reflection.AssemblyName) = System.Reflection.Assembly.Load assemblyName
-#endif
-
-
->>>>>>> 2a8ee316
+
 #if SILVERLIGHT
     open System.IO.IsolatedStorage
     open System.Windows
