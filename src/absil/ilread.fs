// Copyright (c) Microsoft Corporation.  All Rights Reserved.  Licensed under the Apache License, Version 2.0.  See License.txt in the project root for license information.

//---------------------------------------------------------------------
// The big binary reader
//
//---------------------------------------------------------------------

module internal Microsoft.FSharp.Compiler.AbstractIL.ILBinaryReader 

#nowarn "42" // This construct is deprecated: it is only for use in the F# library

open System
open System.IO
open System.Runtime.InteropServices
open System.Collections.Generic
open Internal.Utilities
open Internal.Utilities.Collections
open Microsoft.FSharp.Compiler.AbstractIL 
open Microsoft.FSharp.Compiler.AbstractIL.Internal 
#if !FX_NO_PDB_READER
open Microsoft.FSharp.Compiler.AbstractIL.Internal.Support 
#endif
open Microsoft.FSharp.Compiler.AbstractIL.Diagnostics 
open Microsoft.FSharp.Compiler.AbstractIL.Internal.BinaryConstants 
open Microsoft.FSharp.Compiler.AbstractIL.IL  
open Microsoft.FSharp.Compiler.AbstractIL.Internal.Library
open Microsoft.FSharp.Compiler.ErrorLogger
open Microsoft.FSharp.Compiler.Range
open Microsoft.FSharp.NativeInterop

type ILReaderOptions =
    { pdbPath: string option
      ilGlobals: ILGlobals
      optimizeForMemory: bool }

#if STATISTICS
let reportRef = ref (fun _oc -> ()) 
let addReport f = let old = !reportRef in reportRef := (fun oc -> old oc; f oc) 
let report (oc:TextWriter) = !reportRef oc ; reportRef := ref (fun _oc -> ()) 
#endif

let checking = false  
let logging = false
let _ = if checking then dprintn "warning : Ilread.checking is on"

let singleOfBits (x:int32) = System.BitConverter.ToSingle(System.BitConverter.GetBytes(x),0)
let doubleOfBits (x:int64) = System.BitConverter.Int64BitsToDouble(x)

//---------------------------------------------------------------------
// Utilities.  
//---------------------------------------------------------------------

let align alignment n = ((n + alignment - 0x1) / alignment) * alignment

let uncodedToken (tab:TableName) idx = ((tab.Index <<< 24) ||| idx)

let i32ToUncodedToken tok  = 
    let idx = tok &&& 0xffffff
    let tab = tok >>>& 24
    (TableName.FromIndex tab,  idx)


[<Struct>]
type TaggedIndex<'T> = 
    val tag: 'T
    val index : int32
    new(tag,index) = { tag=tag; index=index }

let uncodedTokenToTypeDefOrRefOrSpec (tab,tok) = 
    let tag =
        if tab = TableNames.TypeDef then tdor_TypeDef 
        elif tab = TableNames.TypeRef then tdor_TypeRef
        elif tab = TableNames.TypeSpec then tdor_TypeSpec
        else failwith "bad table in uncodedTokenToTypeDefOrRefOrSpec" 
    TaggedIndex(tag,tok)

let uncodedTokenToMethodDefOrRef (tab,tok) = 
    let tag =
        if tab = TableNames.Method then mdor_MethodDef 
        elif tab = TableNames.MemberRef then mdor_MemberRef
        else failwith "bad table in uncodedTokenToMethodDefOrRef" 
    TaggedIndex(tag,tok)

let (|TaggedIndex|) (x:TaggedIndex<'T>) = x.tag, x.index    
let tokToTaggedIdx f nbits tok = 
    let tagmask = 
        if nbits = 1 then 1 
        elif nbits = 2 then 3 
        elif nbits = 3 then 7 
        elif nbits = 4 then 15 
           elif nbits = 5 then 31 
           else failwith "too many nbits"
    let tag = tok &&& tagmask
    let idx = tok >>>& nbits
    TaggedIndex(f tag, idx) 
       

[<AbstractClass>]
type BinaryFile() = 
    abstract ReadByte : addr:int -> byte
    abstract ReadBytes : addr:int -> int -> byte[]
    abstract ReadInt32 : addr:int -> int
    abstract ReadUInt16 : addr:int -> uint16
    abstract CountUtf8String : addr:int -> int
    abstract ReadUTF8String : addr: int -> string

/// Read from memory mapped files.
module MemoryMapping = 

    type HANDLE = nativeint
    type ADDR   = nativeint
    type SIZE_T = nativeint

    [<DllImport("kernel32", SetLastError=true)>]
    extern bool CloseHandle (HANDLE _handler)

    [<DllImport("kernel32", SetLastError=true, CharSet=CharSet.Unicode)>]
    extern HANDLE CreateFile (string _lpFileName, 
                              int _dwDesiredAccess, 
                              int _dwShareMode,
                              HANDLE _lpSecurityAttributes, 
                              int _dwCreationDisposition,
                              int _dwFlagsAndAttributes, 
                              HANDLE _hTemplateFile)
             
    [<DllImport("kernel32", SetLastError=true, CharSet=CharSet.Unicode)>]
    extern HANDLE CreateFileMapping (HANDLE _hFile, 
                                     HANDLE _lpAttributes, 
                                     int _flProtect, 
                                     int _dwMaximumSizeLow, 
                                     int _dwMaximumSizeHigh,
                                     string _lpName) 

    [<DllImport("kernel32", SetLastError=true)>]
    extern ADDR MapViewOfFile (HANDLE _hFileMappingObject, 
                               int    _dwDesiredAccess, 
                               int    _dwFileOffsetHigh,
                               int    _dwFileOffsetLow, 
                               SIZE_T _dwNumBytesToMap)

    [<DllImport("kernel32", SetLastError=true)>]
    extern bool UnmapViewOfFile (ADDR _lpBaseAddress)

    let INVALID_HANDLE = new IntPtr(-1)
    let MAP_READ    = 0x0004
    let GENERIC_READ = 0x80000000
    let NULL_HANDLE = IntPtr.Zero
    let FILE_SHARE_NONE = 0x0000
    let FILE_SHARE_READ = 0x0001
    let FILE_SHARE_WRITE = 0x0002
    let FILE_SHARE_READ_WRITE = 0x0003
    let CREATE_ALWAYS  = 0x0002
    let OPEN_EXISTING   = 0x0003
    let OPEN_ALWAYS  = 0x0004

type MemoryMappedFile(hMap: MemoryMapping.HANDLE, start:nativeint) =
    inherit BinaryFile()

    static member Create fileName  =
        //printf "fileName = %s\n" fileName
        let hFile = MemoryMapping.CreateFile (fileName, MemoryMapping.GENERIC_READ, MemoryMapping.FILE_SHARE_READ_WRITE, IntPtr.Zero, MemoryMapping.OPEN_EXISTING, 0, IntPtr.Zero  )
        //printf "hFile = %Lx\n" (hFile.ToInt64())
        if ( hFile.Equals(MemoryMapping.INVALID_HANDLE) ) then
            failwithf "CreateFile(0x%08x)" ( Marshal.GetHRForLastWin32Error() )
        let protection = 0x00000002 (* ReadOnly *)
        //printf "OK! hFile = %Lx\n" (hFile.ToInt64())
        let hMap = MemoryMapping.CreateFileMapping (hFile, IntPtr.Zero, protection, 0,0, null )
        ignore(MemoryMapping.CloseHandle(hFile))
        if hMap.Equals(MemoryMapping.NULL_HANDLE) then
            failwithf "CreateFileMapping(0x%08x)" ( Marshal.GetHRForLastWin32Error() )

        let start = MemoryMapping.MapViewOfFile (hMap, MemoryMapping.MAP_READ,0,0,0n)

        if start.Equals(IntPtr.Zero) then
           failwithf "MapViewOfFile(0x%08x)" ( Marshal.GetHRForLastWin32Error() )
        MemoryMappedFile(hMap, start)

    member m.Addr (i:int) : nativeint = 
        start + nativeint i

    override m.ReadByte i = 
        Marshal.ReadByte(m.Addr i)

    override m.ReadBytes i len = 
        let res = Bytes.zeroCreate len
        Marshal.Copy(m.Addr i, res, 0,len)
        res
      
    override m.ReadInt32 i = 
        Marshal.ReadInt32(m.Addr i)

    override m.ReadUInt16 i = 
        uint16(Marshal.ReadInt16(m.Addr i))

    member m.Close() = 
        ignore(MemoryMapping.UnmapViewOfFile start)
        ignore(MemoryMapping.CloseHandle hMap)

    override m.CountUtf8String i = 
        let start = m.Addr i
        let mutable p = start 
        while Marshal.ReadByte(p) <> 0uy do
            p <- p + 1n
        int (p - start) 

    override m.ReadUTF8String i = 
        let n = m.CountUtf8String i
        System.Runtime.InteropServices.Marshal.PtrToStringAnsi((m.Addr i), n)
//#if FX_RESHAPED_REFLECTION
//        System.Text.Encoding.UTF8.GetString(NativePtr.ofNativeInt (m.Addr i), n)
//#else
//        new System.String(NativePtr.ofNativeInt (m.Addr i), 0, n, System.Text.Encoding.UTF8)
//#endif


//---------------------------------------------------------------------
// Read file from memory blocks 
//---------------------------------------------------------------------


type ByteFile(bytes:byte[]) = 
    inherit BinaryFile()

    override mc.ReadByte addr = bytes.[addr]
    override mc.ReadBytes addr len = Array.sub bytes addr len
    override m.CountUtf8String addr = 
        let mutable p = addr
        while bytes.[p] <> 0uy do
            p <- p + 1
        p - addr

    override m.ReadUTF8String addr = 
        let n = m.CountUtf8String addr 
        System.Text.Encoding.UTF8.GetString (bytes, addr, n)

    override is.ReadInt32 addr = 
        let b0 = is.ReadByte addr
        let b1 = is.ReadByte (addr+1)
        let b2 = is.ReadByte (addr+2)
        let b3 = is.ReadByte (addr+3)
        int b0 ||| (int b1 <<< 8) ||| (int b2 <<< 16) ||| (int b3 <<< 24)

    override is.ReadUInt16 addr = 
        let b0 = is.ReadByte addr
        let b1 = is.ReadByte (addr+1)
        uint16 b0 ||| (uint16 b1 <<< 8) 
    
let seekReadByte (is:BinaryFile) addr = is.ReadByte addr
let seekReadBytes (is:BinaryFile) addr len = is.ReadBytes addr len
let seekReadInt32 (is:BinaryFile) addr = is.ReadInt32 addr
let seekReadUInt16 (is:BinaryFile) addr = is.ReadUInt16 addr
    
let seekReadByteAsInt32 is addr = int32 (seekReadByte is addr)
  
let seekReadInt64 is addr = 
    let b0 = seekReadByte is addr
    let b1 = seekReadByte is (addr+1)
    let b2 = seekReadByte is (addr+2)
    let b3 = seekReadByte is (addr+3)
    let b4 = seekReadByte is (addr+4)
    let b5 = seekReadByte is (addr+5)
    let b6 = seekReadByte is (addr+6)
    let b7 = seekReadByte is (addr+7)
    int64 b0 ||| (int64 b1 <<< 8) ||| (int64 b2 <<< 16) ||| (int64 b3 <<< 24) |||
    (int64 b4 <<< 32) ||| (int64 b5 <<< 40) ||| (int64 b6 <<< 48) ||| (int64 b7 <<< 56)

let seekReadUInt16AsInt32 is addr = int32 (seekReadUInt16 is addr)
    
let seekReadCompressedUInt32 is addr = 
    let b0 = seekReadByte is addr
    if b0 <= 0x7Fuy then int b0, addr+1
    elif b0 <= 0xBFuy then 
        let b0 = b0 &&& 0x7Fuy
        let b1 = seekReadByteAsInt32 is (addr+1) 
        (int b0 <<< 8) ||| int b1, addr+2
    else 
        let b0 = b0 &&& 0x3Fuy
        let b1 = seekReadByteAsInt32 is (addr+1) 
        let b2 = seekReadByteAsInt32 is (addr+2) 
        let b3 = seekReadByteAsInt32 is (addr+3) 
        (int b0 <<< 24) ||| (int b1 <<< 16) ||| (int b2 <<< 8) ||| int b3, addr+4

let seekReadSByte         is addr = sbyte (seekReadByte is addr)
let seekReadSingle        is addr = singleOfBits (seekReadInt32 is addr)
let seekReadDouble        is addr = doubleOfBits (seekReadInt64 is addr)
    
let rec seekCountUtf8String is addr n = 
    let c = seekReadByteAsInt32 is addr
    if c = 0 then n 
    else seekCountUtf8String is (addr+1) (n+1)

let seekReadUTF8String is addr = 
    let n = seekCountUtf8String is addr 0
    let bytes = seekReadBytes is addr n
    System.Text.Encoding.UTF8.GetString (bytes, 0, bytes.Length)

let seekReadBlob is addr = 
    let len, addr = seekReadCompressedUInt32 is addr
    seekReadBytes is addr len
    
let seekReadUserString is addr = 
    let len, addr = seekReadCompressedUInt32 is addr
    let bytes = seekReadBytes is addr (len - 1)
    System.Text.Encoding.Unicode.GetString(bytes, 0, bytes.Length)

let seekReadGuid is addr =  seekReadBytes is addr 0x10

let seekReadUncodedToken is addr  = 
    i32ToUncodedToken (seekReadInt32 is addr)

       
//---------------------------------------------------------------------
// Primitives to help read signatures.  These do not use the file cursor
//---------------------------------------------------------------------

let sigptrCheck (bytes:byte[]) sigptr = 
    if checking && sigptr >= bytes.Length then failwith "read past end of sig. "

// All this code should be moved to use a mutable index into the signature
//
//type SigPtr(bytes:byte[], sigptr:int) = 
//    let mutable curr = sigptr
//    member x.GetByte() = let res = bytes.[curr] in curr <- curr + 1; res
        
let sigptrGetByte (bytes:byte[]) sigptr = 
    sigptrCheck bytes sigptr
    bytes.[sigptr], sigptr + 1

let sigptrGetBool bytes sigptr = 
    let b0,sigptr = sigptrGetByte bytes sigptr
    (b0 = 0x01uy) ,sigptr

let sigptrGetSByte bytes sigptr = 
    let i,sigptr = sigptrGetByte bytes sigptr
    sbyte i,sigptr

let sigptrGetUInt16 bytes sigptr = 
    let b0,sigptr = sigptrGetByte bytes sigptr
    let b1,sigptr = sigptrGetByte bytes sigptr
    uint16 (int b0 ||| (int b1 <<< 8)),sigptr

let sigptrGetInt16 bytes sigptr = 
    let u,sigptr = sigptrGetUInt16 bytes sigptr
    int16 u,sigptr

let sigptrGetInt32 bytes sigptr = 
    sigptrCheck bytes sigptr
    let b0 = bytes.[sigptr]
    let b1 = bytes.[sigptr+1]
    let b2 = bytes.[sigptr+2]
    let b3 = bytes.[sigptr+3]
    let res = int b0 ||| (int b1 <<< 8) ||| (int b2 <<< 16) ||| (int b3 <<< 24)
    res, sigptr + 4

let sigptrGetUInt32 bytes sigptr = 
    let u,sigptr = sigptrGetInt32 bytes sigptr
    uint32 u,sigptr

let sigptrGetUInt64 bytes sigptr = 
    let u0,sigptr = sigptrGetUInt32 bytes sigptr
    let u1,sigptr = sigptrGetUInt32 bytes sigptr
    (uint64 u0 ||| (uint64 u1 <<< 32)),sigptr

let sigptrGetInt64 bytes sigptr = 
    let u,sigptr = sigptrGetUInt64 bytes sigptr
    int64 u,sigptr

let sigptrGetSingle bytes sigptr = 
    let u,sigptr = sigptrGetInt32 bytes sigptr
    singleOfBits u,sigptr

let sigptrGetDouble bytes sigptr = 
    let u,sigptr = sigptrGetInt64 bytes sigptr
    doubleOfBits u,sigptr

let sigptrGetZInt32 bytes sigptr = 
    let b0,sigptr = sigptrGetByte bytes sigptr
    if b0 <= 0x7Fuy then int b0, sigptr
    elif b0 <= 0xBFuy then 
        let b0 = b0 &&& 0x7Fuy
        let b1,sigptr = sigptrGetByte bytes sigptr
        (int b0 <<< 8) ||| int b1, sigptr
    else 
        let b0 = b0 &&& 0x3Fuy
        let b1,sigptr = sigptrGetByte bytes sigptr
        let b2,sigptr = sigptrGetByte bytes sigptr
        let b3,sigptr = sigptrGetByte bytes sigptr
        (int b0 <<< 24) ||| (int  b1 <<< 16) ||| (int b2 <<< 8) ||| int b3, sigptr
         
let rec sigptrFoldAcc f n (bytes:byte[]) (sigptr:int) i acc = 
    if i < n then 
        let x,sp = f bytes sigptr
        sigptrFoldAcc f n bytes sp (i+1) (x::acc)
    else 
        List.rev acc, sigptr

let sigptrFold f n (bytes:byte[]) (sigptr:int) = 
    sigptrFoldAcc f n bytes sigptr 0 []


let sigptrGetBytes n (bytes:byte[]) sigptr = 
    if checking && sigptr + n >= bytes.Length then 
        dprintn "read past end of sig. in sigptrGetString" 
        Bytes.zeroCreate 0, sigptr
    else 
        let res = Bytes.zeroCreate n
        for i = 0 to (n - 1) do 
            res.[i] <- bytes.[sigptr + i]
        res, sigptr + n

let sigptrGetString n bytes sigptr = 
    let bytearray,sigptr = sigptrGetBytes n bytes sigptr
    (System.Text.Encoding.UTF8.GetString(bytearray, 0, bytearray.Length)),sigptr
   

// -------------------------------------------------------------------- 
// Now the tables of instructions
// -------------------------------------------------------------------- 

[<NoEquality; NoComparison>]
type ILInstrPrefixesRegister = 
   { mutable al: ILAlignment 
     mutable tl: ILTailcall
     mutable vol: ILVolatility
     mutable ro: ILReadonly
     mutable constrained: ILType option}
 
let noPrefixes mk prefixes = 
    if prefixes.al <> Aligned then failwith "an unaligned prefix is not allowed here"
    if prefixes.vol <> Nonvolatile then failwith "a volatile prefix is not allowed here"
    if prefixes.tl <> Normalcall then failwith "a tailcall prefix is not allowed here"
    if prefixes.ro <> NormalAddress then failwith "a readonly prefix is not allowed here"
    if prefixes.constrained <> None then failwith "a constrained prefix is not allowed here"
    mk 

let volatileOrUnalignedPrefix mk prefixes = 
    if prefixes.tl <> Normalcall then failwith "a tailcall prefix is not allowed here"
    if prefixes.constrained <> None then failwith "a constrained prefix is not allowed here"
    if prefixes.ro <> NormalAddress then failwith "a readonly prefix is not allowed here"
    mk (prefixes.al,prefixes.vol) 

let volatilePrefix mk prefixes = 
    if prefixes.al <> Aligned then failwith "an unaligned prefix is not allowed here"
    if prefixes.tl <> Normalcall then failwith "a tailcall prefix is not allowed here"
    if prefixes.constrained <> None then failwith "a constrained prefix is not allowed here"
    if prefixes.ro <> NormalAddress then failwith "a readonly prefix is not allowed here"
    mk prefixes.vol

let tailPrefix mk prefixes = 
    if prefixes.al <> Aligned then failwith "an unaligned prefix is not allowed here"
    if prefixes.vol <> Nonvolatile then failwith "a volatile prefix is not allowed here"
    if prefixes.constrained <> None then failwith "a constrained prefix is not allowed here"
    if prefixes.ro <> NormalAddress then failwith "a readonly prefix is not allowed here"
    mk prefixes.tl 

let constraintOrTailPrefix mk prefixes = 
    if prefixes.al <> Aligned then failwith "an unaligned prefix is not allowed here"
    if prefixes.vol <> Nonvolatile then failwith "a volatile prefix is not allowed here"
    if prefixes.ro <> NormalAddress then failwith "a readonly prefix is not allowed here"
    mk (prefixes.constrained,prefixes.tl )

let readonlyPrefix mk prefixes = 
    if prefixes.al <> Aligned then failwith "an unaligned prefix is not allowed here"
    if prefixes.vol <> Nonvolatile then failwith "a volatile prefix is not allowed here"
    if prefixes.tl <> Normalcall then failwith "a tailcall prefix is not allowed here"
    if prefixes.constrained <> None then failwith "a constrained prefix is not allowed here"
    mk prefixes.ro


[<NoEquality; NoComparison>]
type ILInstrDecoder = 
    | I_u16_u8_instr of (ILInstrPrefixesRegister -> uint16 -> ILInstr)
    | I_u16_u16_instr of (ILInstrPrefixesRegister -> uint16 -> ILInstr)
    | I_none_instr of (ILInstrPrefixesRegister -> ILInstr)
    | I_i64_instr of (ILInstrPrefixesRegister -> int64 -> ILInstr)
    | I_i32_i32_instr of (ILInstrPrefixesRegister -> int32 -> ILInstr)
    | I_i32_i8_instr of (ILInstrPrefixesRegister -> int32 -> ILInstr)
    | I_r4_instr of (ILInstrPrefixesRegister -> single -> ILInstr)
    | I_r8_instr of (ILInstrPrefixesRegister -> double -> ILInstr)
    | I_field_instr of (ILInstrPrefixesRegister -> ILFieldSpec -> ILInstr)
    | I_method_instr of (ILInstrPrefixesRegister -> ILMethodSpec * ILVarArgs -> ILInstr)
    | I_unconditional_i32_instr of (ILInstrPrefixesRegister -> ILCodeLabel  -> ILInstr)
    | I_unconditional_i8_instr of (ILInstrPrefixesRegister -> ILCodeLabel  -> ILInstr)
    | I_conditional_i32_instr of (ILInstrPrefixesRegister -> ILCodeLabel -> ILInstr)
    | I_conditional_i8_instr of (ILInstrPrefixesRegister -> ILCodeLabel -> ILInstr)
    | I_string_instr of (ILInstrPrefixesRegister -> string -> ILInstr)
    | I_switch_instr of (ILInstrPrefixesRegister -> ILCodeLabel list -> ILInstr)
    | I_tok_instr of (ILInstrPrefixesRegister -> ILToken -> ILInstr)
    | I_sig_instr of (ILInstrPrefixesRegister -> ILCallingSignature * ILVarArgs -> ILInstr)
    | I_type_instr of (ILInstrPrefixesRegister -> ILType -> ILInstr)
    | I_invalid_instr

let mkStind dt = volatileOrUnalignedPrefix (fun (x,y) -> I_stind(x,y,dt))
let mkLdind dt = volatileOrUnalignedPrefix (fun (x,y) -> I_ldind(x,y,dt))

let instrs () = 
 [ i_ldarg_s,   I_u16_u8_instr (noPrefixes mkLdarg)
   i_starg_s,   I_u16_u8_instr (noPrefixes I_starg)
   i_ldarga_s,  I_u16_u8_instr (noPrefixes I_ldarga)
   i_stloc_s,   I_u16_u8_instr (noPrefixes mkStloc)
   i_ldloc_s,   I_u16_u8_instr (noPrefixes mkLdloc)
   i_ldloca_s,  I_u16_u8_instr (noPrefixes I_ldloca)
   i_ldarg,     I_u16_u16_instr (noPrefixes mkLdarg)
   i_starg,     I_u16_u16_instr (noPrefixes I_starg)
   i_ldarga,    I_u16_u16_instr (noPrefixes I_ldarga)
   i_stloc,     I_u16_u16_instr (noPrefixes mkStloc)
   i_ldloc,     I_u16_u16_instr (noPrefixes mkLdloc)
   i_ldloca,    I_u16_u16_instr (noPrefixes I_ldloca) 
   i_stind_i,   I_none_instr (mkStind DT_I)
   i_stind_i1,  I_none_instr (mkStind DT_I1)
   i_stind_i2,  I_none_instr (mkStind DT_I2)
   i_stind_i4,  I_none_instr (mkStind DT_I4)
   i_stind_i8,  I_none_instr (mkStind DT_I8)
   i_stind_r4,  I_none_instr (mkStind DT_R4)
   i_stind_r8,  I_none_instr (mkStind DT_R8)
   i_stind_ref, I_none_instr (mkStind DT_REF)
   i_ldind_i,   I_none_instr (mkLdind DT_I)
   i_ldind_i1,  I_none_instr (mkLdind DT_I1)
   i_ldind_i2,  I_none_instr (mkLdind DT_I2)
   i_ldind_i4,  I_none_instr (mkLdind DT_I4)
   i_ldind_i8,  I_none_instr (mkLdind DT_I8)
   i_ldind_u1,  I_none_instr (mkLdind DT_U1)
   i_ldind_u2,  I_none_instr (mkLdind DT_U2)
   i_ldind_u4,  I_none_instr (mkLdind DT_U4)
   i_ldind_r4,  I_none_instr (mkLdind DT_R4)
   i_ldind_r8,  I_none_instr (mkLdind DT_R8)
   i_ldind_ref, I_none_instr (mkLdind DT_REF)
   i_cpblk, I_none_instr (volatileOrUnalignedPrefix I_cpblk)
   i_initblk, I_none_instr (volatileOrUnalignedPrefix I_initblk) 
   i_ldc_i8, I_i64_instr (noPrefixes (fun x ->(AI_ldc (DT_I8, ILConst.I8 x)))) 
   i_ldc_i4, I_i32_i32_instr (noPrefixes mkLdcInt32)
   i_ldc_i4_s, I_i32_i8_instr (noPrefixes mkLdcInt32)
   i_ldc_r4, I_r4_instr (noPrefixes (fun x -> (AI_ldc (DT_R4, ILConst.R4 x)))) 
   i_ldc_r8, I_r8_instr (noPrefixes (fun x -> (AI_ldc (DT_R8, ILConst.R8 x))))
   i_ldfld, I_field_instr (volatileOrUnalignedPrefix(fun (x,y) fspec -> I_ldfld(x,y,fspec)))
   i_stfld, I_field_instr (volatileOrUnalignedPrefix(fun  (x,y) fspec -> I_stfld(x,y,fspec)))
   i_ldsfld, I_field_instr (volatilePrefix (fun x fspec -> I_ldsfld (x, fspec)))
   i_stsfld, I_field_instr (volatilePrefix (fun x fspec -> I_stsfld (x, fspec)))
   i_ldflda, I_field_instr (noPrefixes I_ldflda)
   i_ldsflda, I_field_instr (noPrefixes I_ldsflda) 
   i_call, I_method_instr (tailPrefix (fun tl (mspec,y) -> I_call (tl,mspec,y)))
   i_ldftn, I_method_instr (noPrefixes (fun (mspec,_y) -> I_ldftn mspec))
   i_ldvirtftn, I_method_instr (noPrefixes (fun (mspec,_y) -> I_ldvirtftn mspec))
   i_newobj, I_method_instr (noPrefixes I_newobj)
   i_callvirt, I_method_instr (constraintOrTailPrefix (fun (c,tl) (mspec,y) -> match c with Some ty -> I_callconstraint(tl,ty,mspec,y) | None -> I_callvirt (tl,mspec,y))) 
   i_leave_s, I_unconditional_i8_instr (noPrefixes (fun x -> I_leave x))
   i_br_s, I_unconditional_i8_instr (noPrefixes I_br) 
   i_leave, I_unconditional_i32_instr (noPrefixes (fun x -> I_leave x))
   i_br, I_unconditional_i32_instr (noPrefixes I_br) 
   i_brtrue_s, I_conditional_i8_instr (noPrefixes (fun x -> I_brcmp (BI_brtrue,x)))
   i_brfalse_s, I_conditional_i8_instr (noPrefixes (fun x -> I_brcmp (BI_brfalse,x)))
   i_beq_s, I_conditional_i8_instr (noPrefixes (fun x -> I_brcmp (BI_beq,x)))
   i_blt_s, I_conditional_i8_instr (noPrefixes (fun x -> I_brcmp (BI_blt,x)))
   i_blt_un_s, I_conditional_i8_instr (noPrefixes (fun x -> I_brcmp (BI_blt_un,x)))
   i_ble_s, I_conditional_i8_instr (noPrefixes (fun x -> I_brcmp (BI_ble,x)))
   i_ble_un_s, I_conditional_i8_instr (noPrefixes (fun x -> I_brcmp (BI_ble_un,x)))
   i_bgt_s, I_conditional_i8_instr (noPrefixes (fun x -> I_brcmp (BI_bgt,x)))
   i_bgt_un_s, I_conditional_i8_instr (noPrefixes (fun x -> I_brcmp (BI_bgt_un,x)))
   i_bge_s, I_conditional_i8_instr (noPrefixes (fun x -> I_brcmp (BI_bge,x)))
   i_bge_un_s, I_conditional_i8_instr (noPrefixes (fun x -> I_brcmp (BI_bge_un,x)))
   i_bne_un_s, I_conditional_i8_instr (noPrefixes (fun x -> I_brcmp (BI_bne_un,x)))   
   i_brtrue, I_conditional_i32_instr (noPrefixes (fun x -> I_brcmp (BI_brtrue,x)))
   i_brfalse, I_conditional_i32_instr (noPrefixes (fun x -> I_brcmp (BI_brfalse,x)))
   i_beq, I_conditional_i32_instr (noPrefixes (fun x -> I_brcmp (BI_beq,x)))
   i_blt, I_conditional_i32_instr (noPrefixes (fun x -> I_brcmp (BI_blt,x)))
   i_blt_un, I_conditional_i32_instr (noPrefixes (fun x -> I_brcmp (BI_blt_un,x)))
   i_ble, I_conditional_i32_instr (noPrefixes (fun x -> I_brcmp (BI_ble,x)))
   i_ble_un, I_conditional_i32_instr (noPrefixes (fun x -> I_brcmp (BI_ble_un,x)))
   i_bgt, I_conditional_i32_instr (noPrefixes (fun x -> I_brcmp (BI_bgt,x)))
   i_bgt_un, I_conditional_i32_instr (noPrefixes (fun x -> I_brcmp (BI_bgt_un,x)))
   i_bge, I_conditional_i32_instr (noPrefixes (fun x -> I_brcmp (BI_bge,x)))
   i_bge_un, I_conditional_i32_instr (noPrefixes (fun x -> I_brcmp (BI_bge_un,x)))
   i_bne_un, I_conditional_i32_instr (noPrefixes (fun x -> I_brcmp (BI_bne_un,x))) 
   i_ldstr, I_string_instr (noPrefixes I_ldstr) 
   i_switch, I_switch_instr (noPrefixes I_switch)
   i_ldtoken, I_tok_instr (noPrefixes I_ldtoken)
   i_calli, I_sig_instr (tailPrefix (fun tl (x,y) -> I_calli (tl, x, y)))
   i_mkrefany, I_type_instr (noPrefixes I_mkrefany)
   i_refanyval, I_type_instr (noPrefixes I_refanyval)
   i_ldelema, I_type_instr (readonlyPrefix (fun ro x -> I_ldelema (ro,false,ILArrayShape.SingleDimensional,x)))
   i_ldelem_any, I_type_instr (noPrefixes (fun x -> I_ldelem_any (ILArrayShape.SingleDimensional,x)))
   i_stelem_any, I_type_instr (noPrefixes (fun x -> I_stelem_any (ILArrayShape.SingleDimensional,x)))
   i_newarr, I_type_instr (noPrefixes (fun x -> I_newarr (ILArrayShape.SingleDimensional,x)))  
   i_castclass, I_type_instr (noPrefixes I_castclass)
   i_isinst, I_type_instr (noPrefixes I_isinst)
   i_unbox_any, I_type_instr (noPrefixes I_unbox_any)
   i_cpobj, I_type_instr (noPrefixes I_cpobj)
   i_initobj, I_type_instr (noPrefixes I_initobj)
   i_ldobj, I_type_instr (volatileOrUnalignedPrefix (fun (x,y) z -> I_ldobj (x,y,z)))
   i_stobj, I_type_instr (volatileOrUnalignedPrefix (fun (x,y) z -> I_stobj (x,y,z)))
   i_sizeof, I_type_instr (noPrefixes I_sizeof)
   i_box, I_type_instr (noPrefixes I_box)
   i_unbox, I_type_instr (noPrefixes I_unbox) ] 

// The tables are delayed to avoid building them unnecessarily at startup 
// Many applications of AbsIL (e.g. a compiler) don't need to read instructions. 
let oneByteInstrs = ref None
let twoByteInstrs = ref None
let fillInstrs () = 
    let oneByteInstrTable = Array.create 256 I_invalid_instr
    let twoByteInstrTable = Array.create 256 I_invalid_instr
    let addInstr (i,f) =  
        if i > 0xff then 
            assert (i >>>& 8 = 0xfe) 
            let i =  (i &&& 0xff)
            match twoByteInstrTable.[i] with
            | I_invalid_instr -> ()
            | _ -> dprintn ("warning: duplicate decode entries for "+string i)
            twoByteInstrTable.[i] <- f
        else 
            match oneByteInstrTable.[i] with
            | I_invalid_instr -> ()
            | _ -> dprintn ("warning: duplicate decode entries for "+string i)
            oneByteInstrTable.[i] <- f 
    List.iter addInstr (instrs())
    List.iter (fun (x,mk) -> addInstr (x,I_none_instr (noPrefixes mk))) (noArgInstrs.Force())
    oneByteInstrs := Some oneByteInstrTable
    twoByteInstrs := Some twoByteInstrTable

let rec getOneByteInstr i = 
    match !oneByteInstrs with 
    | None -> fillInstrs(); getOneByteInstr i
    | Some t -> t.[i]

let rec getTwoByteInstr i = 
    match !twoByteInstrs with 
    | None -> fillInstrs(); getTwoByteInstr i
    | Some t -> t.[i]
  
//---------------------------------------------------------------------
// 
//---------------------------------------------------------------------

type ImageChunk = { size: int32; addr: int32 }

let chunk sz next = ({addr=next; size=sz},next + sz) 
let nochunk next = ({addr= 0x0;size= 0x0; } ,next)

type RowElementKind = 
    | UShort 
    | ULong 
    | Byte 
    | Data 
    | GGuid 
    | Blob 
    | SString 
    | SimpleIndex of TableName
    | TypeDefOrRefOrSpec
    | TypeOrMethodDef
    | HasConstant 
    | HasCustomAttribute
    | HasFieldMarshal 
    | HasDeclSecurity 
    | MemberRefParent 
    | HasSemantics 
    | MethodDefOrRef
    | MemberForwarded
    | Implementation 
    | CustomAttributeType
    | ResolutionScope

type RowKind = RowKind of RowElementKind list

let kindAssemblyRef            = RowKind [ UShort; UShort; UShort; UShort; ULong; Blob; SString; SString; Blob; ]
let kindModuleRef              = RowKind [ SString ]
let kindFileRef                = RowKind [ ULong; SString; Blob ]
let kindTypeRef                = RowKind [ ResolutionScope; SString; SString ]
let kindTypeSpec               = RowKind [ Blob ]
let kindTypeDef                = RowKind [ ULong; SString; SString; TypeDefOrRefOrSpec; SimpleIndex TableNames.Field; SimpleIndex TableNames.Method ]
let kindPropertyMap            = RowKind [ SimpleIndex TableNames.TypeDef; SimpleIndex TableNames.Property ]
let kindEventMap               = RowKind [ SimpleIndex TableNames.TypeDef; SimpleIndex TableNames.Event ]
let kindInterfaceImpl          = RowKind [ SimpleIndex TableNames.TypeDef; TypeDefOrRefOrSpec ]
let kindNested                 = RowKind [ SimpleIndex TableNames.TypeDef; SimpleIndex TableNames.TypeDef ]
let kindCustomAttribute        = RowKind [ HasCustomAttribute; CustomAttributeType; Blob ]
let kindDeclSecurity           = RowKind [ UShort; HasDeclSecurity; Blob ]
let kindMemberRef              = RowKind [ MemberRefParent; SString; Blob ]
let kindStandAloneSig          = RowKind [ Blob ]
let kindFieldDef               = RowKind [ UShort; SString; Blob ]
let kindFieldRVA               = RowKind [ Data; SimpleIndex TableNames.Field ]
let kindFieldMarshal           = RowKind [ HasFieldMarshal; Blob ]
let kindConstant               = RowKind [ UShort;HasConstant; Blob ]
let kindFieldLayout            = RowKind [ ULong; SimpleIndex TableNames.Field ]
let kindParam                  = RowKind [ UShort; UShort; SString ]
let kindMethodDef              = RowKind [ ULong;  UShort; UShort; SString; Blob; SimpleIndex TableNames.Param ]
let kindMethodImpl             = RowKind [ SimpleIndex TableNames.TypeDef; MethodDefOrRef; MethodDefOrRef ]
let kindImplMap                = RowKind [ UShort; MemberForwarded; SString; SimpleIndex TableNames.ModuleRef ]
let kindMethodSemantics        = RowKind [ UShort; SimpleIndex TableNames.Method; HasSemantics ]
let kindProperty               = RowKind [ UShort; SString; Blob ]
let kindEvent                  = RowKind [ UShort; SString; TypeDefOrRefOrSpec ]
let kindManifestResource       = RowKind [ ULong; ULong; SString; Implementation ]
let kindClassLayout            = RowKind [ UShort; ULong; SimpleIndex TableNames.TypeDef ]
let kindExportedType           = RowKind [ ULong; ULong; SString; SString; Implementation ]
let kindAssembly               = RowKind [ ULong; UShort; UShort; UShort; UShort; ULong; Blob; SString; SString ]
let kindGenericParam_v1_1      = RowKind [ UShort; UShort; TypeOrMethodDef; SString; TypeDefOrRefOrSpec ]
let kindGenericParam_v2_0      = RowKind [ UShort; UShort; TypeOrMethodDef; SString ]
let kindMethodSpec             = RowKind [ MethodDefOrRef; Blob ]
let kindGenericParamConstraint = RowKind [ SimpleIndex TableNames.GenericParam; TypeDefOrRefOrSpec ]
let kindModule                 = RowKind [ UShort; SString; GGuid; GGuid; GGuid ]
let kindIllegal                = RowKind [ ]

//---------------------------------------------------------------------
// Used for binary searches of sorted tables.  Each function that reads
// a table row returns a tuple that contains the elements of the row.
// One of these elements may be a key for a sorted table.  These
// keys can be compared using the functions below depending on the
// kind of element in that column.
//---------------------------------------------------------------------

let hcCompare (TaggedIndex((t1: HasConstantTag), (idx1:int))) (TaggedIndex((t2: HasConstantTag), idx2)) = 
    if idx1 < idx2 then -1 elif idx1 > idx2 then 1 else compare t1.Tag t2.Tag

let hsCompare (TaggedIndex((t1:HasSemanticsTag), (idx1:int))) (TaggedIndex((t2:HasSemanticsTag), idx2)) = 
    if idx1 < idx2 then -1 elif idx1 > idx2 then 1 else compare t1.Tag t2.Tag

let hcaCompare (TaggedIndex((t1:HasCustomAttributeTag), (idx1:int))) (TaggedIndex((t2:HasCustomAttributeTag), idx2)) = 
    if idx1 < idx2 then -1 elif idx1 > idx2 then 1 else compare t1.Tag t2.Tag

let mfCompare (TaggedIndex((t1:MemberForwardedTag), (idx1:int))) (TaggedIndex((t2:MemberForwardedTag), idx2)) = 
    if idx1 < idx2 then -1 elif idx1 > idx2 then 1 else compare t1.Tag t2.Tag

let hdsCompare (TaggedIndex((t1:HasDeclSecurityTag), (idx1:int))) (TaggedIndex((t2:HasDeclSecurityTag), idx2)) = 
    if idx1 < idx2 then -1 elif idx1 > idx2 then 1 else compare t1.Tag t2.Tag

let hfmCompare (TaggedIndex((t1:HasFieldMarshalTag), idx1)) (TaggedIndex((t2:HasFieldMarshalTag), idx2)) = 
    if idx1 < idx2 then -1 elif idx1 > idx2 then 1 else compare t1.Tag t2.Tag

let tomdCompare (TaggedIndex((t1:TypeOrMethodDefTag), idx1)) (TaggedIndex((t2:TypeOrMethodDefTag), idx2)) = 
    if idx1 < idx2 then -1 elif idx1 > idx2 then 1 else compare t1.Tag t2.Tag

let simpleIndexCompare (idx1:int) (idx2:int) = 
    compare idx1 idx2

//---------------------------------------------------------------------
// The various keys for the various caches.  
//---------------------------------------------------------------------

type TypeDefAsTypIdx = TypeDefAsTypIdx of ILBoxity * ILGenericArgs * int
type TypeRefAsTypIdx = TypeRefAsTypIdx of ILBoxity * ILGenericArgs * int
type BlobAsMethodSigIdx = BlobAsMethodSigIdx of int * int32
type BlobAsFieldSigIdx = BlobAsFieldSigIdx of int * int32
type BlobAsPropSigIdx = BlobAsPropSigIdx of int * int32
type BlobAsLocalSigIdx = BlobAsLocalSigIdx of int * int32
type MemberRefAsMspecIdx =  MemberRefAsMspecIdx of int * int
type MethodSpecAsMspecIdx =  MethodSpecAsMspecIdx of int * int
type MemberRefAsFspecIdx = MemberRefAsFspecIdx of int * int
type CustomAttrIdx = CustomAttrIdx of CustomAttributeTypeTag * int * int32
type SecurityDeclIdx   = SecurityDeclIdx of uint16 * int32
type GenericParamsIdx = GenericParamsIdx of int * TypeOrMethodDefTag * int

//---------------------------------------------------------------------
// Polymorphic caches for row and heap readers
//---------------------------------------------------------------------

let mkCacheInt32 lowMem _inbase _nm _sz  =
    if lowMem then (fun f x -> f x) else
    let cache = ref null 
    let count = ref 0
#if STATISTICS
    addReport (fun oc -> if !count <> 0 then oc.WriteLine ((_inbase + string !count + " "+ _nm + " cache hits")  : string))
#endif
    fun f (idx:int32) ->
        let cache = 
            match !cache with
            | null -> cache :=  new Dictionary<int32,_>(11)
            | _ -> ()
            !cache
        let mutable res = Unchecked.defaultof<_>
        let ok = cache.TryGetValue(idx, &res)
        if ok then 
            incr count 
            res
        else 
            let res = f idx 
            cache.[idx] <- res 
            res 

let mkCacheGeneric lowMem _inbase _nm _sz  =
    if lowMem then (fun f x -> f x) else
    let cache = ref null 
    let count = ref 0
#if STATISTICS
    addReport (fun oc -> if !count <> 0 then oc.WriteLine ((_inbase + string !count + " " + _nm + " cache hits") : string))
#endif
    fun f (idx :'T) ->
        let cache = 
            match !cache with
            | null -> cache := new Dictionary<_,_>(11 (* sz:int *) ) 
            | _ -> ()
            !cache
        if cache.ContainsKey idx then (incr count; cache.[idx])
        else let res = f idx in cache.[idx] <- res; res 

//-----------------------------------------------------------------------
// Polymorphic general helpers for searching for particular rows.
// ----------------------------------------------------------------------

let seekFindRow numRows rowChooser =
    let mutable i = 1
    while (i <= numRows &&  not (rowChooser i)) do 
        i <- i + 1
    if i > numRows then dprintn "warning: seekFindRow: row not found"
    i  

// search for rows satisfying predicate 
let seekReadIndexedRows (numRows, rowReader, keyFunc, keyComparer, binaryChop, rowConverter) =
    if binaryChop then
        let mutable low = 0
        let mutable high = numRows + 1
        begin 
          let mutable fin = false
          while not fin do 
              if high - low <= 1  then 
                  fin <- true 
              else 
                  let mid = (low + high) / 2
                  let midrow = rowReader mid
                  let c = keyComparer (keyFunc midrow)
                  if c > 0 then 
                      low <- mid
                  elif c < 0 then 
                      high <- mid 
                  else 
                      fin <- true
        end
        let mutable res = []
        if high - low > 1 then 
            // now read off rows, forward and backwards 
            let mid = (low + high) / 2
            // read forward 
            begin 
                let mutable fin = false
                let mutable curr = mid
                while not fin do 
                  if curr > numRows then 
                      fin <- true
                  else 
                      let currrow = rowReader curr
                      if keyComparer (keyFunc currrow) = 0 then 
                          res <- rowConverter currrow :: res
                      else 
                          fin <- true
                      curr <- curr + 1
                done
            end
            res <- List.rev res
            // read backwards 
            begin 
                let mutable fin = false
                let mutable curr = mid - 1
                while not fin do 
                  if curr = 0 then 
                    fin <- true
                  else  
                    let currrow = rowReader curr
                    if keyComparer (keyFunc currrow) = 0 then 
                        res <- rowConverter currrow :: res
                    else 
                        fin <- true
                    curr <- curr - 1
            end
        // sanity check 
#if CHECKING
        if checking then 
            let res2 = 
                [ for i = 1 to numRows do
                    let rowinfo = rowReader i
                    if keyComparer (keyFunc rowinfo) = 0 then 
                      yield rowConverter rowinfo ]
            if (res2 <> res) then 
                failwith ("results of binary search did not match results of linear search: linear search produced "+string res2.Length+", binary search produced "+string res.Length)
#endif
        
        res
    else 
        let res = ref []
        for i = 1 to numRows do
            let rowinfo = rowReader i
            if keyComparer (keyFunc rowinfo) = 0 then 
              res := rowConverter rowinfo :: !res
        List.rev !res  


let seekReadOptionalIndexedRow (info) =
    match seekReadIndexedRows info with 
    | [k] -> Some k
    | [] -> None
    | h::_ -> 
        dprintn ("multiple rows found when indexing table") 
        Some h 
        
let seekReadIndexedRow (info) =
    match seekReadOptionalIndexedRow info with 
    | Some row -> row
    | None -> failwith ("no row found for key when indexing table")

//---------------------------------------------------------------------
// The big fat reader.
//---------------------------------------------------------------------

type ILModuleReader = 
    { modul: ILModuleDef 
      ilAssemblyRefs: Lazy<ILAssemblyRef list>
      dispose: unit -> unit }
    member x.ILModuleDef = x.modul
    member x.ILAssemblyRefs = x.ilAssemblyRefs.Force()
    interface IDisposable with
        member x.Dispose() = x.dispose()
    
 
type MethodData = MethodData of ILType * ILCallingConv * string * ILTypes * ILType * ILTypes
type VarArgMethodData = VarArgMethodData of ILType * ILCallingConv * string * ILTypes * ILVarArgs * ILType * ILTypes

[<NoEquality; NoComparison>]
type ILReaderContext = 
  { ilg: ILGlobals
    dataEndPoints: Lazy<int32 list>
    sorted: int64
#if FX_NO_PDB_READER
    pdb: obj option
#else
    pdb: (PdbReader * (string -> ILSourceDocument)) option
#endif
    entryPointToken: TableName * int
    getNumRows: TableName -> int 
    textSegmentPhysicalLoc : int32 
    textSegmentPhysicalSize : int32
    dataSegmentPhysicalLoc : int32
    dataSegmentPhysicalSize : int32
    anyV2P : (string * int32) -> int32
    metadataAddr: int32
    sectionHeaders : (int32 * int32 * int32) list
    nativeResourcesAddr:int32
    nativeResourcesSize:int32
    resourcesAddr:int32
    strongnameAddr:int32
    vtableFixupsAddr:int32
    is: BinaryFile
    infile:string
    userStringsStreamPhysicalLoc: int32
    stringsStreamPhysicalLoc: int32
    blobsStreamPhysicalLoc: int32
    blobsStreamSize: int32
    readUserStringHeap: (int32 -> string)
    memoizeString: string -> string
    readStringHeap: (int32 -> string)
    readBlobHeap: (int32 -> byte[])
    guidsStreamPhysicalLoc : int32
    rowAddr : (TableName -> int -> int32)
    tableBigness : bool array
    rsBigness : bool  
    tdorBigness : bool
    tomdBigness : bool   
    hcBigness : bool   
    hcaBigness : bool   
    hfmBigness : bool   
    hdsBigness : bool   
    mrpBigness : bool   
    hsBigness : bool   
    mdorBigness : bool   
    mfBigness : bool   
    iBigness : bool   
    catBigness : bool   
    stringsBigness: bool   
    guidsBigness: bool   
    blobsBigness: bool   
    countTypeRef : int ref
    countTypeDef : int ref     
    countField : int ref      
    countMethod : int ref     
    countParam : int ref          
    countInterfaceImpl : int ref  
    countMemberRef : int ref        
    countConstant : int ref         
    countCustomAttribute : int ref  
    countFieldMarshal: int ref    
    countPermission : int ref      
    countClassLayout : int ref     
    countFieldLayout : int ref       
    countStandAloneSig : int ref    
    countEventMap : int ref         
    countEvent : int ref            
    countPropertyMap : int ref       
    countProperty : int ref           
    countMethodSemantics : int ref    
    countMethodImpl : int ref  
    countModuleRef : int ref       
    countTypeSpec : int ref         
    countImplMap : int ref      
    countFieldRVA : int ref   
    countAssembly : int ref        
    countAssemblyRef : int ref    
    countFile : int ref           
    countExportedType : int ref  
    countManifestResource : int ref
    countNested : int ref         
    countGenericParam : int ref       
    countGenericParamConstraint : int ref     
    countMethodSpec : int ref        
    seekReadNestedRow  : int -> int * int
    seekReadConstantRow  : int -> uint16 * TaggedIndex<HasConstantTag> * int32
    seekReadMethodSemanticsRow  : int -> int32 * int * TaggedIndex<HasSemanticsTag>
    seekReadTypeDefRow : int -> int32 * int32 * int32 * TaggedIndex<TypeDefOrRefTag> * int * int
    seekReadInterfaceImplRow  : int -> int * TaggedIndex<TypeDefOrRefTag>
    seekReadFieldMarshalRow  : int -> TaggedIndex<HasFieldMarshalTag> * int32
    seekReadPropertyMapRow  : int -> int * int 
    seekReadAssemblyRef : int -> ILAssemblyRef
    seekReadMethodSpecAsMethodData : MethodSpecAsMspecIdx -> VarArgMethodData
    seekReadMemberRefAsMethodData : MemberRefAsMspecIdx -> VarArgMethodData
    seekReadMemberRefAsFieldSpec : MemberRefAsFspecIdx -> ILFieldSpec
    seekReadCustomAttr : CustomAttrIdx -> ILAttribute
    seekReadSecurityDecl : SecurityDeclIdx -> ILPermission
    seekReadTypeRef : int ->ILTypeRef
    seekReadTypeRefAsType : TypeRefAsTypIdx -> ILType
    readBlobHeapAsPropertySig : BlobAsPropSigIdx -> ILThisConvention * ILType * ILTypes
    readBlobHeapAsFieldSig : BlobAsFieldSigIdx -> ILType
    readBlobHeapAsMethodSig : BlobAsMethodSigIdx -> bool * int32 * ILCallingConv * ILType * ILTypes * ILVarArgs 
    readBlobHeapAsLocalsSig : BlobAsLocalSigIdx -> ILLocal list
    seekReadTypeDefAsType : TypeDefAsTypIdx -> ILType
    seekReadMethodDefAsMethodData : int -> MethodData
    seekReadGenericParams : GenericParamsIdx -> ILGenericParameterDef list
    seekReadFieldDefAsFieldSpec : int -> ILFieldSpec }
   
let count c = 
#if DEBUG
    incr c
#else
    c |> ignore
    ()
#endif
        

let seekReadUInt16Adv ctxt (addr: byref<int>) =  
    let res = seekReadUInt16 ctxt.is addr
    addr <- addr + 2
    res

let seekReadInt32Adv ctxt (addr: byref<int>) = 
    let res = seekReadInt32 ctxt.is addr
    addr <- addr+4
    res

let seekReadUInt16AsInt32Adv ctxt (addr: byref<int>) = 
    let res = seekReadUInt16AsInt32 ctxt.is addr
    addr <- addr+2
    res

let seekReadTaggedIdx f nbits big is (addr: byref<int>) =  
    let tok = if big then seekReadInt32Adv is &addr else seekReadUInt16AsInt32Adv is &addr 
    tokToTaggedIdx f nbits tok


let seekReadIdx big ctxt (addr: byref<int>) =  
    if big then seekReadInt32Adv ctxt &addr else seekReadUInt16AsInt32Adv ctxt &addr

let seekReadUntaggedIdx (tab:TableName) ctxt (addr: byref<int>) =  
    seekReadIdx ctxt.tableBigness.[tab.Index] ctxt &addr


let seekReadResolutionScopeIdx     ctxt (addr: byref<int>) = seekReadTaggedIdx mkResolutionScopeTag     2 ctxt.rsBigness   ctxt &addr
let seekReadTypeDefOrRefOrSpecIdx  ctxt (addr: byref<int>) = seekReadTaggedIdx mkTypeDefOrRefOrSpecTag  2 ctxt.tdorBigness ctxt &addr   
let seekReadTypeOrMethodDefIdx     ctxt (addr: byref<int>) = seekReadTaggedIdx mkTypeOrMethodDefTag     1 ctxt.tomdBigness ctxt &addr
let seekReadHasConstantIdx         ctxt (addr: byref<int>) = seekReadTaggedIdx mkHasConstantTag         2 ctxt.hcBigness   ctxt &addr   
let seekReadHasCustomAttributeIdx  ctxt (addr: byref<int>) = seekReadTaggedIdx mkHasCustomAttributeTag  5 ctxt.hcaBigness  ctxt &addr
let seekReadHasFieldMarshalIdx     ctxt (addr: byref<int>) = seekReadTaggedIdx mkHasFieldMarshalTag     1 ctxt.hfmBigness ctxt &addr
let seekReadHasDeclSecurityIdx     ctxt (addr: byref<int>) = seekReadTaggedIdx mkHasDeclSecurityTag     2 ctxt.hdsBigness ctxt &addr
let seekReadMemberRefParentIdx     ctxt (addr: byref<int>) = seekReadTaggedIdx mkMemberRefParentTag     3 ctxt.mrpBigness ctxt &addr
let seekReadHasSemanticsIdx        ctxt (addr: byref<int>) = seekReadTaggedIdx mkHasSemanticsTag        1 ctxt.hsBigness ctxt &addr
let seekReadMethodDefOrRefIdx      ctxt (addr: byref<int>) = seekReadTaggedIdx mkMethodDefOrRefTag      1 ctxt.mdorBigness ctxt &addr
let seekReadMemberForwardedIdx     ctxt (addr: byref<int>) = seekReadTaggedIdx mkMemberForwardedTag     1 ctxt.mfBigness ctxt &addr
let seekReadImplementationIdx      ctxt (addr: byref<int>) = seekReadTaggedIdx mkImplementationTag      2 ctxt.iBigness ctxt &addr
let seekReadCustomAttributeTypeIdx ctxt (addr: byref<int>) = seekReadTaggedIdx mkILCustomAttributeTypeTag 3 ctxt.catBigness ctxt &addr  
let seekReadStringIdx ctxt (addr: byref<int>) = seekReadIdx ctxt.stringsBigness ctxt &addr
let seekReadGuidIdx ctxt (addr: byref<int>) = seekReadIdx ctxt.guidsBigness ctxt &addr
let seekReadBlobIdx ctxt (addr: byref<int>) = seekReadIdx ctxt.blobsBigness ctxt &addr 

let seekReadModuleRow ctxt idx =
    if idx = 0 then failwith "cannot read Module table row 0"
    let mutable addr = ctxt.rowAddr TableNames.Module idx
    let generation = seekReadUInt16Adv ctxt &addr
    let nameIdx = seekReadStringIdx ctxt &addr
    let mvidIdx = seekReadGuidIdx ctxt &addr
    let encidIdx = seekReadGuidIdx ctxt &addr
    let encbaseidIdx = seekReadGuidIdx ctxt &addr
    (generation, nameIdx, mvidIdx, encidIdx, encbaseidIdx) 

/// Read Table ILTypeRef.
let seekReadTypeRefRow ctxt idx =
    count ctxt.countTypeRef
    let mutable addr = ctxt.rowAddr TableNames.TypeRef idx
    let scopeIdx = seekReadResolutionScopeIdx ctxt &addr
    let nameIdx = seekReadStringIdx ctxt &addr
    let namespaceIdx = seekReadStringIdx ctxt &addr
    (scopeIdx,nameIdx,namespaceIdx) 

/// Read Table ILTypeDef.
let seekReadTypeDefRow ctxt idx = ctxt.seekReadTypeDefRow idx
let seekReadTypeDefRowUncached ctxtH idx =
    let ctxt = getHole ctxtH
    count ctxt.countTypeDef
    let mutable addr = ctxt.rowAddr TableNames.TypeDef idx
    let flags = seekReadInt32Adv ctxt &addr
    let nameIdx = seekReadStringIdx ctxt &addr
    let namespaceIdx = seekReadStringIdx ctxt &addr
    let extendsIdx = seekReadTypeDefOrRefOrSpecIdx ctxt &addr
    let fieldsIdx = seekReadUntaggedIdx TableNames.Field ctxt &addr
    let methodsIdx = seekReadUntaggedIdx TableNames.Method ctxt &addr
    (flags, nameIdx, namespaceIdx, extendsIdx, fieldsIdx, methodsIdx) 

/// Read Table Field.
let seekReadFieldRow ctxt idx =
    count ctxt.countField
    let mutable addr = ctxt.rowAddr TableNames.Field idx
    let flags = seekReadUInt16AsInt32Adv ctxt &addr
    let nameIdx = seekReadStringIdx ctxt &addr
    let typeIdx = seekReadBlobIdx ctxt &addr
    (flags,nameIdx,typeIdx)  

/// Read Table Method.
let seekReadMethodRow ctxt idx =
    count ctxt.countMethod
    let mutable addr = ctxt.rowAddr TableNames.Method idx
    let codeRVA = seekReadInt32Adv ctxt &addr
    let implflags = seekReadUInt16AsInt32Adv ctxt &addr
    let flags = seekReadUInt16AsInt32Adv ctxt &addr
    let nameIdx = seekReadStringIdx ctxt &addr
    let typeIdx = seekReadBlobIdx ctxt &addr
    let paramIdx = seekReadUntaggedIdx TableNames.Param ctxt &addr
    (codeRVA, implflags, flags, nameIdx, typeIdx, paramIdx) 

/// Read Table Param.
let seekReadParamRow ctxt idx =
    count ctxt.countParam
    let mutable addr = ctxt.rowAddr TableNames.Param idx
    let flags = seekReadUInt16AsInt32Adv ctxt &addr
    let seq =  seekReadUInt16AsInt32Adv ctxt &addr
    let nameIdx = seekReadStringIdx ctxt &addr
    (flags,seq,nameIdx) 

/// Read Table InterfaceImpl.
let seekReadInterfaceImplRow ctxt idx = ctxt.seekReadInterfaceImplRow idx
let seekReadInterfaceImplRowUncached ctxtH idx =
    let ctxt = getHole ctxtH
    count ctxt.countInterfaceImpl
    let mutable addr = ctxt.rowAddr TableNames.InterfaceImpl idx
    let tidx = seekReadUntaggedIdx TableNames.TypeDef ctxt &addr
    let intfIdx = seekReadTypeDefOrRefOrSpecIdx ctxt &addr
    (tidx,intfIdx)

/// Read Table MemberRef.
let seekReadMemberRefRow ctxt idx =
    count ctxt.countMemberRef
    let mutable addr = ctxt.rowAddr TableNames.MemberRef idx
    let mrpIdx = seekReadMemberRefParentIdx ctxt &addr
    let nameIdx = seekReadStringIdx ctxt &addr
    let typeIdx = seekReadBlobIdx ctxt &addr
    (mrpIdx,nameIdx,typeIdx) 

/// Read Table Constant.
let seekReadConstantRow ctxt idx = ctxt.seekReadConstantRow idx
let seekReadConstantRowUncached ctxtH idx =
    let ctxt = getHole ctxtH
    count ctxt.countConstant
    let mutable addr = ctxt.rowAddr TableNames.Constant idx
    let kind = seekReadUInt16Adv ctxt &addr
    let parentIdx = seekReadHasConstantIdx ctxt &addr
    let valIdx = seekReadBlobIdx ctxt &addr
    (kind, parentIdx, valIdx)

/// Read Table CustomAttribute.
let seekReadCustomAttributeRow ctxt idx =
    count ctxt.countCustomAttribute
    let mutable addr = ctxt.rowAddr TableNames.CustomAttribute idx
    let parentIdx = seekReadHasCustomAttributeIdx ctxt &addr
    let typeIdx = seekReadCustomAttributeTypeIdx ctxt &addr
    let valIdx = seekReadBlobIdx ctxt &addr
    (parentIdx, typeIdx, valIdx)  

/// Read Table FieldMarshal.
let seekReadFieldMarshalRow ctxt idx = ctxt.seekReadFieldMarshalRow idx
let seekReadFieldMarshalRowUncached ctxtH idx =
    let ctxt = getHole ctxtH
    count ctxt.countFieldMarshal
    let mutable addr = ctxt.rowAddr TableNames.FieldMarshal idx
    let parentIdx = seekReadHasFieldMarshalIdx ctxt &addr
    let typeIdx = seekReadBlobIdx ctxt &addr
    (parentIdx, typeIdx)

/// Read Table Permission.
let seekReadPermissionRow ctxt idx =
    count ctxt.countPermission
    let mutable addr = ctxt.rowAddr TableNames.Permission idx
    let action = seekReadUInt16Adv ctxt &addr
    let parentIdx = seekReadHasDeclSecurityIdx ctxt &addr
    let typeIdx = seekReadBlobIdx ctxt &addr
    (action, parentIdx, typeIdx) 

/// Read Table ClassLayout. 
let seekReadClassLayoutRow ctxt idx =
    count ctxt.countClassLayout
    let mutable addr = ctxt.rowAddr TableNames.ClassLayout idx
    let pack = seekReadUInt16Adv ctxt &addr
    let size = seekReadInt32Adv ctxt &addr
    let tidx = seekReadUntaggedIdx TableNames.TypeDef ctxt &addr
    (pack,size,tidx)  

/// Read Table FieldLayout. 
let seekReadFieldLayoutRow ctxt idx =
    count ctxt.countFieldLayout
    let mutable addr = ctxt.rowAddr TableNames.FieldLayout idx
    let offset = seekReadInt32Adv ctxt &addr
    let fidx = seekReadUntaggedIdx TableNames.Field ctxt &addr
    (offset,fidx)  

//// Read Table StandAloneSig. 
let seekReadStandAloneSigRow ctxt idx =
    count ctxt.countStandAloneSig
    let mutable addr = ctxt.rowAddr TableNames.StandAloneSig idx
    let sigIdx = seekReadBlobIdx ctxt &addr
    sigIdx

/// Read Table EventMap. 
let seekReadEventMapRow ctxt idx =
    count ctxt.countEventMap
    let mutable addr = ctxt.rowAddr TableNames.EventMap idx
    let tidx = seekReadUntaggedIdx TableNames.TypeDef ctxt &addr
    let eventsIdx = seekReadUntaggedIdx TableNames.Event ctxt &addr
    (tidx,eventsIdx) 

/// Read Table Event. 
let seekReadEventRow ctxt idx =
    count ctxt.countEvent
    let mutable addr = ctxt.rowAddr TableNames.Event idx
    let flags = seekReadUInt16AsInt32Adv ctxt &addr
    let nameIdx = seekReadStringIdx ctxt &addr
    let typIdx = seekReadTypeDefOrRefOrSpecIdx ctxt &addr
    (flags,nameIdx,typIdx) 
   
/// Read Table PropertyMap. 
let seekReadPropertyMapRow ctxt idx = ctxt.seekReadPropertyMapRow idx
let seekReadPropertyMapRowUncached ctxtH idx =
    let ctxt = getHole ctxtH
    count ctxt.countPropertyMap
    let mutable addr = ctxt.rowAddr TableNames.PropertyMap idx
    let tidx = seekReadUntaggedIdx TableNames.TypeDef ctxt &addr
    let propsIdx = seekReadUntaggedIdx TableNames.Property ctxt &addr
    (tidx,propsIdx)

/// Read Table Property. 
let seekReadPropertyRow ctxt idx =
    count ctxt.countProperty
    let mutable addr = ctxt.rowAddr TableNames.Property idx
    let flags = seekReadUInt16AsInt32Adv ctxt &addr
    let nameIdx = seekReadStringIdx ctxt &addr
    let typIdx = seekReadBlobIdx ctxt &addr
    (flags,nameIdx,typIdx) 

/// Read Table MethodSemantics.
let seekReadMethodSemanticsRow ctxt idx = ctxt.seekReadMethodSemanticsRow idx
let seekReadMethodSemanticsRowUncached ctxtH idx =
    let ctxt = getHole ctxtH
    count ctxt.countMethodSemantics
    let mutable addr = ctxt.rowAddr TableNames.MethodSemantics idx
    let flags = seekReadUInt16AsInt32Adv ctxt &addr
    let midx = seekReadUntaggedIdx TableNames.Method ctxt &addr
    let assocIdx = seekReadHasSemanticsIdx ctxt &addr
    (flags,midx,assocIdx)

/// Read Table MethodImpl.
let seekReadMethodImplRow ctxt idx =
    count ctxt.countMethodImpl
    let mutable addr = ctxt.rowAddr TableNames.MethodImpl idx
    let tidx = seekReadUntaggedIdx TableNames.TypeDef ctxt &addr
    let mbodyIdx = seekReadMethodDefOrRefIdx ctxt &addr
    let mdeclIdx = seekReadMethodDefOrRefIdx ctxt &addr
    (tidx,mbodyIdx,mdeclIdx) 

/// Read Table ILModuleRef.
let seekReadModuleRefRow ctxt idx =
    count ctxt.countModuleRef
    let mutable addr = ctxt.rowAddr TableNames.ModuleRef idx
    let nameIdx = seekReadStringIdx ctxt &addr
    nameIdx  

/// Read Table ILTypeSpec.
let seekReadTypeSpecRow ctxt idx =
    count ctxt.countTypeSpec
    let mutable addr = ctxt.rowAddr TableNames.TypeSpec idx
    let blobIdx = seekReadBlobIdx ctxt &addr
    blobIdx  

/// Read Table ImplMap.
let seekReadImplMapRow ctxt idx =
    count ctxt.countImplMap
    let mutable addr = ctxt.rowAddr TableNames.ImplMap idx
    let flags = seekReadUInt16AsInt32Adv ctxt &addr
    let forwrdedIdx = seekReadMemberForwardedIdx ctxt &addr
    let nameIdx = seekReadStringIdx ctxt &addr
    let scopeIdx = seekReadUntaggedIdx TableNames.ModuleRef ctxt &addr
    (flags, forwrdedIdx, nameIdx, scopeIdx) 

/// Read Table FieldRVA.
let seekReadFieldRVARow ctxt idx =
    count ctxt.countFieldRVA
    let mutable addr = ctxt.rowAddr TableNames.FieldRVA idx
    let rva = seekReadInt32Adv ctxt &addr
    let fidx = seekReadUntaggedIdx TableNames.Field ctxt &addr
    (rva,fidx) 

/// Read Table Assembly.
let seekReadAssemblyRow ctxt idx =
    count ctxt.countAssembly
    let mutable addr = ctxt.rowAddr TableNames.Assembly idx
    let hash = seekReadInt32Adv ctxt &addr
    let v1 = seekReadUInt16Adv ctxt &addr
    let v2 = seekReadUInt16Adv ctxt &addr
    let v3 = seekReadUInt16Adv ctxt &addr
    let v4 = seekReadUInt16Adv ctxt &addr
    let flags = seekReadInt32Adv ctxt &addr
    let publicKeyIdx = seekReadBlobIdx ctxt &addr
    let nameIdx = seekReadStringIdx ctxt &addr
    let localeIdx = seekReadStringIdx ctxt &addr
    (hash,v1,v2,v3,v4,flags,publicKeyIdx, nameIdx, localeIdx)

/// Read Table ILAssemblyRef.
let seekReadAssemblyRefRow ctxt idx =
    count ctxt.countAssemblyRef
    let mutable addr = ctxt.rowAddr TableNames.AssemblyRef idx
    let v1 = seekReadUInt16Adv ctxt &addr
    let v2 = seekReadUInt16Adv ctxt &addr
    let v3 = seekReadUInt16Adv ctxt &addr
    let v4 = seekReadUInt16Adv ctxt &addr
    let flags = seekReadInt32Adv ctxt &addr
    let publicKeyOrTokenIdx = seekReadBlobIdx ctxt &addr
    let nameIdx = seekReadStringIdx ctxt &addr
    let localeIdx = seekReadStringIdx ctxt &addr
    let hashValueIdx = seekReadBlobIdx ctxt &addr
    (v1,v2,v3,v4,flags,publicKeyOrTokenIdx, nameIdx, localeIdx,hashValueIdx) 

/// Read Table File.
let seekReadFileRow ctxt idx =
    count ctxt.countFile
    let mutable addr = ctxt.rowAddr TableNames.File idx
    let flags = seekReadInt32Adv ctxt &addr
    let nameIdx = seekReadStringIdx ctxt &addr
    let hashValueIdx = seekReadBlobIdx ctxt &addr
    (flags, nameIdx, hashValueIdx) 

/// Read Table ILExportedTypeOrForwarder.
let seekReadExportedTypeRow ctxt idx =
    count ctxt.countExportedType
    let mutable addr = ctxt.rowAddr TableNames.ExportedType idx
    let flags = seekReadInt32Adv ctxt &addr
    let tok = seekReadInt32Adv ctxt &addr
    let nameIdx = seekReadStringIdx ctxt &addr
    let namespaceIdx = seekReadStringIdx ctxt &addr
    let implIdx = seekReadImplementationIdx ctxt &addr
    (flags,tok,nameIdx,namespaceIdx,implIdx) 

/// Read Table ManifestResource.
let seekReadManifestResourceRow ctxt idx =
    count ctxt.countManifestResource
    let mutable addr = ctxt.rowAddr TableNames.ManifestResource idx
    let offset = seekReadInt32Adv ctxt &addr
    let flags = seekReadInt32Adv ctxt &addr
    let nameIdx = seekReadStringIdx ctxt &addr
    let implIdx = seekReadImplementationIdx ctxt &addr
    (offset,flags,nameIdx,implIdx) 

/// Read Table Nested.
let seekReadNestedRow ctxt idx = ctxt.seekReadNestedRow idx
let seekReadNestedRowUncached ctxtH idx =
    let ctxt = getHole ctxtH
    count ctxt.countNested
    let mutable addr = ctxt.rowAddr TableNames.Nested idx
    let nestedIdx = seekReadUntaggedIdx TableNames.TypeDef ctxt &addr
    let enclIdx = seekReadUntaggedIdx TableNames.TypeDef ctxt &addr
    (nestedIdx,enclIdx)

/// Read Table GenericParam.
let seekReadGenericParamRow ctxt idx =
    count ctxt.countGenericParam
    let mutable addr = ctxt.rowAddr TableNames.GenericParam idx
    let seq = seekReadUInt16Adv ctxt &addr
    let flags = seekReadUInt16Adv ctxt &addr
    let ownerIdx = seekReadTypeOrMethodDefIdx ctxt &addr
    let nameIdx = seekReadStringIdx ctxt &addr
    (idx,seq,flags,ownerIdx,nameIdx) 

// Read Table GenericParamConstraint.
let seekReadGenericParamConstraintRow ctxt idx =
    count ctxt.countGenericParamConstraint
    let mutable addr = ctxt.rowAddr TableNames.GenericParamConstraint idx
    let pidx = seekReadUntaggedIdx TableNames.GenericParam ctxt &addr
    let constraintIdx = seekReadTypeDefOrRefOrSpecIdx ctxt &addr
    (pidx,constraintIdx) 

/// Read Table ILMethodSpec.
let seekReadMethodSpecRow ctxt idx =
    count ctxt.countMethodSpec
    let mutable addr = ctxt.rowAddr TableNames.MethodSpec idx
    let mdorIdx = seekReadMethodDefOrRefIdx ctxt &addr
    let instIdx = seekReadBlobIdx ctxt &addr
    (mdorIdx,instIdx) 


let readUserStringHeapUncached ctxtH idx = 
    let ctxt = getHole ctxtH
    seekReadUserString ctxt.is (ctxt.userStringsStreamPhysicalLoc + idx)

let readUserStringHeap ctxt idx = ctxt.readUserStringHeap  idx 

let readStringHeapUncached ctxtH idx = 
    let ctxt = getHole ctxtH
    seekReadUTF8String ctxt.is (ctxt.stringsStreamPhysicalLoc + idx) 
let readStringHeap          ctxt idx = ctxt.readStringHeap idx 
let readStringHeapOption   ctxt idx = if idx = 0 then None else Some (readStringHeap ctxt idx) 

let emptyByteArray: byte[] = [||]
let readBlobHeapUncached ctxtH idx = 
    let ctxt = getHole ctxtH
    // valid index lies in range [1..streamSize)
    // NOTE: idx cannot be 0 - Blob\String heap has first empty element that is one byte 0
    if idx <= 0 || idx >= ctxt.blobsStreamSize then emptyByteArray
    else seekReadBlob ctxt.is (ctxt.blobsStreamPhysicalLoc + idx) 
let readBlobHeap        ctxt idx = ctxt.readBlobHeap idx 
let readBlobHeapOption ctxt idx = if idx = 0 then None else Some (readBlobHeap ctxt idx) 

let readGuidHeap ctxt idx = seekReadGuid ctxt.is (ctxt.guidsStreamPhysicalLoc + idx) 

// read a single value out of a blob heap using the given function 
let readBlobHeapAsBool   ctxt vidx = fst (sigptrGetBool   (readBlobHeap ctxt vidx) 0) 
let readBlobHeapAsSByte  ctxt vidx = fst (sigptrGetSByte  (readBlobHeap ctxt vidx) 0) 
let readBlobHeapAsInt16  ctxt vidx = fst (sigptrGetInt16  (readBlobHeap ctxt vidx) 0) 
let readBlobHeapAsInt32  ctxt vidx = fst (sigptrGetInt32  (readBlobHeap ctxt vidx) 0) 
let readBlobHeapAsInt64  ctxt vidx = fst (sigptrGetInt64  (readBlobHeap ctxt vidx) 0) 
let readBlobHeapAsByte   ctxt vidx = fst (sigptrGetByte   (readBlobHeap ctxt vidx) 0) 
let readBlobHeapAsUInt16 ctxt vidx = fst (sigptrGetUInt16 (readBlobHeap ctxt vidx) 0) 
let readBlobHeapAsUInt32 ctxt vidx = fst (sigptrGetUInt32 (readBlobHeap ctxt vidx) 0) 
let readBlobHeapAsUInt64 ctxt vidx = fst (sigptrGetUInt64 (readBlobHeap ctxt vidx) 0) 
let readBlobHeapAsSingle ctxt vidx = fst (sigptrGetSingle (readBlobHeap ctxt vidx) 0) 
let readBlobHeapAsDouble ctxt vidx = fst (sigptrGetDouble (readBlobHeap ctxt vidx) 0) 
   
//-----------------------------------------------------------------------
// Some binaries have raw data embedded their text sections, e.g. mscorlib, for 
// field inits.  And there is no information that definitively tells us the extent of 
// the text section that may be interesting data.  But we certainly don't want to duplicate 
// the entire text section as data! 
//  
// So, we assume: 
//   1. no part of the metadata is double-used for raw data  
//   2. the data bits are all the bits of the text section 
//      that stretch from a Field or Resource RVA to one of 
//        (a) the next Field or resource RVA 
//        (b) a MethodRVA 
//        (c) the start of the metadata 
//        (d) the end of a section 
//        (e) the start of the native resources attached to the binary if any
// ----------------------------------------------------------------------*)

#if FX_NO_LINKEDRESOURCES
let readNativeResources _ctxt = []
#else
let readNativeResources ctxt = 
    let nativeResources = 
        if ctxt.nativeResourcesSize = 0x0 || ctxt.nativeResourcesAddr = 0x0 then 
            []
        else
            [ (lazy (let linkedResource = seekReadBytes ctxt.is (ctxt.anyV2P (ctxt.infile + ": native resources",ctxt.nativeResourcesAddr)) ctxt.nativeResourcesSize
                     unlinkResource ctxt.nativeResourcesAddr linkedResource)) ]
    nativeResources
#endif
   
let dataEndPoints ctxtH = 
    lazy
        let ctxt = getHole ctxtH
        let dataStartPoints = 
            let res = ref []
            for i = 1 to ctxt.getNumRows (TableNames.FieldRVA) do
                let rva,_fidx = seekReadFieldRVARow ctxt i
                res := ("field",rva) :: !res
            for i = 1 to ctxt.getNumRows TableNames.ManifestResource do
                let (offset,_,_,TaggedIndex(_tag,idx)) = seekReadManifestResourceRow ctxt i
                if idx = 0 then 
                  let rva = ctxt.resourcesAddr + offset
                  res := ("manifest resource", rva) :: !res
            !res
        if isNil dataStartPoints then [] 
        else
          let methodRVAs = 
              let res = ref []
              for i = 1 to ctxt.getNumRows TableNames.Method do
                  let (rva, _, _, nameIdx, _, _) = seekReadMethodRow ctxt i
                  if rva <> 0 then 
                     let nm = readStringHeap ctxt nameIdx
                     res := (nm,rva) :: !res
              !res
          ([ ctxt.textSegmentPhysicalLoc + ctxt.textSegmentPhysicalSize ; 
             ctxt.dataSegmentPhysicalLoc + ctxt.dataSegmentPhysicalSize ] 
           @ 
           (List.map ctxt.anyV2P 
              (dataStartPoints 
                @ [for (virtAddr,_virtSize,_physLoc) in ctxt.sectionHeaders do yield ("section start",virtAddr) done]
                @ [("md",ctxt.metadataAddr)]
                @ (if ctxt.nativeResourcesAddr = 0x0 then [] else [("native resources",ctxt.nativeResourcesAddr) ])
                @ (if ctxt.resourcesAddr = 0x0 then [] else [("managed resources",ctxt.resourcesAddr) ])
                @ (if ctxt.strongnameAddr = 0x0 then [] else [("managed strongname",ctxt.strongnameAddr) ])
                @ (if ctxt.vtableFixupsAddr = 0x0 then [] else [("managed vtable_fixups",ctxt.vtableFixupsAddr) ])
                @ methodRVAs)))
           |> List.distinct
           |> List.sort 
      

let rec rvaToData ctxt nm rva = 
    if rva = 0x0 then failwith "rva is zero"
    let start = ctxt.anyV2P (nm, rva)
    let endPoints = (Lazy.force ctxt.dataEndPoints)
    let rec look l = 
        match l with 
        | [] -> 
            failwithf "find_text_data_extent: none found for infile=%s, name=%s, rva=0x%08x, start=0x%08x" ctxt.infile nm rva start 
        | e::t -> 
           if start < e then 
             (seekReadBytes ctxt.is start (e - start)) 
           else look t
    look endPoints


  
//-----------------------------------------------------------------------
// Read the AbsIL structure (lazily) by reading off the relevant rows.
// ----------------------------------------------------------------------

let isSorted ctxt (tab:TableName) = ((ctxt.sorted &&& (int64 1 <<< tab.Index)) <> int64 0x0) 

let rec seekReadModule ctxt (subsys,subsysversion,useHighEntropyVA, ilOnly,only32,is32bitpreferred,only64,platform,isDll, alignVirt,alignPhys,imageBaseReal,ilMetadataVersion) idx =
    let (_generation, nameIdx, _mvidIdx, _encidIdx, _encbaseidIdx) = seekReadModuleRow ctxt idx
    let ilModuleName = readStringHeap ctxt nameIdx
    let nativeResources = readNativeResources ctxt

    { Manifest =
         if ctxt.getNumRows (TableNames.Assembly) > 0 then Some (seekReadAssemblyManifest ctxt 1) 
         else None
      CustomAttrs = seekReadCustomAttrs ctxt (TaggedIndex(hca_Module,idx))
      Name = ilModuleName
      NativeResources=nativeResources
      TypeDefs = mkILTypeDefsComputed (fun () -> seekReadTopTypeDefs ctxt ())
      SubSystemFlags = int32 subsys
      IsILOnly = ilOnly
      SubsystemVersion = subsysversion
      UseHighEntropyVA = useHighEntropyVA
      Platform = platform
      StackReserveSize = None  // TODO
      Is32Bit = only32
      Is32BitPreferred = is32bitpreferred
      Is64Bit = only64
      IsDLL=isDll
      VirtualAlignment = alignVirt
      PhysicalAlignment = alignPhys
      ImageBase = imageBaseReal
      MetadataVersion = ilMetadataVersion
      Resources = seekReadManifestResources ctxt () }  

and seekReadAssemblyManifest ctxt idx =
    let (hash,v1,v2,v3,v4,flags,publicKeyIdx, nameIdx, localeIdx) = seekReadAssemblyRow ctxt idx
    let name = readStringHeap ctxt nameIdx
    let pubkey = readBlobHeapOption ctxt publicKeyIdx
    { Name= name 
      AuxModuleHashAlgorithm=hash
      SecurityDecls= seekReadSecurityDecls ctxt (TaggedIndex(hds_Assembly,idx))
      PublicKey= pubkey  
      Version= Some (v1,v2,v3,v4)
      Locale= readStringHeapOption ctxt localeIdx
      CustomAttrs = seekReadCustomAttrs ctxt (TaggedIndex(hca_Assembly,idx))
      AssemblyLongevity= 
        begin let masked = flags &&& 0x000e
          if masked = 0x0000 then ILAssemblyLongevity.Unspecified
          elif masked = 0x0002 then ILAssemblyLongevity.Library
          elif masked = 0x0004 then ILAssemblyLongevity.PlatformAppDomain
          elif masked = 0x0006 then ILAssemblyLongevity.PlatformProcess
          elif masked = 0x0008 then ILAssemblyLongevity.PlatformSystem
          else ILAssemblyLongevity.Unspecified
        end
      ExportedTypes= seekReadTopExportedTypes ctxt ()
      EntrypointElsewhere=(if fst ctxt.entryPointToken = TableNames.File then Some (seekReadFile ctxt (snd ctxt.entryPointToken)) else None)
      Retargetable = 0 <> (flags &&& 0x100)
      DisableJitOptimizations = 0 <> (flags &&& 0x4000)
      JitTracking = 0 <> (flags &&& 0x8000) 
      IgnoreSymbolStoreSequencePoints = 0 <> (flags &&& 0x2000) } 

and seekReadAssemblyRef ctxt idx = ctxt.seekReadAssemblyRef idx
and seekReadAssemblyRefUncached ctxtH idx = 
    let ctxt = getHole ctxtH
    let (v1,v2,v3,v4,flags,publicKeyOrTokenIdx, nameIdx, localeIdx,hashValueIdx) = seekReadAssemblyRefRow ctxt idx
    let nm = readStringHeap ctxt nameIdx
    let publicKey = 
        match readBlobHeapOption ctxt publicKeyOrTokenIdx with 
          | None -> None
          | Some blob -> Some (if (flags &&& 0x0001) <> 0x0 then PublicKey blob else PublicKeyToken blob)
          
    ILAssemblyRef.Create
        (name=nm, 
         hash=readBlobHeapOption ctxt hashValueIdx, 
         publicKey=publicKey,
         retargetable=((flags &&& 0x0100) <> 0x0), 
         version=Some(v1,v2,v3,v4), 
         locale=readStringHeapOption ctxt localeIdx)

and seekReadModuleRef ctxt idx =
    let (nameIdx) = seekReadModuleRefRow ctxt idx
    ILModuleRef.Create(name =  readStringHeap ctxt nameIdx,
                     hasMetadata=true,
                     hash=None)

and seekReadFile ctxt idx =
    let (flags, nameIdx, hashValueIdx) = seekReadFileRow ctxt idx
    ILModuleRef.Create(name =  readStringHeap ctxt nameIdx,
                     hasMetadata= ((flags &&& 0x0001) = 0x0),
                     hash= readBlobHeapOption ctxt hashValueIdx)

and seekReadClassLayout ctxt idx =
    match seekReadOptionalIndexedRow (ctxt.getNumRows TableNames.ClassLayout,seekReadClassLayoutRow ctxt,(fun (_,_,tidx) -> tidx),simpleIndexCompare idx,isSorted ctxt TableNames.ClassLayout,(fun (pack,size,_) -> pack,size)) with 
    | None -> { Size = None; Pack = None }
    | Some (pack,size) -> { Size = Some size; Pack = Some pack }

and memberAccessOfFlags flags =
    let f = (flags &&& 0x00000007)
    if f = 0x00000001 then  ILMemberAccess.Private 
    elif f = 0x00000006 then  ILMemberAccess.Public 
    elif f = 0x00000004 then  ILMemberAccess.Family 
    elif f = 0x00000002 then  ILMemberAccess.FamilyAndAssembly 
    elif f = 0x00000005 then  ILMemberAccess.FamilyOrAssembly 
    elif f = 0x00000003 then  ILMemberAccess.Assembly 
    else ILMemberAccess.CompilerControlled

and typeAccessOfFlags flags =
    let f = (flags &&& 0x00000007)
    if f = 0x00000001 then ILTypeDefAccess.Public 
    elif f = 0x00000002 then ILTypeDefAccess.Nested ILMemberAccess.Public 
    elif f = 0x00000003 then ILTypeDefAccess.Nested ILMemberAccess.Private 
    elif f = 0x00000004 then ILTypeDefAccess.Nested ILMemberAccess.Family 
    elif f = 0x00000006 then ILTypeDefAccess.Nested ILMemberAccess.FamilyAndAssembly 
    elif f = 0x00000007 then ILTypeDefAccess.Nested ILMemberAccess.FamilyOrAssembly 
    elif f = 0x00000005 then ILTypeDefAccess.Nested ILMemberAccess.Assembly 
    else ILTypeDefAccess.Private

and typeLayoutOfFlags ctxt flags tidx = 
    let f = (flags &&& 0x00000018)
    if f = 0x00000008 then ILTypeDefLayout.Sequential (seekReadClassLayout ctxt tidx)
    elif f = 0x00000010 then  ILTypeDefLayout.Explicit (seekReadClassLayout ctxt tidx)
    else ILTypeDefLayout.Auto

and typeKindOfFlags nm _mdefs _fdefs (super:ILType option) flags =
    if (flags &&& 0x00000020) <> 0x0 then ILTypeDefKind.Interface 
    else 
         let isEnum = (match super with None -> false | Some ty -> ty.TypeSpec.Name = "System.Enum")
         let isDelegate = (match super with None -> false | Some ty -> ty.TypeSpec.Name = "System.Delegate")
         let isMulticastDelegate = (match super with None -> false | Some ty -> ty.TypeSpec.Name = "System.MulticastDelegate")
         let selfIsMulticastDelegate = nm = "System.MulticastDelegate"
         let isValueType = (match super with None -> false | Some ty -> ty.TypeSpec.Name = "System.ValueType" && nm <> "System.Enum")
         if isEnum then ILTypeDefKind.Enum 
         elif  (isDelegate && not selfIsMulticastDelegate) || isMulticastDelegate then ILTypeDefKind.Delegate
         elif isValueType then ILTypeDefKind.ValueType 
         else ILTypeDefKind.Class 

and typeEncodingOfFlags flags = 
    let f = (flags &&& 0x00030000)
    if f = 0x00020000 then ILDefaultPInvokeEncoding.Auto 
    elif f = 0x00010000 then ILDefaultPInvokeEncoding.Unicode 
    else ILDefaultPInvokeEncoding.Ansi

and isTopTypeDef flags =
    (typeAccessOfFlags flags =  ILTypeDefAccess.Private) ||
     typeAccessOfFlags flags =  ILTypeDefAccess.Public
       
and seekIsTopTypeDefOfIdx ctxt idx =
    let (flags,_,_, _, _,_) = seekReadTypeDefRow ctxt idx
    isTopTypeDef flags
       
and readBlobHeapAsSplitTypeName ctxt (nameIdx,namespaceIdx) = 
    let name = readStringHeap ctxt nameIdx
    let nspace = readStringHeapOption ctxt namespaceIdx
    match nspace with 
    | Some nspace -> splitNamespace nspace,name  
    | None -> [],name

and readBlobHeapAsTypeName ctxt (nameIdx,namespaceIdx) = 
    let name = readStringHeap ctxt nameIdx
    let nspace = readStringHeapOption ctxt namespaceIdx
    match nspace with 
    | None -> name  
    | Some ns -> ctxt.memoizeString (ns+"."+name)

and seekReadTypeDefRowExtents ctxt _info (idx:int) =
    if idx >= ctxt.getNumRows TableNames.TypeDef then 
        ctxt.getNumRows TableNames.Field + 1,
        ctxt.getNumRows TableNames.Method + 1
    else
        let (_, _, _, _, fieldsIdx, methodsIdx) = seekReadTypeDefRow ctxt (idx + 1)
        fieldsIdx, methodsIdx 

and seekReadTypeDefRowWithExtents ctxt (idx:int) =
    let info= seekReadTypeDefRow ctxt idx
    info,seekReadTypeDefRowExtents ctxt info idx

and seekReadTypeDef ctxt toponly (idx:int) =
    let (flags,nameIdx,namespaceIdx, _, _, _) = seekReadTypeDefRow ctxt idx
    if toponly && not (isTopTypeDef flags) then None
    else
     let ns,n = readBlobHeapAsSplitTypeName ctxt (nameIdx,namespaceIdx)
     let cas = seekReadCustomAttrs ctxt (TaggedIndex(hca_TypeDef,idx))

     let rest = 
        lazy
           // Re-read so as not to save all these in the lazy closure - this suspension ctxt.is the largest 
           // heavily allocated one in all of AbsIL
           let ((flags,nameIdx,namespaceIdx, extendsIdx, fieldsIdx, methodsIdx) as info) = seekReadTypeDefRow ctxt idx
           let nm = readBlobHeapAsTypeName ctxt (nameIdx,namespaceIdx)
           let cas = seekReadCustomAttrs ctxt (TaggedIndex(hca_TypeDef,idx))

           let (endFieldsIdx, endMethodsIdx) = seekReadTypeDefRowExtents ctxt info idx
           let typars = seekReadGenericParams ctxt 0 (tomd_TypeDef,idx)
           let numtypars = typars.Length
           let super = seekReadOptionalTypeDefOrRef ctxt numtypars AsObject extendsIdx
           let layout = typeLayoutOfFlags ctxt flags idx
           let hasLayout = (match layout with ILTypeDefLayout.Explicit _ -> true | _ -> false)
           let mdefs = seekReadMethods ctxt numtypars methodsIdx endMethodsIdx
           let fdefs = seekReadFields ctxt (numtypars,hasLayout) fieldsIdx endFieldsIdx
           let kind = typeKindOfFlags nm mdefs fdefs super flags
           let nested = seekReadNestedTypeDefs ctxt idx 
           let impls  = seekReadInterfaceImpls ctxt numtypars idx
           let sdecls =  seekReadSecurityDecls ctxt (TaggedIndex(hds_TypeDef,idx))
           let mimpls = seekReadMethodImpls ctxt numtypars idx
           let props  = seekReadProperties ctxt numtypars idx
           let events = seekReadEvents ctxt numtypars idx
           { tdKind= kind
             Name=nm
             GenericParams=typars 
             Access= typeAccessOfFlags flags
             IsAbstract= (flags &&& 0x00000080) <> 0x0
             IsSealed= (flags &&& 0x00000100) <> 0x0 
             IsSerializable= (flags &&& 0x00002000) <> 0x0 
             IsComInterop= (flags &&& 0x00001000) <> 0x0 
             Layout = layout
             IsSpecialName= (flags &&& 0x00000400) <> 0x0
             Encoding=typeEncodingOfFlags flags
             NestedTypes= nested
             Implements = impls  
             Extends = super 
             Methods = mdefs 
             SecurityDecls = sdecls
             HasSecurity=(flags &&& 0x00040000) <> 0x0
             Fields=fdefs
             MethodImpls=mimpls
             InitSemantics=
                 if kind = ILTypeDefKind.Interface then ILTypeInit.OnAny
                 elif (flags &&& 0x00100000) <> 0x0 then ILTypeInit.BeforeField
                 else ILTypeInit.OnAny 
             Events= events
             Properties=props
             CustomAttrs=cas }
     Some (ns,n,cas,rest) 

and seekReadTopTypeDefs ctxt () =
    [| for i = 1 to ctxt.getNumRows TableNames.TypeDef do
          match seekReadTypeDef ctxt true i  with 
          | None -> ()
          | Some td -> yield td |]

and seekReadNestedTypeDefs ctxt tidx =
    mkILTypeDefsComputed (fun () -> 
           let nestedIdxs = seekReadIndexedRows (ctxt.getNumRows TableNames.Nested,seekReadNestedRow ctxt,snd,simpleIndexCompare tidx,false,fst)
           [| for i in nestedIdxs do 
                 match seekReadTypeDef ctxt false i with 
                 | None -> ()
                 | Some td -> yield td |])

and seekReadInterfaceImpls ctxt numtypars tidx =
    seekReadIndexedRows (ctxt.getNumRows TableNames.InterfaceImpl,
                            seekReadInterfaceImplRow ctxt,
                            fst,
                            simpleIndexCompare tidx,
                            isSorted ctxt TableNames.InterfaceImpl,
                            (snd >> seekReadTypeDefOrRef ctxt numtypars AsObject (*ok*) List.empty)) 

and seekReadGenericParams ctxt numtypars (a,b) : ILGenericParameterDefs = 
    ctxt.seekReadGenericParams (GenericParamsIdx(numtypars,a,b))

and seekReadGenericParamsUncached ctxtH (GenericParamsIdx(numtypars,a,b)) =
    let ctxt = getHole ctxtH
    let pars =
        seekReadIndexedRows
            (ctxt.getNumRows TableNames.GenericParam,seekReadGenericParamRow ctxt,
             (fun (_,_,_,tomd,_) -> tomd),
             tomdCompare (TaggedIndex(a,b)),
             isSorted ctxt TableNames.GenericParam,
             (fun (gpidx,seq,flags,_,nameIdx) -> 
                 let flags = int32 flags
                 let variance_flags = flags &&& 0x0003
                 let variance = 
                     if variance_flags = 0x0000 then NonVariant
                     elif variance_flags = 0x0001 then CoVariant
                     elif variance_flags = 0x0002 then ContraVariant 
                     else NonVariant
                 let constraints = seekReadGenericParamConstraintsUncached ctxt numtypars gpidx
                 let cas = seekReadCustomAttrs ctxt (TaggedIndex(hca_GenericParam,gpidx))
                 seq, {Name=readStringHeap ctxt nameIdx
                       Constraints = constraints
                       Variance=variance  
                       CustomAttrs=cas
                       HasReferenceTypeConstraint= (flags &&& 0x0004) <> 0
                       HasNotNullableValueTypeConstraint= (flags &&& 0x0008) <> 0
                       HasDefaultConstructorConstraint=(flags &&& 0x0010) <> 0 }))
    pars |> List.sortBy fst |> List.map snd 

and seekReadGenericParamConstraintsUncached ctxt numtypars gpidx =
    seekReadIndexedRows 
        (ctxt.getNumRows TableNames.GenericParamConstraint,
         seekReadGenericParamConstraintRow ctxt,
         fst,
         simpleIndexCompare gpidx,
         isSorted ctxt TableNames.GenericParamConstraint,
         (snd >>  seekReadTypeDefOrRef ctxt numtypars AsObject (*ok*) List.empty))

and seekReadTypeDefAsType ctxt boxity (ginst:ILTypes) idx =
      ctxt.seekReadTypeDefAsType (TypeDefAsTypIdx (boxity,ginst,idx))

and seekReadTypeDefAsTypeUncached ctxtH (TypeDefAsTypIdx (boxity,ginst,idx)) =
    let ctxt = getHole ctxtH
    mkILTy boxity (ILTypeSpec.Create(seekReadTypeDefAsTypeRef ctxt idx, ginst))

and seekReadTypeDefAsTypeRef ctxt idx =
     let enc = 
       if seekIsTopTypeDefOfIdx ctxt idx then [] 
       else 
         let enclIdx = seekReadIndexedRow (ctxt.getNumRows TableNames.Nested,seekReadNestedRow ctxt,fst,simpleIndexCompare idx,isSorted ctxt TableNames.Nested,snd)
         let tref = seekReadTypeDefAsTypeRef ctxt enclIdx
         tref.Enclosing@[tref.Name]
     let (_, nameIdx, namespaceIdx, _, _, _) = seekReadTypeDefRow ctxt idx
     let nm = readBlobHeapAsTypeName ctxt (nameIdx,namespaceIdx)
     ILTypeRef.Create(scope=ILScopeRef.Local, enclosing=enc, name = nm )

and seekReadTypeRef ctxt idx = ctxt.seekReadTypeRef idx
and seekReadTypeRefUncached ctxtH idx =
     let ctxt = getHole ctxtH
     let scopeIdx,nameIdx,namespaceIdx = seekReadTypeRefRow ctxt idx
     let scope,enc = seekReadTypeRefScope ctxt scopeIdx
     let nm = readBlobHeapAsTypeName ctxt (nameIdx,namespaceIdx)
     ILTypeRef.Create(scope=scope, enclosing=enc, name = nm) 

and seekReadTypeRefAsType ctxt boxity ginst idx = ctxt.seekReadTypeRefAsType (TypeRefAsTypIdx (boxity,ginst,idx))
and seekReadTypeRefAsTypeUncached ctxtH (TypeRefAsTypIdx (boxity,ginst,idx)) =
     let ctxt = getHole ctxtH
     mkILTy boxity (ILTypeSpec.Create(seekReadTypeRef ctxt idx, ginst))

and seekReadTypeDefOrRef ctxt numtypars boxity (ginst:ILTypes) (TaggedIndex(tag,idx) ) =
    match tag with 
    | tag when tag = tdor_TypeDef -> seekReadTypeDefAsType ctxt boxity ginst idx
    | tag when tag = tdor_TypeRef -> seekReadTypeRefAsType ctxt boxity ginst idx
    | tag when tag = tdor_TypeSpec -> 
        if ginst.Length > 0 then dprintn ("type spec used as type constructor for a generic instantiation: ignoring instantiation")
        readBlobHeapAsType ctxt numtypars (seekReadTypeSpecRow ctxt idx)
    | _ -> failwith "seekReadTypeDefOrRef ctxt"

and seekReadTypeDefOrRefAsTypeRef ctxt (TaggedIndex(tag,idx) ) =
    match tag with 
    | tag when tag = tdor_TypeDef -> seekReadTypeDefAsTypeRef ctxt idx
    | tag when tag = tdor_TypeRef -> seekReadTypeRef ctxt idx
    | tag when tag = tdor_TypeSpec -> 
        dprintn ("type spec used where a type ref or def ctxt.is required")
        ctxt.ilg.typ_Object.TypeRef
    | _ -> failwith "seekReadTypeDefOrRefAsTypeRef_readTypeDefOrRefOrSpec"

and seekReadMethodRefParent ctxt numtypars (TaggedIndex(tag,idx)) =
    match tag with 
    | tag when tag = mrp_TypeRef -> seekReadTypeRefAsType ctxt AsObject (* not ok - no way to tell if a member ref parent ctxt.is a value type or not *) List.empty idx
    | tag when tag = mrp_ModuleRef -> mkILTypeForGlobalFunctions (ILScopeRef.Module (seekReadModuleRef ctxt idx))
    | tag when tag = mrp_MethodDef -> 
        let (MethodData(enclTyp, cc, nm, argtys, retty, minst)) = seekReadMethodDefAsMethodData ctxt idx
        let mspec = mkILMethSpecInTy (enclTyp, cc, nm, argtys, retty, minst)
        mspec.EnclosingType
    | tag when tag = mrp_TypeSpec -> readBlobHeapAsType ctxt numtypars (seekReadTypeSpecRow ctxt idx)
    | _ -> failwith "seekReadMethodRefParent ctxt"

and seekReadMethodDefOrRef ctxt numtypars (TaggedIndex(tag,idx)) =
    match tag with 
    | tag when tag = mdor_MethodDef -> 
        let (MethodData(enclTyp, cc, nm, argtys, retty,minst)) = seekReadMethodDefAsMethodData ctxt idx
        VarArgMethodData(enclTyp, cc, nm, argtys, None,retty,minst)
    | tag when tag = mdor_MemberRef -> 
        seekReadMemberRefAsMethodData ctxt numtypars idx
    | _ -> failwith "seekReadMethodDefOrRef ctxt"

and seekReadMethodDefOrRefNoVarargs ctxt numtypars x =
     let (VarArgMethodData(enclTyp, cc, nm, argtys, varargs, retty, minst)) =     seekReadMethodDefOrRef ctxt numtypars x 
     if varargs <> None then dprintf "ignoring sentinel and varargs in ILMethodDef token signature"
     MethodData(enclTyp, cc, nm, argtys, retty,minst)

and seekReadCustomAttrType ctxt (TaggedIndex(tag,idx) ) =
    match tag with 
    | tag when tag = cat_MethodDef -> 
        let (MethodData(enclTyp, cc, nm, argtys, retty, minst)) = seekReadMethodDefAsMethodData ctxt idx
        mkILMethSpecInTy (enclTyp, cc, nm, argtys, retty, minst)
    | tag when tag = cat_MemberRef -> 
        let (MethodData(enclTyp, cc, nm, argtys, retty, minst)) = seekReadMemberRefAsMethDataNoVarArgs ctxt 0 idx
        mkILMethSpecInTy (enclTyp, cc, nm, argtys, retty, minst)
    | _ -> failwith "seekReadCustomAttrType ctxt"
    
and seekReadImplAsScopeRef ctxt (TaggedIndex(tag,idx) ) =
     if idx = 0 then ILScopeRef.Local
     else 
       match tag with 
       | tag when tag = i_File -> ILScopeRef.Module (seekReadFile ctxt idx)
       | tag when tag = i_AssemblyRef -> ILScopeRef.Assembly (seekReadAssemblyRef ctxt idx)
       | tag when tag = i_ExportedType -> failwith "seekReadImplAsScopeRef ctxt"
       | _ -> failwith "seekReadImplAsScopeRef ctxt"

and seekReadTypeRefScope ctxt (TaggedIndex(tag,idx) ) =
    match tag with 
    | tag when tag = rs_Module -> ILScopeRef.Local,[]
    | tag when tag = rs_ModuleRef -> ILScopeRef.Module (seekReadModuleRef ctxt idx),[]
    | tag when tag = rs_AssemblyRef -> ILScopeRef.Assembly (seekReadAssemblyRef ctxt idx),[]
    | tag when tag = rs_TypeRef -> 
        let tref = seekReadTypeRef ctxt idx
        tref.Scope,(tref.Enclosing@[tref.Name])
    | _ -> failwith "seekReadTypeRefScope ctxt"

and seekReadOptionalTypeDefOrRef ctxt numtypars boxity idx = 
    if idx = TaggedIndex(tdor_TypeDef, 0) then None
    else Some (seekReadTypeDefOrRef ctxt numtypars boxity List.empty idx)

and seekReadField ctxt (numtypars, hasLayout) (idx:int) =
     let (flags,nameIdx,typeIdx) = seekReadFieldRow ctxt idx
     let nm = readStringHeap ctxt nameIdx
     let isStatic = (flags &&& 0x0010) <> 0
     let fd = 
       { Name = nm
         Type= readBlobHeapAsFieldSig ctxt numtypars typeIdx
         Access = memberAccessOfFlags flags
         IsStatic = isStatic
         IsInitOnly = (flags &&& 0x0020) <> 0
         IsLiteral = (flags &&& 0x0040) <> 0
         NotSerialized = (flags &&& 0x0080) <> 0
         IsSpecialName = (flags &&& 0x0200) <> 0 || (flags &&& 0x0400) <> 0 (* REVIEW: RTSpecialName *)
         LiteralValue = if (flags &&& 0x8000) = 0 then None else Some (seekReadConstant ctxt (TaggedIndex(hc_FieldDef,idx)))
         Marshal = 
             if (flags &&& 0x1000) = 0 then None else 
             Some (seekReadIndexedRow (ctxt.getNumRows TableNames.FieldMarshal,seekReadFieldMarshalRow ctxt,
                                       fst,hfmCompare (TaggedIndex(hfm_FieldDef,idx)),
                                       isSorted ctxt TableNames.FieldMarshal,
                                       (snd >> readBlobHeapAsNativeType ctxt)))
         Data = 
             if (flags &&& 0x0100) = 0 then None 
             else 
               let rva = seekReadIndexedRow (ctxt.getNumRows TableNames.FieldRVA,seekReadFieldRVARow ctxt,
                                             snd,simpleIndexCompare idx,isSorted ctxt TableNames.FieldRVA,fst) 
               Some (rvaToData ctxt "field" rva)
         Offset = 
             if hasLayout && not isStatic then 
                 Some (seekReadIndexedRow (ctxt.getNumRows TableNames.FieldLayout,seekReadFieldLayoutRow ctxt,
                                           snd,simpleIndexCompare idx,isSorted ctxt TableNames.FieldLayout,fst)) else None 
         CustomAttrs=seekReadCustomAttrs ctxt (TaggedIndex(hca_FieldDef,idx)) }
     fd
     
and seekReadFields ctxt (numtypars, hasLayout) fidx1 fidx2 =
    mkILFieldsLazy 
       (lazy
           [ for i = fidx1 to fidx2 - 1 do
               yield seekReadField ctxt (numtypars, hasLayout) i ])

and seekReadMethods ctxt numtypars midx1 midx2 =
    mkILMethodsComputed (fun () -> 
           [| for i = midx1 to midx2 - 1 do
                 yield seekReadMethod ctxt numtypars i |])

and sigptrGetTypeDefOrRefOrSpecIdx bytes sigptr = 
    let n, sigptr = sigptrGetZInt32 bytes sigptr
    if (n &&& 0x01) = 0x0 then (* Type Def *)
        TaggedIndex(tdor_TypeDef,  (n >>>& 2)), sigptr
    else (* Type Ref *)
        TaggedIndex(tdor_TypeRef,  (n >>>& 2)), sigptr         

and sigptrGetTy ctxt numtypars bytes sigptr = 
    let b0,sigptr = sigptrGetByte bytes sigptr
    if b0 = et_OBJECT then ctxt.ilg.typ_Object , sigptr
    elif b0 = et_STRING then ctxt.ilg.typ_String, sigptr
    elif b0 = et_I1 then ctxt.ilg.typ_SByte, sigptr
    elif b0 = et_I2 then ctxt.ilg.typ_Int16, sigptr
    elif b0 = et_I4 then ctxt.ilg.typ_Int32, sigptr
    elif b0 = et_I8 then ctxt.ilg.typ_Int64, sigptr
    elif b0 = et_I then ctxt.ilg.typ_IntPtr, sigptr
    elif b0 = et_U1 then ctxt.ilg.typ_Byte, sigptr
    elif b0 = et_U2 then ctxt.ilg.typ_UInt16, sigptr
    elif b0 = et_U4 then ctxt.ilg.typ_UInt32, sigptr
    elif b0 = et_U8 then ctxt.ilg.typ_UInt64, sigptr
    elif b0 = et_U then ctxt.ilg.typ_UIntPtr, sigptr
    elif b0 = et_R4 then ctxt.ilg.typ_Single, sigptr
    elif b0 = et_R8 then ctxt.ilg.typ_Double, sigptr
    elif b0 = et_CHAR then ctxt.ilg.typ_Char, sigptr
    elif b0 = et_BOOLEAN then ctxt.ilg.typ_Bool, sigptr
    elif b0 = et_WITH then 
        let b0,sigptr = sigptrGetByte bytes sigptr
        let tdorIdx, sigptr = sigptrGetTypeDefOrRefOrSpecIdx bytes sigptr
        let n, sigptr = sigptrGetZInt32 bytes sigptr
        let argtys,sigptr = sigptrFold (sigptrGetTy ctxt numtypars) n bytes sigptr
        seekReadTypeDefOrRef ctxt numtypars (if b0 = et_CLASS then AsObject else AsValue) argtys tdorIdx,
        sigptr
        
    elif b0 = et_CLASS then 
        let tdorIdx, sigptr = sigptrGetTypeDefOrRefOrSpecIdx bytes sigptr
        seekReadTypeDefOrRef ctxt numtypars AsObject List.empty tdorIdx, sigptr
    elif b0 = et_VALUETYPE then 
        let tdorIdx, sigptr = sigptrGetTypeDefOrRefOrSpecIdx bytes sigptr
        seekReadTypeDefOrRef ctxt numtypars AsValue List.empty tdorIdx, sigptr
    elif b0 = et_VAR then 
        let n, sigptr = sigptrGetZInt32 bytes sigptr
        ILType.TypeVar (uint16 n),sigptr
    elif b0 = et_MVAR then 
        let n, sigptr = sigptrGetZInt32 bytes sigptr
        ILType.TypeVar (uint16 (n + numtypars)), sigptr
    elif b0 = et_BYREF then 
        let typ, sigptr = sigptrGetTy ctxt numtypars bytes sigptr
        ILType.Byref typ, sigptr
    elif b0 = et_PTR then 
        let typ, sigptr = sigptrGetTy ctxt numtypars bytes sigptr
        ILType.Ptr typ, sigptr
    elif b0 = et_SZARRAY then 
        let typ, sigptr = sigptrGetTy ctxt numtypars bytes sigptr
        mkILArr1DTy typ, sigptr
    elif b0 = et_ARRAY then
        let typ, sigptr = sigptrGetTy ctxt numtypars bytes sigptr
        let rank, sigptr = sigptrGetZInt32 bytes sigptr
        let numSized, sigptr = sigptrGetZInt32 bytes sigptr
        let sizes, sigptr = sigptrFold sigptrGetZInt32 numSized bytes sigptr
        let numLoBounded, sigptr = sigptrGetZInt32 bytes sigptr
        let lobounds, sigptr = sigptrFold sigptrGetZInt32 numLoBounded bytes sigptr
        let shape = 
            let dim i =
              (if i <  numLoBounded then Some (List.item i lobounds) else None),
              (if i <  numSized then Some (List.item i sizes) else None)
            ILArrayShape (Array.toList (Array.init rank dim))
        mkILArrTy (typ, shape), sigptr
        
    elif b0 = et_VOID then ILType.Void, sigptr
    elif b0 = et_TYPEDBYREF then 
        let t = mkILNonGenericValueTy(mkILTyRef(ctxt.ilg.primaryAssemblyScopeRef,"System.TypedReference"))
        t, sigptr
    elif b0 = et_CMOD_REQD || b0 = et_CMOD_OPT  then 
        let tdorIdx, sigptr = sigptrGetTypeDefOrRefOrSpecIdx bytes sigptr
        let typ, sigptr = sigptrGetTy ctxt numtypars bytes sigptr
        ILType.Modified((b0 = et_CMOD_REQD), seekReadTypeDefOrRefAsTypeRef ctxt tdorIdx, typ), sigptr
    elif b0 = et_FNPTR then
        let ccByte,sigptr = sigptrGetByte bytes sigptr
        let generic,cc = byteAsCallConv ccByte
        if generic then failwith "fptr sig may not be generic"
        let numparams,sigptr = sigptrGetZInt32 bytes sigptr
        let retty,sigptr = sigptrGetTy ctxt numtypars bytes sigptr
        let argtys,sigptr = sigptrFold (sigptrGetTy ctxt numtypars) ( numparams) bytes sigptr
        ILType.FunctionPointer
          { CallingConv=cc
            ArgTypes = argtys
            ReturnType=retty }
          ,sigptr
    elif b0 = et_SENTINEL then failwith "varargs NYI"
    else ILType.Void , sigptr
        
and sigptrGetVarArgTys ctxt n numtypars bytes sigptr = 
    sigptrFold (sigptrGetTy ctxt numtypars) n bytes sigptr 

and sigptrGetArgTys ctxt n numtypars bytes sigptr acc = 
    if n <= 0 then (List.rev acc,None),sigptr 
    else
      let b0,sigptr2 = sigptrGetByte bytes sigptr
      if b0 = et_SENTINEL then 
        let varargs,sigptr = sigptrGetVarArgTys ctxt n numtypars bytes sigptr2
        (List.rev acc,Some(varargs)),sigptr
      else
        let x,sigptr = sigptrGetTy ctxt numtypars bytes sigptr
        sigptrGetArgTys ctxt (n-1) numtypars bytes sigptr (x::acc)
         
and sigptrGetLocal ctxt numtypars bytes sigptr = 
    let pinned,sigptr = 
        let b0, sigptr' = sigptrGetByte bytes sigptr
        if b0 = et_PINNED then 
            true, sigptr'
        else 
            false, sigptr
    let typ, sigptr = sigptrGetTy ctxt numtypars bytes sigptr
    let loc : ILLocal = { IsPinned = pinned; Type = typ; DebugInfo = None }
    loc, sigptr
         
and readBlobHeapAsMethodSig ctxt numtypars blobIdx  =
    ctxt.readBlobHeapAsMethodSig (BlobAsMethodSigIdx (numtypars,blobIdx))

and readBlobHeapAsMethodSigUncached ctxtH (BlobAsMethodSigIdx (numtypars,blobIdx)) =
    let ctxt = getHole ctxtH
    let bytes = readBlobHeap ctxt blobIdx
    let sigptr = 0
    let ccByte,sigptr = sigptrGetByte bytes sigptr
    let generic,cc = byteAsCallConv ccByte
    let genarity,sigptr = if generic then sigptrGetZInt32 bytes sigptr else 0x0,sigptr
    let numparams,sigptr = sigptrGetZInt32 bytes sigptr
    let retty,sigptr = sigptrGetTy ctxt numtypars bytes sigptr
    let (argtys,varargs),_sigptr = sigptrGetArgTys ctxt  ( numparams) numtypars bytes sigptr []
    generic,genarity,cc,retty,argtys,varargs
      
and readBlobHeapAsType ctxt numtypars blobIdx = 
    let bytes = readBlobHeap ctxt blobIdx
    let ty,_sigptr = sigptrGetTy ctxt numtypars bytes 0
    ty

and readBlobHeapAsFieldSig ctxt numtypars blobIdx  =
    ctxt.readBlobHeapAsFieldSig (BlobAsFieldSigIdx (numtypars,blobIdx))

and readBlobHeapAsFieldSigUncached ctxtH (BlobAsFieldSigIdx (numtypars,blobIdx)) =
    let ctxt = getHole ctxtH
    let bytes = readBlobHeap ctxt blobIdx
    let sigptr = 0
    let ccByte,sigptr = sigptrGetByte bytes sigptr
    if ccByte <> e_IMAGE_CEE_CS_CALLCONV_FIELD then dprintn "warning: field sig was not CC_FIELD"
    let retty,_sigptr = sigptrGetTy ctxt numtypars bytes sigptr
    retty

      
and readBlobHeapAsPropertySig ctxt numtypars blobIdx  =
    ctxt.readBlobHeapAsPropertySig (BlobAsPropSigIdx (numtypars,blobIdx))
and readBlobHeapAsPropertySigUncached ctxtH (BlobAsPropSigIdx (numtypars,blobIdx))  =
    let ctxt = getHole ctxtH
    let bytes = readBlobHeap ctxt blobIdx
    let sigptr = 0
    let ccByte,sigptr = sigptrGetByte bytes sigptr
    let hasthis = byteAsHasThis ccByte
    let ccMaxked = (ccByte &&& 0x0Fuy)
    if ccMaxked <> e_IMAGE_CEE_CS_CALLCONV_PROPERTY then dprintn ("warning: property sig was "+string ccMaxked+" instead of CC_PROPERTY")
    let numparams,sigptr = sigptrGetZInt32 bytes sigptr
    let retty,sigptr = sigptrGetTy ctxt numtypars bytes sigptr
    let argtys,_sigptr = sigptrFold (sigptrGetTy ctxt numtypars) ( numparams) bytes sigptr
    hasthis,retty,argtys
      
and readBlobHeapAsLocalsSig ctxt numtypars blobIdx  =
    ctxt.readBlobHeapAsLocalsSig (BlobAsLocalSigIdx (numtypars,blobIdx))

and readBlobHeapAsLocalsSigUncached ctxtH (BlobAsLocalSigIdx (numtypars,blobIdx)) =
    let ctxt = getHole ctxtH
    let bytes = readBlobHeap ctxt blobIdx
    let sigptr = 0
    let ccByte,sigptr = sigptrGetByte bytes sigptr
    if ccByte <> e_IMAGE_CEE_CS_CALLCONV_LOCAL_SIG then dprintn "warning: local sig was not CC_LOCAL"
    let numlocals,sigptr = sigptrGetZInt32 bytes sigptr
    let localtys,_sigptr = sigptrFold (sigptrGetLocal ctxt numtypars) ( numlocals) bytes sigptr
    localtys
      
and byteAsHasThis b = 
    let hasthis_masked = b &&& 0x60uy
    if hasthis_masked = e_IMAGE_CEE_CS_CALLCONV_INSTANCE then ILThisConvention.Instance
    elif hasthis_masked = e_IMAGE_CEE_CS_CALLCONV_INSTANCE_EXPLICIT then ILThisConvention.InstanceExplicit 
    else ILThisConvention.Static 

and byteAsCallConv b = 
    let cc = 
        let ccMaxked = b &&& 0x0Fuy
        if ccMaxked =  e_IMAGE_CEE_CS_CALLCONV_FASTCALL then ILArgConvention.FastCall 
        elif ccMaxked = e_IMAGE_CEE_CS_CALLCONV_STDCALL then ILArgConvention.StdCall 
        elif ccMaxked = e_IMAGE_CEE_CS_CALLCONV_THISCALL then ILArgConvention.ThisCall 
        elif ccMaxked = e_IMAGE_CEE_CS_CALLCONV_CDECL then ILArgConvention.CDecl 
        elif ccMaxked = e_IMAGE_CEE_CS_CALLCONV_VARARG then ILArgConvention.VarArg 
        else  ILArgConvention.Default
    let generic = (b &&& e_IMAGE_CEE_CS_CALLCONV_GENERIC) <> 0x0uy
    generic, Callconv (byteAsHasThis b,cc) 
      
and seekReadMemberRefAsMethodData ctxt numtypars idx : VarArgMethodData = 
    ctxt.seekReadMemberRefAsMethodData (MemberRefAsMspecIdx (numtypars,idx))
and seekReadMemberRefAsMethodDataUncached ctxtH (MemberRefAsMspecIdx (numtypars,idx)) = 
    let ctxt = getHole ctxtH
    let (mrpIdx,nameIdx,typeIdx) = seekReadMemberRefRow ctxt idx
    let nm = readStringHeap ctxt nameIdx
    let enclTyp = seekReadMethodRefParent ctxt numtypars mrpIdx
    let _generic,genarity,cc,retty,argtys,varargs = readBlobHeapAsMethodSig ctxt enclTyp.GenericArgs.Length typeIdx
    let minst =  List.init genarity (fun n -> mkILTyvarTy (uint16 (numtypars+n))) 
    (VarArgMethodData(enclTyp, cc, nm, argtys, varargs,retty,minst))

and seekReadMemberRefAsMethDataNoVarArgs ctxt numtypars idx : MethodData =
   let (VarArgMethodData(enclTyp, cc, nm, argtys,varargs, retty,minst)) =  seekReadMemberRefAsMethodData ctxt numtypars idx
   if Option.isSome varargs then dprintf "ignoring sentinel and varargs in ILMethodDef token signature"
   (MethodData(enclTyp, cc, nm, argtys, retty,minst))

and seekReadMethodSpecAsMethodData ctxt numtypars idx =  
    ctxt.seekReadMethodSpecAsMethodData (MethodSpecAsMspecIdx (numtypars,idx))
and seekReadMethodSpecAsMethodDataUncached ctxtH (MethodSpecAsMspecIdx (numtypars,idx)) = 
    let ctxt = getHole ctxtH
    let (mdorIdx,instIdx) = seekReadMethodSpecRow ctxt idx
    let (VarArgMethodData(enclTyp, cc, nm, argtys, varargs,retty,_)) = seekReadMethodDefOrRef ctxt numtypars mdorIdx
    let minst = 
        let bytes = readBlobHeap ctxt instIdx
        let sigptr = 0
        let ccByte,sigptr = sigptrGetByte bytes sigptr
        if ccByte <> e_IMAGE_CEE_CS_CALLCONV_GENERICINST then dprintn ("warning: method inst ILCallingConv was "+string ccByte+" instead of CC_GENERICINST")
        let numgpars,sigptr = sigptrGetZInt32 bytes sigptr
        let argtys,_sigptr = sigptrFold (sigptrGetTy ctxt numtypars) numgpars bytes sigptr
        argtys
    VarArgMethodData(enclTyp, cc, nm, argtys, varargs,retty, minst)

and seekReadMemberRefAsFieldSpec ctxt numtypars idx = 
   ctxt.seekReadMemberRefAsFieldSpec (MemberRefAsFspecIdx (numtypars,idx))
and seekReadMemberRefAsFieldSpecUncached ctxtH (MemberRefAsFspecIdx (numtypars,idx)) = 
   let ctxt = getHole ctxtH
   let (mrpIdx,nameIdx,typeIdx) = seekReadMemberRefRow ctxt idx
   let nm = readStringHeap ctxt nameIdx
   let enclTyp = seekReadMethodRefParent ctxt numtypars mrpIdx
   let retty = readBlobHeapAsFieldSig ctxt numtypars typeIdx
   mkILFieldSpecInTy(enclTyp, nm, retty)

// One extremely annoying aspect of the MD format is that given a 
// ILMethodDef token it is non-trivial to find which ILTypeDef it belongs 
// to.  So we do a binary chop through the ILTypeDef table 
// looking for which ILTypeDef has the ILMethodDef within its range.  
// Although the ILTypeDef table is not "sorted", it is effectively sorted by 
// method-range and field-range start/finish indexes  
and seekReadMethodDefAsMethodData ctxt idx =
   ctxt.seekReadMethodDefAsMethodData idx
and seekReadMethodDefAsMethodDataUncached ctxtH idx =
   let ctxt = getHole ctxtH
   // Look for the method def parent. 
   let tidx = 
     seekReadIndexedRow (ctxt.getNumRows TableNames.TypeDef,
                            (fun i -> i, seekReadTypeDefRowWithExtents ctxt i),
                            (fun r -> r),
                            (fun (_,((_, _, _, _, _, methodsIdx),
                                      (_, endMethodsIdx)))  -> 
                                        if endMethodsIdx <= idx then 1 
                                        elif methodsIdx <= idx && idx < endMethodsIdx then 0 
                                        else -1),
                            true,fst)
   // Create a formal instantiation if needed
   let typeGenericArgs = seekReadGenericParams ctxt 0 (tomd_TypeDef, tidx)
   let typeGenericArgsCount = typeGenericArgs.Length

   let methodGenericArgs = seekReadGenericParams ctxt typeGenericArgsCount (tomd_MethodDef, idx)
    
   let finst = mkILFormalGenericArgs 0 typeGenericArgs
   let minst = mkILFormalGenericArgs typeGenericArgsCount methodGenericArgs
   // Read the method def parent. 
   let enclTyp = seekReadTypeDefAsType ctxt AsObject (* not ok: see note *) finst tidx
   // Return the constituent parts: put it together at the place where this is called. 

   let (_code_rva, _implflags, _flags, nameIdx, typeIdx, _paramIdx) = seekReadMethodRow ctxt idx
   let nm = readStringHeap ctxt nameIdx

   // Read the method def signature. 
   let _generic,_genarity,cc,retty,argtys,varargs = readBlobHeapAsMethodSig ctxt typeGenericArgsCount typeIdx
   if varargs <> None then dprintf "ignoring sentinel and varargs in ILMethodDef token signature"

   MethodData(enclTyp, cc, nm, argtys, retty, minst)


 (* Similarly for fields. *)
and seekReadFieldDefAsFieldSpec ctxt idx =
   ctxt.seekReadFieldDefAsFieldSpec idx
and seekReadFieldDefAsFieldSpecUncached ctxtH idx =
   let ctxt = getHole ctxtH
   let (_flags, nameIdx, typeIdx) = seekReadFieldRow ctxt idx
   let nm = readStringHeap ctxt nameIdx
   (* Look for the field def parent. *)
   let tidx = 
     seekReadIndexedRow (ctxt.getNumRows TableNames.TypeDef,
                            (fun i -> i, seekReadTypeDefRowWithExtents ctxt i),
                            (fun r -> r),
                            (fun (_,((_, _, _, _, fieldsIdx, _),(endFieldsIdx, _)))  -> 
                                if endFieldsIdx <= idx then 1 
                                elif fieldsIdx <= idx && idx < endFieldsIdx then 0 
                                else -1),
                            true,fst)
   // Read the field signature. 
   let retty = readBlobHeapAsFieldSig ctxt 0 typeIdx
   // Create a formal instantiation if needed 
   let finst = mkILFormalGenericArgs 0 (seekReadGenericParams ctxt 0 (tomd_TypeDef,tidx))
   // Read the field def parent. 
   let enclTyp = seekReadTypeDefAsType ctxt AsObject (* not ok: see note *) finst tidx
   // Put it together. 
   mkILFieldSpecInTy(enclTyp, nm, retty)

and seekReadMethod ctxt numtypars (idx:int) =
     let (codeRVA, implflags, flags, nameIdx, typeIdx, paramIdx) = seekReadMethodRow ctxt idx
     let nm = readStringHeap ctxt nameIdx
     let isStatic = (flags &&& 0x0010) <> 0x0
     let final = (flags &&& 0x0020) <> 0x0
     let virt = (flags &&& 0x0040) <> 0x0
     let strict = (flags &&& 0x0200) <> 0x0
     let hidebysig = (flags &&& 0x0080) <> 0x0
     let newslot = (flags &&& 0x0100) <> 0x0
     let abstr = (flags &&& 0x0400) <> 0x0
     let specialname = (flags &&& 0x0800) <> 0x0
     let pinvoke = (flags &&& 0x2000) <> 0x0
     let export = (flags &&& 0x0008) <> 0x0
     let _rtspecialname = (flags &&& 0x1000) <> 0x0
     let reqsecobj = (flags &&& 0x8000) <> 0x0
     let hassec = (flags &&& 0x4000) <> 0x0
     let codetype = implflags &&& 0x0003
     let unmanaged = (implflags &&& 0x0004) <> 0x0
     let forwardref = (implflags &&& 0x0010) <> 0x0
     let preservesig = (implflags &&& 0x0080) <> 0x0
     let internalcall = (implflags &&& 0x1000) <> 0x0
     let synchronized = (implflags &&& 0x0020) <> 0x0
     let noinline = (implflags &&& 0x0008) <> 0x0
     let mustrun = (implflags &&& 0x0040) <> 0x0
     let cctor = (nm = ".cctor")
     let ctor = (nm = ".ctor")
     let _generic,_genarity,cc,retty,argtys,varargs = readBlobHeapAsMethodSig ctxt numtypars typeIdx
     if varargs <> None then dprintf "ignoring sentinel and varargs in ILMethodDef signature"
     
     let endParamIdx =
       if idx >= ctxt.getNumRows TableNames.Method then 
         ctxt.getNumRows TableNames.Param + 1
       else
         let (_,_,_,_,_, paramIdx) = seekReadMethodRow ctxt (idx + 1)
         paramIdx
     
     let ret,ilParams = seekReadParams ctxt (retty,argtys) paramIdx endParamIdx

     { Name=nm
       mdKind = 
           (if cctor then MethodKind.Cctor 
            elif ctor then MethodKind.Ctor 
            elif isStatic then MethodKind.Static 
            elif virt then 
             MethodKind.Virtual 
               { IsFinal=final 
                 IsNewSlot=newslot 
                 IsCheckAccessOnOverride=strict
                 IsAbstract=abstr }
            else MethodKind.NonVirtual)
       Access = memberAccessOfFlags flags
       SecurityDecls=seekReadSecurityDecls ctxt (TaggedIndex(hds_MethodDef,idx))
       HasSecurity=hassec
       IsEntryPoint= (fst ctxt.entryPointToken = TableNames.Method && snd ctxt.entryPointToken = idx)
       IsReqSecObj=reqsecobj
       IsHideBySig=hidebysig
       IsSpecialName=specialname
       IsUnmanagedExport=export
       IsSynchronized=synchronized
       IsNoInline=noinline
       IsMustRun=mustrun
       IsPreserveSig=preservesig
       IsManaged = not unmanaged
       IsInternalCall = internalcall
       IsForwardRef = forwardref
       mdCodeKind = (if (codetype = 0x00) then MethodCodeKind.IL elif (codetype = 0x01) then MethodCodeKind.Native elif (codetype = 0x03) then MethodCodeKind.Runtime else MethodCodeKind.Native)
       GenericParams=seekReadGenericParams ctxt numtypars (tomd_MethodDef,idx)
       CustomAttrs=seekReadCustomAttrs ctxt (TaggedIndex(hca_MethodDef,idx)) 
       Parameters= ilParams
       CallingConv=cc
       Return=ret
       mdBody=
         if (codetype = 0x01) && pinvoke then 
           mkMethBodyLazyAux (notlazy MethodBody.Native)
         elif pinvoke then 
           seekReadImplMap ctxt nm  idx
         elif internalcall || abstr || unmanaged || (codetype <> 0x00) then 
           if codeRVA <> 0x0 then dprintn "non-IL or abstract method with non-zero RVA"
           mkMethBodyLazyAux (notlazy MethodBody.Abstract)  
         else 
           seekReadMethodRVA ctxt (idx,nm,internalcall,noinline,numtypars) codeRVA   
     }
     
     
and seekReadParams ctxt (retty,argtys) pidx1 pidx2 =
    let retRes : ILReturn ref =  ref { Marshal=None; Type=retty; CustomAttrs=emptyILCustomAttrs }
    let paramsRes : ILParameter [] = 
        argtys 
        |> List.toArray 
        |> Array.map (fun ty ->  
            { Name=None
              Default=None
              Marshal=None
              IsIn=false
              IsOut=false
              IsOptional=false
              Type=ty
              CustomAttrs=emptyILCustomAttrs })
    for i = pidx1 to pidx2 - 1 do
        seekReadParamExtras ctxt (retRes,paramsRes) i
    !retRes, List.ofArray paramsRes

and seekReadParamExtras ctxt (retRes,paramsRes) (idx:int) =
   let (flags,seq,nameIdx) = seekReadParamRow ctxt idx
   let inOutMasked = (flags &&& 0x00FF)
   let hasMarshal = (flags &&& 0x2000) <> 0x0
   let hasDefault = (flags &&& 0x1000) <> 0x0
   let fmReader idx = seekReadIndexedRow (ctxt.getNumRows TableNames.FieldMarshal,seekReadFieldMarshalRow ctxt,fst,hfmCompare idx,isSorted ctxt TableNames.FieldMarshal,(snd >> readBlobHeapAsNativeType ctxt))
   let cas = seekReadCustomAttrs ctxt (TaggedIndex(hca_ParamDef,idx))
   if seq = 0 then
       retRes := { !retRes with 
                        Marshal=(if hasMarshal then Some (fmReader (TaggedIndex(hfm_ParamDef,idx))) else None)
                        CustomAttrs = cas }
   elif seq > Array.length paramsRes then dprintn "bad seq num. for param"
   else 
       paramsRes.[seq - 1] <- 
          { paramsRes.[seq - 1] with 
               Marshal=(if hasMarshal then Some (fmReader (TaggedIndex(hfm_ParamDef,idx))) else None)
               Default = (if hasDefault then Some (seekReadConstant ctxt (TaggedIndex(hc_ParamDef,idx))) else None)
               Name = readStringHeapOption ctxt nameIdx
               IsIn = ((inOutMasked &&& 0x0001) <> 0x0)
               IsOut = ((inOutMasked &&& 0x0002) <> 0x0)
               IsOptional = ((inOutMasked &&& 0x0010) <> 0x0)
               CustomAttrs =cas }
          
and seekReadMethodImpls ctxt numtypars tidx =
   mkILMethodImplsLazy 
      (lazy 
          let mimpls = seekReadIndexedRows (ctxt.getNumRows TableNames.MethodImpl,seekReadMethodImplRow ctxt,(fun (a,_,_) -> a),simpleIndexCompare tidx,isSorted ctxt TableNames.MethodImpl,(fun (_,b,c) -> b,c))
          mimpls |> List.map (fun (b,c) -> 
              { OverrideBy=
                  let (MethodData(enclTyp, cc, nm, argtys, retty,minst)) = seekReadMethodDefOrRefNoVarargs ctxt numtypars b
                  mkILMethSpecInTy (enclTyp, cc, nm, argtys, retty,minst)
                Overrides=
                  let (MethodData(enclTyp, cc, nm, argtys, retty,minst)) = seekReadMethodDefOrRefNoVarargs ctxt numtypars c
                  let mspec = mkILMethSpecInTy (enclTyp, cc, nm, argtys, retty,minst)
                  OverridesSpec(mspec.MethodRef, mspec.EnclosingType) }))

and seekReadMultipleMethodSemantics ctxt (flags,id) =
    seekReadIndexedRows 
      (ctxt.getNumRows TableNames.MethodSemantics ,
       seekReadMethodSemanticsRow ctxt,
       (fun (_flags,_,c) -> c),
       hsCompare id,
       isSorted ctxt TableNames.MethodSemantics,
       (fun (a,b,_c) -> 
           let (MethodData(enclTyp, cc, nm, argtys, retty, minst)) = seekReadMethodDefAsMethodData ctxt b
           a, (mkILMethSpecInTy (enclTyp, cc, nm, argtys, retty, minst)).MethodRef))
    |> List.filter (fun (flags2,_) -> flags = flags2) 
    |> List.map snd 


and seekReadoptional_MethodSemantics ctxt id =
    match seekReadMultipleMethodSemantics ctxt id with 
    | [] -> None
    | [h] -> Some h
    | h::_ -> dprintn "multiple method semantics found"; Some h

and seekReadMethodSemantics ctxt id =
    match seekReadoptional_MethodSemantics ctxt id with 
    | None -> failwith "seekReadMethodSemantics ctxt: no method found"
    | Some x -> x

and seekReadEvent ctxt numtypars idx =
   let (flags,nameIdx,typIdx) = seekReadEventRow ctxt idx
   { Name = readStringHeap ctxt nameIdx
     Type = seekReadOptionalTypeDefOrRef ctxt numtypars AsObject typIdx
     IsSpecialName  = (flags &&& 0x0200) <> 0x0 
     IsRTSpecialName = (flags &&& 0x0400) <> 0x0
     AddMethod= seekReadMethodSemantics ctxt (0x0008,TaggedIndex(hs_Event, idx))
     RemoveMethod=seekReadMethodSemantics ctxt (0x0010,TaggedIndex(hs_Event,idx))
     FireMethod=seekReadoptional_MethodSemantics ctxt (0x0020,TaggedIndex(hs_Event,idx))
     OtherMethods = seekReadMultipleMethodSemantics ctxt (0x0004, TaggedIndex(hs_Event, idx))
     CustomAttrs=seekReadCustomAttrs ctxt (TaggedIndex(hca_Event,idx)) }
   
  (* REVIEW: can substantially reduce numbers of EventMap and PropertyMap reads by first checking if the whole table is sorted according to ILTypeDef tokens and then doing a binary chop *)
and seekReadEvents ctxt numtypars tidx =
   mkILEventsLazy 
      (lazy 
           match seekReadOptionalIndexedRow (ctxt.getNumRows TableNames.EventMap,(fun i -> i, seekReadEventMapRow ctxt i),(fun (_,row) -> fst row),compare tidx,false,(fun (i,row) -> (i,snd row))) with 
           | None -> []
           | Some (rowNum,beginEventIdx) ->
               let endEventIdx =
                   if rowNum >= ctxt.getNumRows TableNames.EventMap then 
                       ctxt.getNumRows TableNames.Event + 1
                   else
                       let (_, endEventIdx) = seekReadEventMapRow ctxt (rowNum + 1)
                       endEventIdx

               [ for i in beginEventIdx .. endEventIdx - 1 do
                   yield seekReadEvent ctxt numtypars i ])

and seekReadProperty ctxt numtypars idx =
   let (flags,nameIdx,typIdx) = seekReadPropertyRow ctxt idx
   let cc,retty,argtys = readBlobHeapAsPropertySig ctxt numtypars typIdx
   let setter= seekReadoptional_MethodSemantics ctxt (0x0001,TaggedIndex(hs_Property,idx))
   let getter = seekReadoptional_MethodSemantics ctxt (0x0002,TaggedIndex(hs_Property,idx))
(* NOTE: the "ThisConv" value on the property is not reliable: better to look on the getter/setter *)
(* NOTE: e.g. tlbimp on Office msword.olb seems to set this incorrectly *)
   let cc2 =
       match getter with 
       | Some mref -> mref.CallingConv.ThisConv
       | None -> 
           match setter with 
           | Some mref ->  mref.CallingConv .ThisConv
           | None -> cc
   { Name=readStringHeap ctxt nameIdx
     CallingConv = cc2
     IsRTSpecialName=(flags &&& 0x0400) <> 0x0 
     IsSpecialName= (flags &&& 0x0200) <> 0x0 
     SetMethod=setter
     GetMethod=getter
     Type=retty
     Init= if (flags &&& 0x1000) = 0 then None else Some (seekReadConstant ctxt (TaggedIndex(hc_Property,idx)))
     Args=argtys
     CustomAttrs=seekReadCustomAttrs ctxt (TaggedIndex(hca_Property,idx)) }
   
and seekReadProperties ctxt numtypars tidx =
   mkILPropertiesLazy
      (lazy 
           match seekReadOptionalIndexedRow (ctxt.getNumRows TableNames.PropertyMap,(fun i -> i, seekReadPropertyMapRow ctxt i),(fun (_,row) -> fst row),compare tidx,false,(fun (i,row) -> (i,snd row))) with 
           | None -> []
           | Some (rowNum,beginPropIdx) ->
               let endPropIdx =
                   if rowNum >= ctxt.getNumRows TableNames.PropertyMap then 
                       ctxt.getNumRows TableNames.Property + 1
                   else
                       let (_, endPropIdx) = seekReadPropertyMapRow ctxt (rowNum + 1)
                       endPropIdx
               [ for i in beginPropIdx .. endPropIdx - 1 do
                   yield seekReadProperty ctxt numtypars i ])


and seekReadCustomAttrs ctxt idx = 
    mkILComputedCustomAttrs
     (fun () ->
          seekReadIndexedRows (ctxt.getNumRows TableNames.CustomAttribute,
                                  seekReadCustomAttributeRow ctxt,(fun (a,_,_) -> a),
                                  hcaCompare idx,
                                  isSorted ctxt TableNames.CustomAttribute,
                                  (fun (_,b,c) -> seekReadCustomAttr ctxt (b,c)))
          |> List.toArray)

and seekReadCustomAttr ctxt (TaggedIndex(cat,idx),b) = 
    ctxt.seekReadCustomAttr (CustomAttrIdx (cat,idx,b))

and seekReadCustomAttrUncached ctxtH (CustomAttrIdx (cat,idx,valIdx)) = 
    let ctxt = getHole ctxtH
    { Method=seekReadCustomAttrType ctxt (TaggedIndex(cat,idx))
      Data=
        match readBlobHeapOption ctxt valIdx with
        | Some bytes -> bytes
        | None -> Bytes.ofInt32Array [| |] }

and seekReadSecurityDecls ctxt idx = 
   mkILLazySecurityDecls
    (lazy
         seekReadIndexedRows (ctxt.getNumRows TableNames.Permission,
                                 seekReadPermissionRow ctxt,
                                 (fun (_,par,_) -> par),
                                 hdsCompare idx,
                                 isSorted ctxt TableNames.Permission,
                                 (fun (act,_,ty) -> seekReadSecurityDecl ctxt (act,ty))))

and seekReadSecurityDecl ctxt (a,b) = 
    ctxt.seekReadSecurityDecl (SecurityDeclIdx (a,b))

and seekReadSecurityDeclUncached ctxtH (SecurityDeclIdx (act,ty)) = 
    let ctxt = getHole ctxtH
    PermissionSet ((if List.memAssoc (int act) (Lazy.force ILSecurityActionRevMap) then List.assoc (int act) (Lazy.force ILSecurityActionRevMap) else failwith "unknown security action"),
                   readBlobHeap ctxt ty)


and seekReadConstant ctxt idx =
  let kind,vidx = seekReadIndexedRow (ctxt.getNumRows TableNames.Constant,
                                      seekReadConstantRow ctxt,
                                      (fun (_,key,_) -> key), 
                                      hcCompare idx,isSorted ctxt TableNames.Constant,(fun (kind,_,v) -> kind,v))
  match kind with 
  | x when x = uint16 et_STRING -> 
    let blobHeap = readBlobHeap ctxt vidx
    let s = System.Text.Encoding.Unicode.GetString(blobHeap, 0, blobHeap.Length)
    ILFieldInit.String (s)  
  | x when x = uint16 et_BOOLEAN -> ILFieldInit.Bool (readBlobHeapAsBool ctxt vidx) 
  | x when x = uint16 et_CHAR -> ILFieldInit.Char (readBlobHeapAsUInt16 ctxt vidx) 
  | x when x = uint16 et_I1 -> ILFieldInit.Int8 (readBlobHeapAsSByte ctxt vidx) 
  | x when x = uint16 et_I2 -> ILFieldInit.Int16 (readBlobHeapAsInt16 ctxt vidx) 
  | x when x = uint16 et_I4 -> ILFieldInit.Int32 (readBlobHeapAsInt32 ctxt vidx) 
  | x when x = uint16 et_I8 -> ILFieldInit.Int64 (readBlobHeapAsInt64 ctxt vidx) 
  | x when x = uint16 et_U1 -> ILFieldInit.UInt8 (readBlobHeapAsByte ctxt vidx) 
  | x when x = uint16 et_U2 -> ILFieldInit.UInt16 (readBlobHeapAsUInt16 ctxt vidx) 
  | x when x = uint16 et_U4 -> ILFieldInit.UInt32 (readBlobHeapAsUInt32 ctxt vidx) 
  | x when x = uint16 et_U8 -> ILFieldInit.UInt64 (readBlobHeapAsUInt64 ctxt vidx) 
  | x when x = uint16 et_R4 -> ILFieldInit.Single (readBlobHeapAsSingle ctxt vidx) 
  | x when x = uint16 et_R8 -> ILFieldInit.Double (readBlobHeapAsDouble ctxt vidx) 
  | x when x = uint16 et_CLASS || x = uint16 et_OBJECT ->  ILFieldInit.Null
  | _ -> ILFieldInit.Null

and seekReadImplMap ctxt nm midx = 
   mkMethBodyLazyAux 
      (lazy 
            let (flags,nameIdx, scopeIdx) = seekReadIndexedRow (ctxt.getNumRows TableNames.ImplMap,
                                                                seekReadImplMapRow ctxt,
                                                                (fun (_,m,_,_) -> m),
                                                                mfCompare (TaggedIndex(mf_MethodDef,midx)),
                                                                isSorted ctxt TableNames.ImplMap,
                                                                (fun (a,_,c,d) -> a,c,d))
            let cc = 
                let masked = flags &&& 0x0700
                if masked = 0x0000 then PInvokeCallingConvention.None 
                elif masked = 0x0200 then PInvokeCallingConvention.Cdecl 
                elif masked = 0x0300 then PInvokeCallingConvention.Stdcall 
                elif masked = 0x0400 then PInvokeCallingConvention.Thiscall 
                elif masked = 0x0500 then PInvokeCallingConvention.Fastcall 
                elif masked = 0x0100 then PInvokeCallingConvention.WinApi 
                else (dprintn "strange CallingConv"; PInvokeCallingConvention.None)
            let enc = 
                let masked = flags &&& 0x0006
                if masked = 0x0000 then PInvokeCharEncoding.None 
                elif masked = 0x0002 then PInvokeCharEncoding.Ansi 
                elif masked = 0x0004 then PInvokeCharEncoding.Unicode 
                elif masked = 0x0006 then PInvokeCharEncoding.Auto 
                else (dprintn "strange CharEncoding"; PInvokeCharEncoding.None)
            let bestfit = 
                let masked = flags &&& 0x0030
                if masked = 0x0000 then PInvokeCharBestFit.UseAssembly 
                elif masked = 0x0010 then PInvokeCharBestFit.Enabled 
                elif masked = 0x0020 then PInvokeCharBestFit.Disabled 
                else (dprintn "strange CharBestFit"; PInvokeCharBestFit.UseAssembly)
            let unmap = 
                let masked = flags &&& 0x3000
                if masked = 0x0000 then PInvokeThrowOnUnmappableChar.UseAssembly 
                elif masked = 0x1000 then PInvokeThrowOnUnmappableChar.Enabled 
                elif masked = 0x2000 then PInvokeThrowOnUnmappableChar.Disabled 
                else (dprintn "strange ThrowOnUnmappableChar"; PInvokeThrowOnUnmappableChar.UseAssembly)

            MethodBody.PInvoke { CallingConv = cc 
                                 CharEncoding = enc
                                 CharBestFit=bestfit
                                 ThrowOnUnmappableChar=unmap
                                 NoMangle = (flags &&& 0x0001) <> 0x0
                                 LastError = (flags &&& 0x0040) <> 0x0
                                 Name = 
                                     (match readStringHeapOption ctxt nameIdx with 
                                      | None -> nm
                                      | Some nm2 -> nm2)
                                 Where = seekReadModuleRef ctxt scopeIdx })

and seekReadTopCode ctxt numtypars (sz:int) start seqpoints = 
   let labelsOfRawOffsets = new Dictionary<_,_>(sz/2)
   let ilOffsetsOfLabels = new Dictionary<_,_>(sz/2)
   let tryRawToLabel rawOffset = 
       if labelsOfRawOffsets.ContainsKey rawOffset then 
           Some(labelsOfRawOffsets.[rawOffset])
       else 
           None

   let rawToLabel rawOffset = 
       match tryRawToLabel rawOffset with 
       | Some l -> l
       | None -> 
           let lab = generateCodeLabel()
           labelsOfRawOffsets.[rawOffset] <- lab
           lab

   let markAsInstructionStart rawOffset ilOffset = 
       let lab = rawToLabel rawOffset
       ilOffsetsOfLabels.[lab] <- ilOffset

   let ibuf = new ResizeArray<_>(sz/2)
   let curr = ref 0
   let prefixes = { al=Aligned; tl= Normalcall; vol= Nonvolatile;ro=NormalAddress;constrained=None }
   let lastb = ref 0x0
   let lastb2 = ref 0x0
   let b = ref 0x0
   let get () = 
       lastb := seekReadByteAsInt32 ctxt.is (start + (!curr))
       incr curr
       b := 
         if !lastb = 0xfe && !curr < sz then 
           lastb2 := seekReadByteAsInt32 ctxt.is (start + (!curr))
           incr curr
           !lastb2
         else 
           !lastb

   let seqPointsRemaining = ref seqpoints

   while !curr < sz do
     // registering "+string !curr+" as start of an instruction")
     markAsInstructionStart !curr ibuf.Count

     // Insert any sequence points into the instruction sequence 
     while 
         (match !seqPointsRemaining with 
          |  (i,_tag) :: _rest when i <= !curr -> true
          | _ -> false) 
        do
         // Emitting one sequence point 
         let (_,tag) = List.head !seqPointsRemaining
         seqPointsRemaining := List.tail !seqPointsRemaining
         ibuf.Add (I_seqpoint tag)

     // Read the prefixes.  Leave lastb and lastb2 holding the instruction byte(s) 
     begin 
       prefixes.al <- Aligned
       prefixes.tl <- Normalcall
       prefixes.vol <- Nonvolatile
       prefixes.ro<-NormalAddress
       prefixes.constrained<-None
       get ()
       while !curr < sz && 
         !lastb = 0xfe &&
         (!b = (i_constrained &&& 0xff) ||
          !b = (i_readonly &&& 0xff) ||
          !b = (i_unaligned &&& 0xff) ||
          !b = (i_volatile &&& 0xff) ||
          !b = (i_tail &&& 0xff)) do
         begin
             if !b = (i_unaligned &&& 0xff) then
               let unal = seekReadByteAsInt32 ctxt.is (start + (!curr))
               incr curr
               prefixes.al <-
                  if unal = 0x1 then Unaligned1 
                  elif unal = 0x2 then Unaligned2
                  elif unal = 0x4 then Unaligned4 
                  else (dprintn "bad alignment for unaligned";  Aligned)
             elif !b = (i_volatile &&& 0xff) then prefixes.vol <- Volatile
             elif !b = (i_readonly &&& 0xff) then prefixes.ro <- ReadonlyAddress
             elif !b = (i_constrained &&& 0xff) then 
                 let uncoded = seekReadUncodedToken ctxt.is (start + (!curr))
                 curr := !curr + 4
                 let typ = seekReadTypeDefOrRef ctxt numtypars AsObject [] (uncodedTokenToTypeDefOrRefOrSpec uncoded)
                 prefixes.constrained <- Some typ
             else prefixes.tl <- Tailcall
         end
         get ()
     end

     // data for instruction begins at "+string !curr
     // Read and decode the instruction 
     if (!curr <= sz) then 
       let idecoder = 
           if !lastb = 0xfe then getTwoByteInstr ( !lastb2)
           else getOneByteInstr ( !lastb)
       let instr = 
         match idecoder with 
         | I_u16_u8_instr f -> 
             let x = seekReadByte ctxt.is (start + (!curr)) |> uint16
             curr := !curr + 1
             f prefixes x
         | I_u16_u16_instr f -> 
             let x = seekReadUInt16 ctxt.is (start + (!curr))
             curr := !curr + 2
             f prefixes x
         | I_none_instr f -> 
             f prefixes 
         | I_i64_instr f ->
             let x = seekReadInt64 ctxt.is (start + (!curr))
             curr := !curr + 8
             f prefixes x
         | I_i32_i8_instr f ->
             let x = seekReadSByte ctxt.is (start + (!curr)) |> int32
             curr := !curr + 1
             f prefixes x
         | I_i32_i32_instr f ->
             let x = seekReadInt32 ctxt.is (start + (!curr))
             curr := !curr + 4
             f prefixes x
         | I_r4_instr f ->
             let x = seekReadSingle ctxt.is (start + (!curr))
             curr := !curr + 4
             f prefixes x
         | I_r8_instr f ->
             let x = seekReadDouble ctxt.is (start + (!curr))
             curr := !curr + 8
             f prefixes x
         | I_field_instr f ->
             let (tab,tok) = seekReadUncodedToken ctxt.is (start + (!curr))
             curr := !curr + 4
             let fspec = 
               if tab = TableNames.Field then 
                 seekReadFieldDefAsFieldSpec ctxt tok
               elif tab = TableNames.MemberRef then
                 seekReadMemberRefAsFieldSpec ctxt numtypars tok
               else failwith "bad table in FieldDefOrRef"
             f prefixes fspec
         | I_method_instr f ->
             // method instruction, curr = "+string !curr
       
             let (tab,idx) = seekReadUncodedToken ctxt.is (start + (!curr))
             curr := !curr + 4
             let  (VarArgMethodData(enclTyp, cc, nm, argtys, varargs, retty, minst)) =
               if tab = TableNames.Method then 
                 seekReadMethodDefOrRef ctxt numtypars (TaggedIndex(mdor_MethodDef, idx))
               elif tab = TableNames.MemberRef then 
                 seekReadMethodDefOrRef ctxt numtypars (TaggedIndex(mdor_MemberRef, idx))
               elif tab = TableNames.MethodSpec then 
                 seekReadMethodSpecAsMethodData ctxt numtypars idx  
               else failwith "bad table in MethodDefOrRefOrSpec" 
             match enclTyp with
             | ILType.Array (shape,ty) ->
               match nm with
               | "Get" -> I_ldelem_any(shape,ty)
               | "Set" ->  I_stelem_any(shape,ty)
               | "Address" ->  I_ldelema(prefixes.ro,false,shape,ty)
               | ".ctor" ->  I_newarr(shape,ty)
               | _ -> failwith "bad method on array type"
             | _ ->
               let mspec = mkILMethSpecInTy (enclTyp, cc, nm, argtys, retty, minst)
               f prefixes (mspec,varargs)
         | I_type_instr f ->
             let uncoded = seekReadUncodedToken ctxt.is (start + (!curr))
             curr := !curr + 4
             let typ = seekReadTypeDefOrRef ctxt numtypars AsObject [] (uncodedTokenToTypeDefOrRefOrSpec uncoded)
             f prefixes typ
         | I_string_instr f ->
             let (tab,idx) = seekReadUncodedToken ctxt.is (start + (!curr))
             curr := !curr + 4
             if tab <> TableNames.UserStrings then dprintn "warning: bad table in user string for ldstr"
             f prefixes (readUserStringHeap ctxt (idx))

         | I_conditional_i32_instr f ->
             let offsDest =  (seekReadInt32 ctxt.is (start + (!curr)))
             curr := !curr + 4
             let dest = !curr + offsDest
             f prefixes (rawToLabel dest)
         | I_conditional_i8_instr f ->
             let offsDest = int (seekReadSByte ctxt.is (start + (!curr)))
             curr := !curr + 1
             let dest = !curr + offsDest
             f prefixes (rawToLabel dest)
         | I_unconditional_i32_instr f ->
             let offsDest =  (seekReadInt32 ctxt.is (start + (!curr)))
             curr := !curr + 4
             let dest = !curr + offsDest
             f prefixes (rawToLabel dest)
         | I_unconditional_i8_instr f ->
             let offsDest = int (seekReadSByte ctxt.is (start + (!curr)))
             curr := !curr + 1
             let dest = !curr + offsDest
             f prefixes (rawToLabel dest)
         | I_invalid_instr -> 
             dprintn ("invalid instruction: "+string !lastb+ (if !lastb = 0xfe then ","+string !lastb2 else "")) 
             I_ret
         | I_tok_instr f ->  
             let (tab,idx) = seekReadUncodedToken ctxt.is (start + (!curr))
             curr := !curr + 4
             (* REVIEW: this incorrectly labels all MemberRef tokens as ILMethod's: we should go look at the MemberRef sig to determine if it is a field or method *)        
             let token_info = 
               if tab = TableNames.Method || tab = TableNames.MemberRef (* REVIEW:generics or tab = TableNames.MethodSpec *) then 
                 let (MethodData(enclTyp, cc, nm, argtys, retty, minst)) = seekReadMethodDefOrRefNoVarargs ctxt numtypars (uncodedTokenToMethodDefOrRef (tab,idx))
                 ILToken.ILMethod (mkILMethSpecInTy (enclTyp, cc, nm, argtys, retty, minst))
               elif tab = TableNames.Field then 
                 ILToken.ILField (seekReadFieldDefAsFieldSpec ctxt idx)
               elif tab = TableNames.TypeDef || tab = TableNames.TypeRef || tab = TableNames.TypeSpec  then 
                 ILToken.ILType (seekReadTypeDefOrRef ctxt numtypars AsObject [] (uncodedTokenToTypeDefOrRefOrSpec (tab,idx))) 
               else failwith "bad token for ldtoken" 
             f prefixes token_info
         | I_sig_instr f ->  
             let (tab,idx) = seekReadUncodedToken ctxt.is (start + (!curr))
             curr := !curr + 4
             if tab <> TableNames.StandAloneSig then dprintn "strange table for callsig token"
             let generic,_genarity,cc,retty,argtys,varargs = readBlobHeapAsMethodSig ctxt numtypars (seekReadStandAloneSigRow ctxt idx)
             if generic then failwith "bad image: a generic method signature ctxt.is begin used at a calli instruction"
             f prefixes (mkILCallSig (cc,argtys,retty), varargs)
         | I_switch_instr f ->  
             let n =  (seekReadInt32 ctxt.is (start + (!curr)))
             curr := !curr + 4
             let offsets = 
               List.init n (fun _ -> 
                   let i =  (seekReadInt32 ctxt.is (start + (!curr)))
                   curr := !curr + 4 
                   i) 
             let dests = List.map (fun offs -> rawToLabel (!curr + offs)) offsets
             f prefixes dests
       ibuf.Add instr
   done
   // Finished reading instructions - mark the end of the instruction stream in case the PDB information refers to it. 
   markAsInstructionStart !curr ibuf.Count
   // Build the function that maps from raw labels (offsets into the bytecode stream) to indexes in the AbsIL instruction stream 
   let lab2pc = ilOffsetsOfLabels

   // Some offsets used in debug info refer to the end of an instruction, rather than the 
   // start of the subsequent instruction.  But all labels refer to instruction starts, 
   // apart from a final label which refers to the end of the method.  This function finds 
   // the start of the next instruction referred to by the raw offset. 
   let raw2nextLab rawOffset = 
       let isInstrStart x = 
           match tryRawToLabel x with 
           | None -> false
           | Some lab -> ilOffsetsOfLabels.ContainsKey lab
       if  isInstrStart rawOffset then rawToLabel rawOffset 
       elif  isInstrStart (rawOffset+1) then rawToLabel (rawOffset+1)
       else failwith ("the bytecode raw offset "+string rawOffset+" did not refer either to the start or end of an instruction")
   let instrs = ibuf.ToArray()
   instrs,rawToLabel, lab2pc, raw2nextLab

#if FX_NO_PDB_READER
and seekReadMethodRVA ctxt (_idx,nm,_internalcall,noinline,numtypars) rva = 
#else
and seekReadMethodRVA ctxt (idx,nm,_internalcall,noinline,numtypars) rva = 
#endif
  mkMethBodyLazyAux 
   (lazy
     begin 

       // Read any debug information for this method into temporary data structures 
       //    -- a list of locals, marked with the raw offsets (actually closures which accept the resolution function that maps raw offsets to labels) 
       //    -- an overall range for the method 
       //    -- the sequence points for the method 
       let localPdbInfos, methRangePdbInfo, seqpoints = 
#if FX_NO_PDB_READER
           [], None, []
#else
           match ctxt.pdb with 
           | None -> 
               [], None, []
           | Some (pdbr, get_doc) -> 
               try 

                 let pdbm = pdbReaderGetMethod pdbr (uncodedToken TableNames.Method idx)
                 //let rootScope = pdbMethodGetRootScope pdbm 
                 let sps = pdbMethodGetSequencePoints pdbm
                 (*dprintf "#sps for 0x%x = %d\n" (uncodedToken TableNames.Method idx) (Array.length sps)  *)
                 (* let roota,rootb = pdbScopeGetOffsets rootScope in  *)
                 let seqpoints =
                    let arr = 
                       sps |> Array.map (fun sp -> 
                           (* It is VERY annoying to have to call GetURL for the document for each sequence point.  This appears to be a short coming of the PDB reader API.  They should return an index into the array of documents for the reader *)
                           let sourcedoc = get_doc (pdbDocumentGetURL sp.pdbSeqPointDocument)
                           let source = 
                             ILSourceMarker.Create(document = sourcedoc,
                                                 line = sp.pdbSeqPointLine,
                                                 column = sp.pdbSeqPointColumn,
                                                 endLine = sp.pdbSeqPointEndLine,
                                                 endColumn = sp.pdbSeqPointEndColumn)
                           (sp.pdbSeqPointOffset,source))
                         
                    Array.sortInPlaceBy fst arr
                    
                    Array.toList arr
                 let rec scopes scp = 
                       let a,b = pdbScopeGetOffsets scp
                       let lvs =  pdbScopeGetLocals scp
                       let ilvs = 
                         lvs 
                         |> Array.toList 
                         |> List.filter (fun l -> 
                             let k,_idx = pdbVariableGetAddressAttributes l
                             k = 1 (* ADDR_IL_OFFSET *)) 
                       let ilinfos : ILLocalDebugMapping list =
                         ilvs |> List.map (fun ilv -> 
                             let _k,idx = pdbVariableGetAddressAttributes ilv
                             let n = pdbVariableGetName ilv
                             { LocalIndex=  idx 
                               LocalName=n})
                           
                       let thisOne = 
                         (fun raw2nextLab ->
                           { Range= (raw2nextLab a,raw2nextLab b) 
                             DebugMappings = ilinfos } : ILLocalDebugInfo )
                       let others = List.foldBack (scopes >> (@)) (Array.toList (pdbScopeGetChildren scp)) []
                       thisOne :: others
                 let localPdbInfos = [] (* <REVIEW> scopes fail for mscorlib </REVIEW> scopes rootScope  *)
                 // REVIEW: look through sps to get ranges?  Use GetRanges?? Change AbsIL?? 
                 (localPdbInfos,None,seqpoints)
               with e -> 
                   // "* Warning: PDB info for method "+nm+" could not be read and will be ignored: "+e.Message
                   [],None,[]
#endif
       
       let baseRVA = ctxt.anyV2P("method rva",rva)
       // ": reading body of method "+nm+" at rva "+string rva+", phys "+string baseRVA
       let b = seekReadByte ctxt.is baseRVA
       if (b &&& e_CorILMethod_FormatMask) = e_CorILMethod_TinyFormat then 
           let codeBase = baseRVA + 1
           let codeSize =  (int32 b >>>& 2)
           // tiny format for "+nm+", code size = " + string codeSize)
           let instrs,_,lab2pc,raw2nextLab = seekReadTopCode ctxt numtypars codeSize codeBase seqpoints
           (* Convert the linear code format to the nested code format *)
           let localPdbInfos2 = List.map (fun f -> f raw2nextLab) localPdbInfos
           let code = buildILCode nm lab2pc instrs [] localPdbInfos2
           MethodBody.IL
             { IsZeroInit=false
               MaxStack= 8
               NoInlining=noinline
               Locals=List.empty
               SourceMarker=methRangePdbInfo 
               Code=code }

       elif (b &&& e_CorILMethod_FormatMask) = e_CorILMethod_FatFormat then 
           let hasMoreSections = (b &&& e_CorILMethod_MoreSects) <> 0x0uy
           let initlocals = (b &&& e_CorILMethod_InitLocals) <> 0x0uy
           let maxstack = seekReadUInt16AsInt32 ctxt.is (baseRVA + 2)
           let codeSize = seekReadInt32 ctxt.is (baseRVA + 4)
           let localsTab,localToken = seekReadUncodedToken ctxt.is (baseRVA + 8)
           let codeBase = baseRVA + 12
           let locals = 
             if localToken = 0x0 then [] 
             else 
               if localsTab <> TableNames.StandAloneSig then dprintn "strange table for locals token"
               readBlobHeapAsLocalsSig ctxt numtypars (seekReadStandAloneSigRow ctxt localToken) 
             
           // fat format for "+nm+", code size = " + string codeSize+", hasMoreSections = "+(if hasMoreSections then "true" else "false")+",b = "+string b)
           
           // Read the method body 
           let instrs,rawToLabel,lab2pc,raw2nextLab = seekReadTopCode ctxt numtypars ( codeSize) codeBase seqpoints

           // Read all the sections that follow the method body. 
           // These contain the exception clauses. 
           let nextSectionBase = ref (align 4 (codeBase + codeSize))
           let moreSections = ref hasMoreSections
           let seh = ref []
           while !moreSections do
             let sectionBase = !nextSectionBase
             let sectionFlag = seekReadByte ctxt.is sectionBase
             // fat format for "+nm+", sectionFlag = " + string sectionFlag)
             let sectionSize, clauses = 
               if (sectionFlag &&& e_CorILMethod_Sect_FatFormat) <> 0x0uy then 
                   let bigSize = (seekReadInt32 ctxt.is sectionBase) >>>& 8
                   // bigSize = "+string bigSize)
                   let clauses = 
                       if (sectionFlag &&& e_CorILMethod_Sect_EHTable) <> 0x0uy then 
                           // WORKAROUND: The ECMA spec says this should be  
                           // let numClauses =  ((bigSize - 4)  / 24) in  
                           // but the CCI IL generator generates multiples of 24
                           let numClauses =  (bigSize  / 24)
                           
                           List.init numClauses (fun i -> 
                               let clauseBase = sectionBase + 4 + (i * 24)
                               let kind = seekReadInt32 ctxt.is (clauseBase + 0)
                               let st1 = seekReadInt32 ctxt.is (clauseBase + 4)
                               let sz1 = seekReadInt32 ctxt.is (clauseBase + 8)
                               let st2 = seekReadInt32 ctxt.is (clauseBase + 12)
                               let sz2 = seekReadInt32 ctxt.is (clauseBase + 16)
                               let extra = seekReadInt32 ctxt.is (clauseBase + 20)
                               (kind,st1,sz1,st2,sz2,extra))
                       else []
                   bigSize, clauses
               else 
                 let smallSize = seekReadByteAsInt32 ctxt.is (sectionBase + 0x01)
                 let clauses = 
                   if (sectionFlag &&& e_CorILMethod_Sect_EHTable) <> 0x0uy then 
                       // WORKAROUND: The ECMA spec says this should be  
                       // let numClauses =  ((smallSize - 4)  / 12) in  
                       // but the C# compiler (or some IL generator) generates multiples of 12 
                       let numClauses =  (smallSize  / 12)
                       // dprintn (nm+" has " + string numClauses + " tiny seh clauses")
                       List.init numClauses (fun i -> 
                           let clauseBase = sectionBase + 4 + (i * 12)
                           let kind = seekReadUInt16AsInt32 ctxt.is (clauseBase + 0)
                           if logging then dprintn ("One tiny SEH clause, kind = "+string kind)
                           let st1 = seekReadUInt16AsInt32 ctxt.is (clauseBase + 2)
                           let sz1 = seekReadByteAsInt32 ctxt.is (clauseBase + 4)
                           let st2 = seekReadUInt16AsInt32 ctxt.is (clauseBase + 5)
                           let sz2 = seekReadByteAsInt32 ctxt.is (clauseBase + 7)
                           let extra = seekReadInt32 ctxt.is (clauseBase + 8)
                           (kind,st1,sz1,st2,sz2,extra))
                   else 
                       []
                 smallSize, clauses

             // Morph together clauses that cover the same range 
             let sehClauses = 
                let sehMap = Dictionary<_,_>(clauses.Length, HashIdentity.Structural) 
        
                List.iter
                  (fun (kind,st1,sz1,st2,sz2,extra) ->
                    let tryStart = rawToLabel st1
                    let tryFinish = rawToLabel (st1 + sz1)
                    let handlerStart = rawToLabel st2
                    let handlerFinish = rawToLabel (st2 + sz2)
                    let clause = 
                      if kind = e_COR_ILEXCEPTION_CLAUSE_EXCEPTION then 
                        ILExceptionClause.TypeCatch(seekReadTypeDefOrRef ctxt numtypars AsObject List.empty (uncodedTokenToTypeDefOrRefOrSpec (i32ToUncodedToken extra)), (handlerStart, handlerFinish) )
                      elif kind = e_COR_ILEXCEPTION_CLAUSE_FILTER then 
                        let filterStart = rawToLabel extra
                        let filterFinish = handlerStart
                        ILExceptionClause.FilterCatch((filterStart, filterFinish), (handlerStart, handlerFinish))
                      elif kind = e_COR_ILEXCEPTION_CLAUSE_FINALLY then 
                        ILExceptionClause.Finally(handlerStart, handlerFinish)
                      elif kind = e_COR_ILEXCEPTION_CLAUSE_FAULT then 
                        ILExceptionClause.Fault(handlerStart, handlerFinish)
                      else begin
                        dprintn (ctxt.infile + ": unknown exception handler kind: "+string kind)
                        ILExceptionClause.Finally(handlerStart, handlerFinish)
                      end
                   
                    let key =  (tryStart, tryFinish)
                    if sehMap.ContainsKey key then 
                        let prev = sehMap.[key]
                        sehMap.[key] <- (prev @ [clause])
                    else 
                        sehMap.[key] <- [clause])
                  clauses
                ([],sehMap) ||> Seq.fold  (fun acc (KeyValue(key,bs)) -> [ for b in bs -> {Range=key; Clause=b} : ILExceptionSpec ] @ acc)  
             seh := sehClauses
             moreSections := (sectionFlag &&& e_CorILMethod_Sect_MoreSects) <> 0x0uy
             nextSectionBase := sectionBase + sectionSize
           done (* while *)

           (* Convert the linear code format to the nested code format *)
           if logging then dprintn ("doing localPdbInfos2") 
           let localPdbInfos2 = List.map (fun f -> f raw2nextLab) localPdbInfos
           if logging then dprintn ("done localPdbInfos2, checking code...") 
           let code = buildILCode nm lab2pc instrs !seh localPdbInfos2
           if logging then dprintn ("done checking code.") 
           MethodBody.IL
             { IsZeroInit=initlocals
               MaxStack= maxstack
               NoInlining=noinline
               Locals = locals
               Code=code
               SourceMarker=methRangePdbInfo}
       else 
           if logging then failwith "unknown format"
           MethodBody.Abstract
     end)

and int32AsILVariantType ctxt (n:int32) = 
    if List.memAssoc n (Lazy.force ILVariantTypeRevMap) then 
      List.assoc n (Lazy.force ILVariantTypeRevMap)
    elif (n &&& vt_ARRAY) <> 0x0 then ILNativeVariant.Array (int32AsILVariantType ctxt (n &&& (~~~ vt_ARRAY)))
    elif (n &&& vt_VECTOR) <> 0x0 then ILNativeVariant.Vector (int32AsILVariantType ctxt (n &&& (~~~ vt_VECTOR)))
    elif (n &&& vt_BYREF) <> 0x0 then ILNativeVariant.Byref (int32AsILVariantType ctxt (n &&& (~~~ vt_BYREF)))
    else (dprintn (ctxt.infile + ": int32AsILVariantType ctxt: unexpected variant type, n = "+string n) ; ILNativeVariant.Empty)

and readBlobHeapAsNativeType ctxt blobIdx = 
    // reading native type blob "+string blobIdx) 
    let bytes = readBlobHeap ctxt blobIdx
    let res,_ = sigptrGetILNativeType ctxt bytes 0
    res

and sigptrGetILNativeType ctxt bytes sigptr = 
    // reading native type blob, sigptr= "+string sigptr) 
    let ntbyte,sigptr = sigptrGetByte bytes sigptr
    if List.memAssoc ntbyte (Lazy.force ILNativeTypeMap) then 
        List.assoc ntbyte (Lazy.force ILNativeTypeMap), sigptr
    elif ntbyte = 0x0uy then ILNativeType.Empty, sigptr
    elif ntbyte = nt_CUSTOMMARSHALER then  
        // reading native type blob (CM1) , sigptr= "+string sigptr+ ", bytes.Length = "+string bytes.Length) 
        let guidLen,sigptr = sigptrGetZInt32 bytes sigptr
        // reading native type blob (CM2) , sigptr= "+string sigptr+", guidLen = "+string ( guidLen)) 
        let guid,sigptr = sigptrGetBytes ( guidLen) bytes sigptr
        // reading native type blob (CM3) , sigptr= "+string sigptr) 
        let nativeTypeNameLen,sigptr = sigptrGetZInt32 bytes sigptr
        // reading native type blob (CM4) , sigptr= "+string sigptr+", nativeTypeNameLen = "+string ( nativeTypeNameLen)) 
        let nativeTypeName,sigptr = sigptrGetString ( nativeTypeNameLen) bytes sigptr
        // reading native type blob (CM4) , sigptr= "+string sigptr+", nativeTypeName = "+nativeTypeName) 
        // reading native type blob (CM5) , sigptr= "+string sigptr) 
        let custMarshallerNameLen,sigptr = sigptrGetZInt32 bytes sigptr
        // reading native type blob (CM6) , sigptr= "+string sigptr+", custMarshallerNameLen = "+string ( custMarshallerNameLen)) 
        let custMarshallerName,sigptr = sigptrGetString ( custMarshallerNameLen) bytes sigptr
        // reading native type blob (CM7) , sigptr= "+string sigptr+", custMarshallerName = "+custMarshallerName) 
        let cookieStringLen,sigptr = sigptrGetZInt32 bytes sigptr
        // reading native type blob (CM8) , sigptr= "+string sigptr+", cookieStringLen = "+string ( cookieStringLen)) 
        let cookieString,sigptr = sigptrGetBytes ( cookieStringLen) bytes sigptr
        // reading native type blob (CM9) , sigptr= "+string sigptr) 
        ILNativeType.Custom (guid,nativeTypeName,custMarshallerName,cookieString), sigptr
    elif ntbyte = nt_FIXEDSYSSTRING then 
      let i,sigptr = sigptrGetZInt32 bytes sigptr
      ILNativeType.FixedSysString i, sigptr
    elif ntbyte = nt_FIXEDARRAY then 
      let i,sigptr = sigptrGetZInt32 bytes sigptr
      ILNativeType.FixedArray i, sigptr
    elif ntbyte = nt_SAFEARRAY then 
      (if sigptr >= bytes.Length then
         ILNativeType.SafeArray(ILNativeVariant.Empty, None),sigptr
       else 
         let i,sigptr = sigptrGetZInt32 bytes sigptr
         if sigptr >= bytes.Length then
           ILNativeType.SafeArray (int32AsILVariantType ctxt i, None), sigptr
         else 
           let len,sigptr = sigptrGetZInt32 bytes sigptr
           let s,sigptr = sigptrGetString ( len) bytes sigptr
           ILNativeType.SafeArray (int32AsILVariantType ctxt i, Some s), sigptr)
    elif ntbyte = nt_ARRAY then 
       if sigptr >= bytes.Length then
         ILNativeType.Array(None,None),sigptr
       else 
         let nt,sigptr = 
           let u,sigptr' = sigptrGetZInt32 bytes sigptr
           if (u = int nt_MAX) then 
             ILNativeType.Empty, sigptr'
           else
             // NOTE: go back to start and read native type
             sigptrGetILNativeType ctxt bytes sigptr
         if sigptr >= bytes.Length then
           ILNativeType.Array (Some nt,None), sigptr
         else
           let pnum,sigptr = sigptrGetZInt32 bytes sigptr
           if sigptr >= bytes.Length then
             ILNativeType.Array (Some nt,Some(pnum,None)), sigptr
           else 
             let additive,sigptr = 
               if sigptr >= bytes.Length then 0, sigptr
               else sigptrGetZInt32 bytes sigptr
             ILNativeType.Array (Some nt,Some(pnum,Some(additive))), sigptr
    else (ILNativeType.Empty, sigptr)
      
and seekReadManifestResources ctxt () = 
    mkILResourcesLazy 
      (lazy
         [ for i = 1 to ctxt.getNumRows TableNames.ManifestResource do
             let (offset,flags,nameIdx,implIdx) = seekReadManifestResourceRow ctxt i
             let scoref = seekReadImplAsScopeRef ctxt implIdx
             let datalab = 
               match scoref with
               | ILScopeRef.Local -> 
                  let start = ctxt.anyV2P ("resource",offset + ctxt.resourcesAddr)
                  let len = seekReadInt32 ctxt.is start
                  ILResourceLocation.Local (fun () -> seekReadBytes ctxt.is (start + 4) len)
               | ILScopeRef.Module mref -> ILResourceLocation.File (mref,offset)
               | ILScopeRef.Assembly aref -> ILResourceLocation.Assembly aref

             let r = 
               { Name= readStringHeap ctxt nameIdx
                 Location = datalab
                 Access = (if (flags &&& 0x01) <> 0x0 then ILResourceAccess.Public else ILResourceAccess.Private)
                 CustomAttrs =  seekReadCustomAttrs ctxt (TaggedIndex(hca_ManifestResource, i)) }
             yield r ])


and seekReadNestedExportedTypes ctxt parentIdx = 
    mkILNestedExportedTypesLazy
      (lazy
         [ for i = 1 to ctxt.getNumRows TableNames.ExportedType do
               let (flags,_tok,nameIdx,namespaceIdx,implIdx) = seekReadExportedTypeRow ctxt i
               if not (isTopTypeDef flags) then
                   let (TaggedIndex(tag,idx) ) = implIdx
               //let isTopTypeDef =  (idx = 0 || tag <> i_ExportedType) 
               //if not isTopTypeDef then
                   match tag with 
                   | tag when tag = i_ExportedType && idx = parentIdx  ->
                       let nm = readBlobHeapAsTypeName ctxt (nameIdx,namespaceIdx)
                       yield 
                         { Name=nm
                           Access=(match typeAccessOfFlags flags with ILTypeDefAccess.Nested n -> n | _ -> failwith "non-nested access for a nested type described as being in an auxiliary module")
                           Nested=seekReadNestedExportedTypes ctxt i
                           CustomAttrs=seekReadCustomAttrs ctxt (TaggedIndex(hca_ExportedType, i)) } 
                   | _ -> () ])
      
and seekReadTopExportedTypes ctxt () = 
    mkILExportedTypesLazy 
      (lazy
           let res = ref []
           for i = 1 to ctxt.getNumRows TableNames.ExportedType do
             let (flags,_tok,nameIdx,namespaceIdx,implIdx) = seekReadExportedTypeRow ctxt i
             if isTopTypeDef flags then 
               let (TaggedIndex(tag,_idx) ) = implIdx
               
               // the nested types will be picked up by their enclosing types
               if tag <> i_ExportedType then
                   let nm = readBlobHeapAsTypeName ctxt (nameIdx,namespaceIdx)
                   
                   let scoref = seekReadImplAsScopeRef ctxt implIdx
                        
                   let entry = 
                     { ScopeRef=scoref
                       Name=nm
                       IsForwarder =   ((flags &&& 0x00200000) <> 0)
                       Access=typeAccessOfFlags flags
                       Nested=seekReadNestedExportedTypes ctxt i
                       CustomAttrs=seekReadCustomAttrs ctxt (TaggedIndex(hca_ExportedType, i)) } 
                   res := entry :: !res
           done
           List.rev !res)

#if !FX_NO_PDB_READER
let getPdbReader opts infile =  
    match opts.pdbPath with 
    | None -> None
    | Some pdbpath ->
         try 
              let pdbr = pdbReadOpen infile pdbpath
              let pdbdocs = pdbReaderGetDocuments pdbr
  
              let tab = new Dictionary<_,_>(Array.length pdbdocs)
              pdbdocs |> Array.iter  (fun pdbdoc -> 
                  let url = pdbDocumentGetURL pdbdoc
                  tab.[url] <-
                      ILSourceDocument.Create(language=Some (pdbDocumentGetLanguage pdbdoc),
                                            vendor = Some (pdbDocumentGetLanguageVendor pdbdoc),
                                            documentType = Some (pdbDocumentGetType pdbdoc),
                                            file = url))

              let docfun url = if tab.ContainsKey url then tab.[url] else failwith ("Document with URL "+url+" not found in list of documents in the PDB file")
              Some (pdbr, docfun)
          with e -> dprintn ("* Warning: PDB file could not be read and will be ignored: "+e.Message); None         
#endif
      
//-----------------------------------------------------------------------
// Crack the binary headers, build a reader context and return the lazy
// read of the AbsIL module.
// ----------------------------------------------------------------------

let rec genOpenBinaryReader infile is opts = 

    (* MSDOS HEADER *)
    let peSignaturePhysLoc = seekReadInt32 is 0x3c

    (* PE HEADER *)
    let peFileHeaderPhysLoc = peSignaturePhysLoc + 0x04
    let peOptionalHeaderPhysLoc = peFileHeaderPhysLoc + 0x14
    let peSignature = seekReadInt32 is (peSignaturePhysLoc + 0)
    if peSignature <>  0x4550 then failwithf "not a PE file - bad magic PE number 0x%08x, is = %A" peSignature is


    (* PE SIGNATURE *)
    let machine = seekReadUInt16AsInt32 is (peFileHeaderPhysLoc + 0)
    let numSections = seekReadUInt16AsInt32 is (peFileHeaderPhysLoc + 2)
    let optHeaderSize = seekReadUInt16AsInt32 is (peFileHeaderPhysLoc + 16)
    if optHeaderSize <>  0xe0 &&
       optHeaderSize <> 0xf0 then failwith "not a PE file - bad optional header size"
    let x64adjust = optHeaderSize - 0xe0
    let only64 = (optHeaderSize = 0xf0)    (* May want to read in the optional header Magic number and check that as well... *)
    let platform = match machine with | 0x8664 -> Some(AMD64) | 0x200 -> Some(IA64) | _ -> Some(X86) 
    let sectionHeadersStartPhysLoc = peOptionalHeaderPhysLoc + optHeaderSize

    let flags = seekReadUInt16AsInt32 is (peFileHeaderPhysLoc + 18)
    let isDll = (flags &&& 0x2000) <> 0x0

   (* OPTIONAL PE HEADER *)
    let _textPhysSize = seekReadInt32 is (peOptionalHeaderPhysLoc + 4)  (* Size of the code (text) section, or the sum of all code sections if there are multiple sections. *)
     (* x86: 000000a0 *) 
    let _initdataPhysSize   = seekReadInt32 is (peOptionalHeaderPhysLoc + 8) (* Size of the initialized data section, or the sum of all such sections if there are multiple data sections. *)
    let _uninitdataPhysSize = seekReadInt32 is (peOptionalHeaderPhysLoc + 12) (* Size of the uninitialized data section, or the sum of all such sections if there are multiple data sections. *)
    let _entrypointAddr      = seekReadInt32 is (peOptionalHeaderPhysLoc + 16) (* RVA of entry point , needs to point to bytes 0xFF 0x25 followed by the RVA+!0x4000000 in a section marked execute/read for EXEs or 0 for DLLs e.g. 0x0000b57e *)
    let _textAddr            = seekReadInt32 is (peOptionalHeaderPhysLoc + 20) (* e.g. 0x0002000 *)
     (* x86: 000000b0 *) 
    let dataSegmentAddr       = seekReadInt32 is (peOptionalHeaderPhysLoc + 24) (* e.g. 0x0000c000 *)
    (*  REVIEW: For now, we'll use the DWORD at offset 24 for x64.  This currently ok since fsc doesn't support true 64-bit image bases,
        but we'll have to fix this up when such support is added. *)    
    let imageBaseReal = if only64 then dataSegmentAddr else seekReadInt32 is (peOptionalHeaderPhysLoc + 28)  (* Image Base Always 0x400000 (see Section 23.1). - QUERY : no it's not always 0x400000, e.g. 0x034f0000 *)
    let alignVirt      = seekReadInt32 is (peOptionalHeaderPhysLoc + 32)   (*  Section Alignment Always 0x2000 (see Section 23.1). *)
    let alignPhys      = seekReadInt32 is (peOptionalHeaderPhysLoc + 36)  (* File Alignment Either 0x200 or 0x1000. *)
     (* x86: 000000c0 *) 
    let _osMajor     = seekReadUInt16 is (peOptionalHeaderPhysLoc + 40)   (*  OS Major Always 4 (see Section 23.1). *)
    let _osMinor     = seekReadUInt16 is (peOptionalHeaderPhysLoc + 42)   (* OS Minor Always 0 (see Section 23.1). *)
    let _userMajor   = seekReadUInt16 is (peOptionalHeaderPhysLoc + 44)   (* User Major Always 0 (see Section 23.1). *)
    let _userMinor   = seekReadUInt16 is (peOptionalHeaderPhysLoc + 46)   (* User Minor Always 0 (see Section 23.1). *)
    let subsysMajor = seekReadUInt16AsInt32 is (peOptionalHeaderPhysLoc + 48)   (* SubSys Major Always 4 (see Section 23.1). *)
    let subsysMinor = seekReadUInt16AsInt32 is (peOptionalHeaderPhysLoc + 50)   (* SubSys Minor Always 0 (see Section 23.1). *)
     (* x86: 000000d0 *) 
    let _imageEndAddr   = seekReadInt32 is (peOptionalHeaderPhysLoc + 56)  (* Image Size: Size, in bytes, of image, including all headers and padding; shall be a multiple of Section Alignment. e.g. 0x0000e000 *)
    let _headerPhysSize = seekReadInt32 is (peOptionalHeaderPhysLoc + 60)  (* Header Size Combined size of MS-DOS Header, PE Header, PE Optional Header and padding; shall be a multiple of the file alignment. *)
    let subsys           = seekReadUInt16 is (peOptionalHeaderPhysLoc + 68)   (* SubSystem Subsystem required to run this image. Shall be either IMAGE_SUBSYSTEM_WINDOWS_CE_GUI (!0x3) or IMAGE_SUBSYSTEM_WINDOWS_GUI (!0x2). QUERY: Why is this 3 on the images ILASM produces??? *)
    let useHighEnthropyVA = 
        let n = seekReadUInt16 is (peOptionalHeaderPhysLoc + 70)
        let highEnthropyVA = 0x20us
        (n &&& highEnthropyVA) = highEnthropyVA

     (* x86: 000000e0 *) 

    (* WARNING: THESE ARE 64 bit ON x64/ia64 *)
    (*  REVIEW: If we ever decide that we need these values for x64, we'll have to read them in as 64bit and fix up the rest of the offsets.
        Then again, it should suffice to just use the defaults, and still not bother... *)
    (*  let stackReserve = seekReadInt32 is (peOptionalHeaderPhysLoc + 72) in *)  (* Stack Reserve Size Always 0x100000 (1Mb) (see Section 23.1). *)
    (*   let stackCommit = seekReadInt32 is (peOptionalHeaderPhysLoc + 76) in  *) (* Stack Commit Size Always 0x1000 (4Kb) (see Section 23.1). *)
    (*   let heapReserve = seekReadInt32 is (peOptionalHeaderPhysLoc + 80) in *)  (* Heap Reserve Size Always 0x100000 (1Mb) (see Section 23.1). *)
    (*   let heapCommit = seekReadInt32 is (peOptionalHeaderPhysLoc + 84) in *)  (* Heap Commit Size Always 0x1000 (4Kb) (see Section 23.1). *)

     (* x86: 000000f0, x64: 00000100 *) 
    let _numDataDirectories = seekReadInt32 is (peOptionalHeaderPhysLoc + 92 + x64adjust)   (* Number of Data Directories: Always 0x10 (see Section 23.1). *)
     (* 00000100 - these addresses are for x86 - for the x64 location, add x64adjust (0x10) *) 
    let _importTableAddr = seekReadInt32 is (peOptionalHeaderPhysLoc + 104 + x64adjust)   (* Import Table RVA of Import Table, (see clause 24.3.1). e.g. 0000b530 *) 
    let _importTableSize = seekReadInt32 is (peOptionalHeaderPhysLoc + 108 + x64adjust)  (* Size of Import Table, (see clause 24.3.1).  *)
    let nativeResourcesAddr = seekReadInt32 is (peOptionalHeaderPhysLoc + 112 + x64adjust)
    let nativeResourcesSize = seekReadInt32 is (peOptionalHeaderPhysLoc + 116 + x64adjust)
     (* 00000110 *) 
     (* 00000120 *) 
  (*   let base_relocTableNames.addr = seekReadInt32 is (peOptionalHeaderPhysLoc + 136)
    let base_relocTableNames.size = seekReadInt32 is (peOptionalHeaderPhysLoc + 140) in  *)
     (* 00000130 *) 
     (* 00000140 *) 
     (* 00000150 *) 
    let _importAddrTableAddr = seekReadInt32 is (peOptionalHeaderPhysLoc + 192 + x64adjust)   (* RVA of Import Addr Table, (see clause 24.3.1). e.g. 0x00002000 *) 
    let _importAddrTableSize = seekReadInt32 is (peOptionalHeaderPhysLoc + 196 + x64adjust)  (* Size of Import Addr Table, (see clause 24.3.1). e.g. 0x00002000 *) 
     (* 00000160 *) 
    let cliHeaderAddr = seekReadInt32 is (peOptionalHeaderPhysLoc + 208 + x64adjust)
    let _cliHeaderSize = seekReadInt32 is (peOptionalHeaderPhysLoc + 212 + x64adjust)
     (* 00000170 *) 


    (* Crack section headers *)

    let sectionHeaders = 
      [ for i in 0 .. numSections-1 do
          let pos = sectionHeadersStartPhysLoc + i * 0x28
          let virtSize = seekReadInt32 is (pos + 8)
          let virtAddr = seekReadInt32 is (pos + 12)
          let physLoc = seekReadInt32 is (pos + 20)
          yield (virtAddr,virtSize,physLoc) ]

    let findSectionHeader addr = 
      let rec look i pos = 
        if i >= numSections then 0x0 
        else
          let virtSize = seekReadInt32 is (pos + 8)
          let virtAddr = seekReadInt32 is (pos + 12)
          if (addr >= virtAddr && addr < virtAddr + virtSize) then pos 
          else look (i+1) (pos + 0x28)
      look 0 sectionHeadersStartPhysLoc
    
    let textHeaderStart = findSectionHeader cliHeaderAddr
    let dataHeaderStart = findSectionHeader dataSegmentAddr
  (*  let relocHeaderStart = findSectionHeader base_relocTableNames.addr in  *)

    let _textSize = if textHeaderStart = 0x0 then 0x0 else seekReadInt32 is (textHeaderStart + 8)
    let _textAddr = if textHeaderStart = 0x0 then 0x0 else seekReadInt32 is (textHeaderStart + 12)
    let textSegmentPhysicalSize = if textHeaderStart = 0x0 then 0x0 else seekReadInt32 is (textHeaderStart + 16)
    let textSegmentPhysicalLoc = if textHeaderStart = 0x0 then 0x0 else seekReadInt32 is (textHeaderStart + 20)

    if logging then dprintn (infile + ": textHeaderStart = "+string textHeaderStart)
    if logging then dprintn (infile + ": dataHeaderStart = "+string dataHeaderStart)
    if logging then  dprintn (infile + ": dataSegmentAddr (pre section crack) = "+string dataSegmentAddr)

    let dataSegmentSize = if dataHeaderStart = 0x0 then 0x0 else seekReadInt32 is (dataHeaderStart + 8)
    let dataSegmentAddr = if dataHeaderStart = 0x0 then 0x0 else seekReadInt32 is (dataHeaderStart + 12)
    let dataSegmentPhysicalSize = if dataHeaderStart = 0x0 then 0x0 else seekReadInt32 is (dataHeaderStart + 16)
    let dataSegmentPhysicalLoc = if dataHeaderStart = 0x0 then 0x0 else seekReadInt32 is (dataHeaderStart + 20)

    if logging then dprintn (infile + ": dataSegmentAddr (post section crack) = "+string dataSegmentAddr)

    let anyV2P (n,v) = 
      let rec look i pos = 
        if i >= numSections then (failwith (infile + ": bad "+n+", rva "+string v); 0x0)
        else
          let virtSize = seekReadInt32 is (pos + 8)
          let virtAddr = seekReadInt32 is (pos + 12)
          let physLoc = seekReadInt32 is (pos + 20)
          if (v >= virtAddr && (v < virtAddr + virtSize)) then (v - virtAddr) + physLoc 
          else look (i+1) (pos + 0x28)
      look 0 sectionHeadersStartPhysLoc

    if logging then dprintn (infile + ": numSections = "+string numSections) 
    if logging then dprintn (infile + ": cliHeaderAddr = "+string cliHeaderAddr) 
    if logging then dprintn (infile + ": cliHeaderPhys = "+string (anyV2P ("cli header",cliHeaderAddr))) 
    if logging then dprintn (infile + ": dataSegmentSize = "+string dataSegmentSize) 
    if logging then dprintn (infile + ": dataSegmentAddr = "+string dataSegmentAddr) 

    let cliHeaderPhysLoc = anyV2P ("cli header",cliHeaderAddr)

    let _majorRuntimeVersion = seekReadUInt16 is (cliHeaderPhysLoc + 4)
    let _minorRuntimeVersion = seekReadUInt16 is (cliHeaderPhysLoc + 6)
    let metadataAddr         = seekReadInt32 is (cliHeaderPhysLoc + 8)
    let _metadataSegmentSize         = seekReadInt32 is (cliHeaderPhysLoc + 12)
    let cliFlags             = seekReadInt32 is (cliHeaderPhysLoc + 16)
    
    let ilOnly             = (cliFlags &&& 0x01) <> 0x00
    let only32             = (cliFlags &&& 0x02) <> 0x00
    let is32bitpreferred   = (cliFlags &&& 0x00020003) <> 0x00
    let _strongnameSigned  = (cliFlags &&& 0x08) <> 0x00
    let _trackdebugdata     = (cliFlags &&& 0x010000) <> 0x00
    
    let entryPointToken = seekReadUncodedToken is (cliHeaderPhysLoc + 20)
    let resourcesAddr     = seekReadInt32 is (cliHeaderPhysLoc + 24)
    let resourcesSize     = seekReadInt32 is (cliHeaderPhysLoc + 28)
    let strongnameAddr    = seekReadInt32 is (cliHeaderPhysLoc + 32)
    let _strongnameSize    = seekReadInt32 is (cliHeaderPhysLoc + 36)
    let vtableFixupsAddr = seekReadInt32 is (cliHeaderPhysLoc + 40)
    let _vtableFixupsSize = seekReadInt32 is (cliHeaderPhysLoc + 44)

    if logging then dprintn (infile + ": metadataAddr = "+string metadataAddr) 
    if logging then dprintn (infile + ": resourcesAddr = "+string resourcesAddr) 
    if logging then dprintn (infile + ": resourcesSize = "+string resourcesSize) 
    if logging then dprintn (infile + ": nativeResourcesAddr = "+string nativeResourcesAddr) 
    if logging then dprintn (infile + ": nativeResourcesSize = "+string nativeResourcesSize) 

    let metadataPhysLoc = anyV2P ("metadata",metadataAddr)
    let magic = seekReadUInt16AsInt32 is metadataPhysLoc
    if magic <> 0x5342 then failwith (infile + ": bad metadata magic number: " + string magic)
    let magic2 = seekReadUInt16AsInt32 is (metadataPhysLoc + 2)
    if magic2 <> 0x424a then failwith "bad metadata magic number"
    let _majorMetadataVersion = seekReadUInt16 is (metadataPhysLoc + 4)
    let _minorMetadataVersion = seekReadUInt16 is (metadataPhysLoc + 6)

    let versionLength = seekReadInt32 is (metadataPhysLoc + 12)
    let ilMetadataVersion = seekReadBytes is (metadataPhysLoc + 16) versionLength |> Array.filter (fun b -> b <> 0uy)
    let x = align 0x04 (16 + versionLength)
    let numStreams = seekReadUInt16AsInt32 is (metadataPhysLoc + x + 2)
    let streamHeadersStart = (metadataPhysLoc + x + 4)

    if logging then dprintn (infile + ": numStreams = "+string numStreams) 
    if logging then dprintn (infile + ": streamHeadersStart = "+string streamHeadersStart) 

  (* Crack stream headers *)

    let tryFindStream name = 
      let rec look i pos = 
        if i >= numStreams then None
        else
          let offset = seekReadInt32 is (pos + 0)
          let length = seekReadInt32 is (pos + 4)
          let res = ref true
          let fin = ref false
          let n = ref 0
          // read and compare the stream name byte by byte 
          while (not !fin) do 
              let c= seekReadByteAsInt32 is (pos + 8 + (!n))
              if c = 0 then 
                  fin := true
              elif !n >= Array.length name || c <> name.[!n] then 
                  res := false
              incr n
          if !res then Some(offset + metadataPhysLoc,length) 
          else look (i+1) (align 0x04 (pos + 8 + (!n)))
      look 0 streamHeadersStart

    let findStream name = 
        match tryFindStream name with
        | None -> (0x0, 0x0)
        | Some positions ->  positions

    let (tablesStreamPhysLoc, _tablesStreamSize) = 
      match tryFindStream [| 0x23; 0x7e |] (* #~ *) with
      | Some res -> res
      | None -> 
        match tryFindStream [| 0x23; 0x2d |] (* #-: at least one DLL I've seen uses this! *)   with
        | Some res -> res
        | None -> 
         dprintf "no metadata tables found under stream names '#~' or '#-', please report this\n"
         let firstStreamOffset = seekReadInt32 is (streamHeadersStart + 0)
         let firstStreamLength = seekReadInt32 is (streamHeadersStart + 4)
         firstStreamOffset,firstStreamLength

    let (stringsStreamPhysicalLoc, stringsStreamSize) = findStream [| 0x23; 0x53; 0x74; 0x72; 0x69; 0x6e; 0x67; 0x73; |] (* #Strings *)
    let (userStringsStreamPhysicalLoc, userStringsStreamSize) = findStream [| 0x23; 0x55; 0x53; |] (* #US *)
    let (guidsStreamPhysicalLoc, _guidsStreamSize) = findStream [| 0x23; 0x47; 0x55; 0x49; 0x44; |] (* #GUID *)
    let (blobsStreamPhysicalLoc, blobsStreamSize) = findStream [| 0x23; 0x42; 0x6c; 0x6f; 0x62; |] (* #Blob *)

    let tableKinds = 
        [|kindModule               (* Table 0  *) 
          kindTypeRef              (* Table 1  *)
          kindTypeDef              (* Table 2  *)
          kindIllegal (* kindFieldPtr *)             (* Table 3  *)
          kindFieldDef                (* Table 4  *)
          kindIllegal (* kindMethodPtr *)            (* Table 5  *)
          kindMethodDef               (* Table 6  *)
          kindIllegal (* kindParamPtr *)             (* Table 7  *)
          kindParam                (* Table 8  *)
          kindInterfaceImpl        (* Table 9  *)
          kindMemberRef            (* Table 10 *)
          kindConstant             (* Table 11 *)
          kindCustomAttribute      (* Table 12 *)
          kindFieldMarshal         (* Table 13 *)
          kindDeclSecurity         (* Table 14 *)
          kindClassLayout          (* Table 15 *)
          kindFieldLayout          (* Table 16 *)
          kindStandAloneSig        (* Table 17 *)
          kindEventMap             (* Table 18 *)
          kindIllegal (* kindEventPtr *)             (* Table 19 *)
          kindEvent                (* Table 20 *)
          kindPropertyMap          (* Table 21 *)
          kindIllegal (* kindPropertyPtr *)          (* Table 22 *)
          kindProperty             (* Table 23 *)
          kindMethodSemantics      (* Table 24 *)
          kindMethodImpl           (* Table 25 *)
          kindModuleRef            (* Table 26 *)
          kindTypeSpec             (* Table 27 *)
          kindImplMap              (* Table 28 *)
          kindFieldRVA             (* Table 29 *)
          kindIllegal (* kindENCLog *)               (* Table 30 *)
          kindIllegal (* kindENCMap *)               (* Table 31 *)
          kindAssembly             (* Table 32 *)
          kindIllegal (* kindAssemblyProcessor *)    (* Table 33 *)
          kindIllegal (* kindAssemblyOS *)           (* Table 34 *)
          kindAssemblyRef          (* Table 35 *)
          kindIllegal (* kindAssemblyRefProcessor *) (* Table 36 *)
          kindIllegal (* kindAssemblyRefOS *)        (* Table 37 *)
          kindFileRef                 (* Table 38 *)
          kindExportedType         (* Table 39 *)
          kindManifestResource     (* Table 40 *)
          kindNested               (* Table 41 *)
          kindGenericParam_v2_0        (* Table 42 *)
          kindMethodSpec         (* Table 43 *)
          kindGenericParamConstraint         (* Table 44 *)
          kindIllegal         (* Table 45 *)
          kindIllegal         (* Table 46 *)
          kindIllegal         (* Table 47 *)
          kindIllegal         (* Table 48 *)
          kindIllegal         (* Table 49 *)
          kindIllegal         (* Table 50 *)
          kindIllegal         (* Table 51 *)
          kindIllegal         (* Table 52 *)
          kindIllegal         (* Table 53 *)
          kindIllegal         (* Table 54 *)
          kindIllegal         (* Table 55 *)
          kindIllegal         (* Table 56 *)
          kindIllegal         (* Table 57 *)
          kindIllegal         (* Table 58 *)
          kindIllegal         (* Table 59 *)
          kindIllegal         (* Table 60 *)
          kindIllegal         (* Table 61 *)
          kindIllegal         (* Table 62 *)
          kindIllegal         (* Table 63 *)
        |]

    let heapSizes = seekReadByteAsInt32 is (tablesStreamPhysLoc + 6)
    let valid = seekReadInt64 is (tablesStreamPhysLoc + 8)
    let sorted = seekReadInt64 is (tablesStreamPhysLoc + 16)
    let tablesPresent, tableRowCount, startOfTables = 
        let present = ref []
        let numRows = Array.create 64 0
        let prevNumRowIdx = ref (tablesStreamPhysLoc + 24)
        for i = 0 to 63 do 
            if (valid &&& (int64 1 <<< i)) <> int64  0 then 
                present := i :: !present
                numRows.[i] <-  (seekReadInt32 is !prevNumRowIdx)
                prevNumRowIdx := !prevNumRowIdx + 4
        List.rev !present, numRows, !prevNumRowIdx

    let getNumRows (tab:TableName) = tableRowCount.[tab.Index]
    let numTables = tablesPresent.Length
    let stringsBigness = (heapSizes &&& 1) <> 0
    let guidsBigness = (heapSizes &&& 2) <> 0
    let blobsBigness = (heapSizes &&& 4) <> 0

    if logging then dprintn (infile + ": numTables = "+string numTables)
    if logging && stringsBigness then dprintn (infile + ": strings are big")
    if logging && blobsBigness then dprintn (infile + ": blobs are big")

    let tableBigness = Array.map (fun n -> n >= 0x10000) tableRowCount
      
    let codedBigness nbits tab =
      let rows = getNumRows tab
      rows >= (0x10000 >>>& nbits)
    
    let tdorBigness = 
      codedBigness 2 TableNames.TypeDef || 
      codedBigness 2 TableNames.TypeRef || 
      codedBigness 2 TableNames.TypeSpec
    
    let tomdBigness = 
      codedBigness 1 TableNames.TypeDef || 
      codedBigness 1 TableNames.Method
    
    let hcBigness = 
      codedBigness 2 TableNames.Field ||
      codedBigness 2 TableNames.Param ||
      codedBigness 2 TableNames.Property
    
    let hcaBigness = 
      codedBigness 5 TableNames.Method ||
      codedBigness 5 TableNames.Field ||
      codedBigness 5 TableNames.TypeRef  ||
      codedBigness 5 TableNames.TypeDef ||
      codedBigness 5 TableNames.Param ||
      codedBigness 5 TableNames.InterfaceImpl ||
      codedBigness 5 TableNames.MemberRef ||
      codedBigness 5 TableNames.Module ||
      codedBigness 5 TableNames.Permission ||
      codedBigness 5 TableNames.Property ||
      codedBigness 5 TableNames.Event ||
      codedBigness 5 TableNames.StandAloneSig ||
      codedBigness 5 TableNames.ModuleRef ||
      codedBigness 5 TableNames.TypeSpec ||
      codedBigness 5 TableNames.Assembly ||
      codedBigness 5 TableNames.AssemblyRef ||
      codedBigness 5 TableNames.File ||
      codedBigness 5 TableNames.ExportedType ||
      codedBigness 5 TableNames.ManifestResource ||
      codedBigness 5 TableNames.GenericParam ||
      codedBigness 5 TableNames.GenericParamConstraint ||
      codedBigness 5 TableNames.MethodSpec

    
    let hfmBigness = 
      codedBigness 1 TableNames.Field || 
      codedBigness 1 TableNames.Param
    
    let hdsBigness = 
      codedBigness 2 TableNames.TypeDef || 
      codedBigness 2 TableNames.Method ||
      codedBigness 2 TableNames.Assembly
    
    let mrpBigness = 
      codedBigness 3 TableNames.TypeRef ||
      codedBigness 3 TableNames.ModuleRef ||
      codedBigness 3 TableNames.Method ||
      codedBigness 3 TableNames.TypeSpec
    
    let hsBigness = 
      codedBigness 1 TableNames.Event || 
      codedBigness 1 TableNames.Property 
    
    let mdorBigness =
      codedBigness 1 TableNames.Method ||    
      codedBigness 1 TableNames.MemberRef 
    
    let mfBigness =
      codedBigness 1 TableNames.Field ||
      codedBigness 1 TableNames.Method 
    
    let iBigness =
      codedBigness 2 TableNames.File || 
      codedBigness 2 TableNames.AssemblyRef ||    
      codedBigness 2 TableNames.ExportedType 
    
    let catBigness =  
      codedBigness 3 TableNames.Method ||    
      codedBigness 3 TableNames.MemberRef 
    
    let rsBigness = 
      codedBigness 2 TableNames.Module ||    
      codedBigness 2 TableNames.ModuleRef || 
      codedBigness 2 TableNames.AssemblyRef  ||
      codedBigness 2 TableNames.TypeRef
      
    let rowKindSize (RowKind kinds) = 
      kinds |> List.sumBy (fun x -> 
            match x with 
            | UShort -> 2
            | ULong -> 4
            | Byte -> 1
            | Data -> 4
            | GGuid -> (if guidsBigness then 4 else 2)
            | Blob  -> (if blobsBigness then 4 else 2)
            | SString  -> (if stringsBigness then 4 else 2)
            | SimpleIndex tab -> (if tableBigness.[tab.Index] then 4 else 2)
            | TypeDefOrRefOrSpec -> (if tdorBigness then 4 else 2)
            | TypeOrMethodDef -> (if tomdBigness then 4 else 2)
            | HasConstant  -> (if hcBigness then 4 else 2)
            | HasCustomAttribute -> (if hcaBigness then 4 else 2)
            | HasFieldMarshal  -> (if hfmBigness then 4 else 2)
            | HasDeclSecurity  -> (if hdsBigness then 4 else 2)
            | MemberRefParent  -> (if mrpBigness then 4 else 2)
            | HasSemantics  -> (if hsBigness then 4 else 2)
            | MethodDefOrRef -> (if mdorBigness then 4 else 2)
            | MemberForwarded -> (if mfBigness then 4 else 2)
            | Implementation  -> (if iBigness then 4 else 2)
            | CustomAttributeType -> (if catBigness then 4 else 2)
            | ResolutionScope -> (if rsBigness then 4 else 2)) 

    let tableRowSizes = tableKinds |> Array.map rowKindSize 

    let tablePhysLocations = 
         let res = Array.create 64 0x0
         let prevTablePhysLoc = ref startOfTables
         for i = 0 to 63 do 
             res.[i] <- !prevTablePhysLoc
             prevTablePhysLoc := !prevTablePhysLoc + (tableRowCount.[i] * tableRowSizes.[i])
             if logging then dprintf "tablePhysLocations.[%d] = %d, offset from startOfTables = 0x%08x\n" i res.[i] (res.[i] -  startOfTables)
         res
    
    let inbase = Filename.fileNameOfPath infile + ": "

    // All the caches.  The sizes are guesstimates for the rough sharing-density of the assembly 
    let cacheAssemblyRef               = mkCacheInt32 opts.optimizeForMemory inbase "ILAssemblyRef"  (getNumRows TableNames.AssemblyRef)
    let cacheMethodSpecAsMethodData    = mkCacheGeneric opts.optimizeForMemory inbase "MethodSpecAsMethodData" (getNumRows TableNames.MethodSpec / 20 + 1)
    let cacheMemberRefAsMemberData     = mkCacheGeneric opts.optimizeForMemory inbase "MemberRefAsMemberData" (getNumRows TableNames.MemberRef / 20 + 1)
    let cacheCustomAttr                = mkCacheGeneric opts.optimizeForMemory inbase "CustomAttr" (getNumRows TableNames.CustomAttribute / 50 + 1)
    let cacheTypeRef                   = mkCacheInt32 opts.optimizeForMemory inbase "ILTypeRef" (getNumRows TableNames.TypeRef / 20 + 1)
    let cacheTypeRefAsType             = mkCacheGeneric opts.optimizeForMemory inbase "TypeRefAsType" (getNumRows TableNames.TypeRef / 20 + 1)
    let cacheBlobHeapAsPropertySig     = mkCacheGeneric opts.optimizeForMemory inbase "BlobHeapAsPropertySig" (getNumRows TableNames.Property / 20 + 1)
    let cacheBlobHeapAsFieldSig        = mkCacheGeneric opts.optimizeForMemory inbase "BlobHeapAsFieldSig" (getNumRows TableNames.Field / 20 + 1)
    let cacheBlobHeapAsMethodSig       = mkCacheGeneric opts.optimizeForMemory inbase "BlobHeapAsMethodSig" (getNumRows TableNames.Method / 20 + 1)
    let cacheTypeDefAsType             = mkCacheGeneric opts.optimizeForMemory inbase "TypeDefAsType" (getNumRows TableNames.TypeDef / 20 + 1)
    let cacheMethodDefAsMethodData     = mkCacheInt32 opts.optimizeForMemory inbase "MethodDefAsMethodData" (getNumRows TableNames.Method / 20 + 1)
    let cacheGenericParams             = mkCacheGeneric opts.optimizeForMemory inbase "GenericParams" (getNumRows TableNames.GenericParam / 20 + 1)
    let cacheFieldDefAsFieldSpec       = mkCacheInt32 opts.optimizeForMemory inbase "FieldDefAsFieldSpec" (getNumRows TableNames.Field / 20 + 1)
    let cacheUserStringHeap            = mkCacheInt32 opts.optimizeForMemory inbase "UserStringHeap" ( userStringsStreamSize / 20 + 1)
    // nb. Lots and lots of cache hits on this cache, hence never optimize cache away 
    let cacheStringHeap                = mkCacheInt32 false inbase "string heap" ( stringsStreamSize / 50 + 1)
    let cacheBlobHeap                  = mkCacheInt32 opts.optimizeForMemory inbase "blob heap" ( blobsStreamSize / 50 + 1) 

     // These tables are not required to enforce sharing fo the final data 
     // structure, but are very useful as searching these tables gives rise to many reads 
     // in standard applications.  
     
    let cacheNestedRow          = mkCacheInt32 opts.optimizeForMemory inbase "Nested Table Rows" (getNumRows TableNames.Nested / 20 + 1)
    let cacheConstantRow        = mkCacheInt32 opts.optimizeForMemory inbase "Constant Rows" (getNumRows TableNames.Constant / 20 + 1)
    let cacheMethodSemanticsRow = mkCacheInt32 opts.optimizeForMemory inbase "MethodSemantics Rows" (getNumRows TableNames.MethodSemantics / 20 + 1)
    let cacheTypeDefRow         = mkCacheInt32 opts.optimizeForMemory inbase "ILTypeDef Rows" (getNumRows TableNames.TypeDef / 20 + 1)
    let cacheInterfaceImplRow   = mkCacheInt32 opts.optimizeForMemory inbase "InterfaceImpl Rows" (getNumRows TableNames.InterfaceImpl / 20 + 1)
    let cacheFieldMarshalRow    = mkCacheInt32 opts.optimizeForMemory inbase "FieldMarshal Rows" (getNumRows TableNames.FieldMarshal / 20 + 1)
    let cachePropertyMapRow     = mkCacheInt32 opts.optimizeForMemory inbase "PropertyMap Rows" (getNumRows TableNames.PropertyMap / 20 + 1)

    let mkRowCounter _nm  =
       let count = ref 0
#if DEBUG
#if STATISTICS
       addReport (fun oc -> if !count <> 0 then oc.WriteLine (inbase+string !count + " "+_nm+" rows read"))
#endif
#else
       _nm |> ignore
#endif
       count

    let countTypeRef                = mkRowCounter "ILTypeRef"
    let countTypeDef                = mkRowCounter "ILTypeDef"
    let countField                  = mkRowCounter "Field"
    let countMethod                 = mkRowCounter "Method"
    let countParam                  = mkRowCounter "Param"
    let countInterfaceImpl          = mkRowCounter "InterfaceImpl"
    let countMemberRef              = mkRowCounter "MemberRef"
    let countConstant               = mkRowCounter "Constant"
    let countCustomAttribute        = mkRowCounter "CustomAttribute"
    let countFieldMarshal           = mkRowCounter "FieldMarshal"
    let countPermission             = mkRowCounter "Permission"
    let countClassLayout            = mkRowCounter "ClassLayout"
    let countFieldLayout            = mkRowCounter "FieldLayout"
    let countStandAloneSig          = mkRowCounter "StandAloneSig"
    let countEventMap               = mkRowCounter "EventMap"
    let countEvent                  = mkRowCounter "Event"
    let countPropertyMap            = mkRowCounter "PropertyMap"
    let countProperty               = mkRowCounter "Property"
    let countMethodSemantics        = mkRowCounter "MethodSemantics"
    let countMethodImpl             = mkRowCounter "MethodImpl"
    let countModuleRef              = mkRowCounter "ILModuleRef"
    let countTypeSpec               = mkRowCounter "ILTypeSpec"
    let countImplMap                = mkRowCounter "ImplMap"
    let countFieldRVA               = mkRowCounter "FieldRVA"
    let countAssembly               = mkRowCounter "Assembly"
    let countAssemblyRef            = mkRowCounter "ILAssemblyRef"
    let countFile                   = mkRowCounter "File"
    let countExportedType           = mkRowCounter "ILExportedTypeOrForwarder"
    let countManifestResource       = mkRowCounter "ManifestResource"
    let countNested                 = mkRowCounter "Nested"
    let countGenericParam           = mkRowCounter "GenericParam"
    let countGenericParamConstraint = mkRowCounter "GenericParamConstraint"
    let countMethodSpec             = mkRowCounter "ILMethodSpec"


   //-----------------------------------------------------------------------
   // Set up the PDB reader so we can read debug info for methods.
   // ----------------------------------------------------------------------
#if FX_NO_PDB_READER
    let pdb = None
#else
    let pdb = 
        if runningOnMono then 
            None 
        else 
            getPdbReader opts infile
#endif

    let rowAddr (tab:TableName) idx = tablePhysLocations.[tab.Index] + (idx - 1) * tableRowSizes.[tab.Index]


    // Build the reader context
    // Use an initialization hole 
    let ctxtH = ref None
    let ctxt = { ilg=opts.ilGlobals 
                 dataEndPoints = dataEndPoints ctxtH
                 pdb=pdb
                 sorted=sorted
                 getNumRows=getNumRows 
                 textSegmentPhysicalLoc=textSegmentPhysicalLoc 
                 textSegmentPhysicalSize=textSegmentPhysicalSize
                 dataSegmentPhysicalLoc=dataSegmentPhysicalLoc
                 dataSegmentPhysicalSize=dataSegmentPhysicalSize
                 anyV2P=anyV2P
                 metadataAddr=metadataAddr
                 sectionHeaders=sectionHeaders
                 nativeResourcesAddr=nativeResourcesAddr
                 nativeResourcesSize=nativeResourcesSize
                 resourcesAddr=resourcesAddr
                 strongnameAddr=strongnameAddr
                 vtableFixupsAddr=vtableFixupsAddr
                 is=is
                 infile=infile
                 userStringsStreamPhysicalLoc   = userStringsStreamPhysicalLoc
                 stringsStreamPhysicalLoc       = stringsStreamPhysicalLoc
                 blobsStreamPhysicalLoc         = blobsStreamPhysicalLoc
                 blobsStreamSize                = blobsStreamSize
                 memoizeString                  = Tables.memoize id
                 readUserStringHeap             = cacheUserStringHeap (readUserStringHeapUncached ctxtH)
                 readStringHeap                 = cacheStringHeap (readStringHeapUncached ctxtH)
                 readBlobHeap                   = cacheBlobHeap (readBlobHeapUncached ctxtH)
                 seekReadNestedRow              = cacheNestedRow  (seekReadNestedRowUncached ctxtH)
                 seekReadConstantRow            = cacheConstantRow  (seekReadConstantRowUncached ctxtH)
                 seekReadMethodSemanticsRow     = cacheMethodSemanticsRow  (seekReadMethodSemanticsRowUncached ctxtH)
                 seekReadTypeDefRow             = cacheTypeDefRow  (seekReadTypeDefRowUncached ctxtH)
                 seekReadInterfaceImplRow       = cacheInterfaceImplRow  (seekReadInterfaceImplRowUncached ctxtH)
                 seekReadFieldMarshalRow        = cacheFieldMarshalRow  (seekReadFieldMarshalRowUncached ctxtH)
                 seekReadPropertyMapRow         = cachePropertyMapRow  (seekReadPropertyMapRowUncached ctxtH)
                 seekReadAssemblyRef            = cacheAssemblyRef  (seekReadAssemblyRefUncached ctxtH)
                 seekReadMethodSpecAsMethodData = cacheMethodSpecAsMethodData  (seekReadMethodSpecAsMethodDataUncached ctxtH)
                 seekReadMemberRefAsMethodData  = cacheMemberRefAsMemberData  (seekReadMemberRefAsMethodDataUncached ctxtH)
                 seekReadMemberRefAsFieldSpec   = seekReadMemberRefAsFieldSpecUncached ctxtH
                 seekReadCustomAttr             = cacheCustomAttr  (seekReadCustomAttrUncached ctxtH)
                 seekReadSecurityDecl           = seekReadSecurityDeclUncached ctxtH
                 seekReadTypeRef                = cacheTypeRef (seekReadTypeRefUncached ctxtH)
                 readBlobHeapAsPropertySig      = cacheBlobHeapAsPropertySig (readBlobHeapAsPropertySigUncached ctxtH)
                 readBlobHeapAsFieldSig         = cacheBlobHeapAsFieldSig (readBlobHeapAsFieldSigUncached ctxtH)
                 readBlobHeapAsMethodSig        = cacheBlobHeapAsMethodSig (readBlobHeapAsMethodSigUncached ctxtH)
                 readBlobHeapAsLocalsSig        = readBlobHeapAsLocalsSigUncached ctxtH
                 seekReadTypeDefAsType          = cacheTypeDefAsType (seekReadTypeDefAsTypeUncached ctxtH)
                 seekReadTypeRefAsType          = cacheTypeRefAsType (seekReadTypeRefAsTypeUncached ctxtH)
                 seekReadMethodDefAsMethodData  = cacheMethodDefAsMethodData (seekReadMethodDefAsMethodDataUncached ctxtH)
                 seekReadGenericParams          = cacheGenericParams (seekReadGenericParamsUncached ctxtH)
                 seekReadFieldDefAsFieldSpec    = cacheFieldDefAsFieldSpec (seekReadFieldDefAsFieldSpecUncached ctxtH)
                 guidsStreamPhysicalLoc = guidsStreamPhysicalLoc
                 rowAddr=rowAddr
                 entryPointToken=entryPointToken 
                 rsBigness=rsBigness
                 tdorBigness=tdorBigness
                 tomdBigness=tomdBigness   
                 hcBigness=hcBigness   
                 hcaBigness=hcaBigness   
                 hfmBigness=hfmBigness   
                 hdsBigness=hdsBigness
                 mrpBigness=mrpBigness
                 hsBigness=hsBigness
                 mdorBigness=mdorBigness
                 mfBigness=mfBigness
                 iBigness=iBigness
                 catBigness=catBigness 
                 stringsBigness=stringsBigness
                 guidsBigness=guidsBigness
                 blobsBigness=blobsBigness
                 tableBigness=tableBigness
                 countTypeRef                = countTypeRef             
                 countTypeDef                = countTypeDef             
                 countField                  = countField               
                 countMethod                 = countMethod              
                 countParam                  = countParam               
                 countInterfaceImpl          = countInterfaceImpl       
                 countMemberRef              = countMemberRef           
                 countConstant               = countConstant            
                 countCustomAttribute        = countCustomAttribute     
                 countFieldMarshal           = countFieldMarshal        
                 countPermission             = countPermission         
                 countClassLayout            = countClassLayout        
                 countFieldLayout            = countFieldLayout         
                 countStandAloneSig          = countStandAloneSig       
                 countEventMap               = countEventMap            
                 countEvent                  = countEvent               
                 countPropertyMap            = countPropertyMap         
                 countProperty               = countProperty            
                 countMethodSemantics        = countMethodSemantics     
                 countMethodImpl             = countMethodImpl          
                 countModuleRef              = countModuleRef           
                 countTypeSpec               = countTypeSpec            
                 countImplMap                = countImplMap             
                 countFieldRVA               = countFieldRVA            
                 countAssembly               = countAssembly            
                 countAssemblyRef            = countAssemblyRef         
                 countFile                   = countFile                
                 countExportedType           = countExportedType        
                 countManifestResource       = countManifestResource    
                 countNested                 = countNested              
                 countGenericParam           = countGenericParam              
                 countGenericParamConstraint = countGenericParamConstraint              
                 countMethodSpec             = countMethodSpec  } 
    ctxtH := Some ctxt
     
    let ilModule = seekReadModule ctxt (subsys, (subsysMajor, subsysMinor), useHighEnthropyVA, ilOnly,only32,is32bitpreferred,only64,platform,isDll, alignVirt,alignPhys,imageBaseReal,System.Text.Encoding.UTF8.GetString (ilMetadataVersion, 0, ilMetadataVersion.Length)) 1
    let ilAssemblyRefs = lazy [ for i in 1 .. getNumRows TableNames.AssemblyRef do yield seekReadAssemblyRef ctxt i ]

    ilModule,ilAssemblyRefs,pdb
  
let mkDefault ilg = 
    { optimizeForMemory=false 
      pdbPath= None 
      ilGlobals = ilg } 

let ClosePdbReader pdb =  
#if FX_NO_PDB_READER
    ignore pdb
    ()
#else
    match pdb with 
    | Some (pdbr,_) -> pdbReadClose pdbr
    | None -> ()
#endif

let OpenILModuleReader infile opts = 

   try 
        let mmap = MemoryMappedFile.Create infile
        let modul,ilAssemblyRefs,pdb = genOpenBinaryReader infile mmap opts
        { modul = modul 
          ilAssemblyRefs=ilAssemblyRefs
          dispose = (fun () -> 
            mmap.Close()
            ClosePdbReader pdb) }
    with _ ->
        let mc = ByteFile(infile |> FileSystem.ReadAllBytesShim)
        let modul,ilAssemblyRefs,pdb = genOpenBinaryReader infile mc opts
        { modul = modul 
          ilAssemblyRefs = ilAssemblyRefs
          dispose = (fun () -> 
            ClosePdbReader pdb) }

<<<<<<< HEAD
// ++GLOBAL MUTABLE STATE
let ilModuleReaderCache = 
    new Internal.Utilities.Collections.AgedLookup<(string * System.DateTime * string * bool),ILModuleReader>(0, areSame=(fun (x,y) -> x = y))

=======
// ++GLOBAL MUTABLE STATE (concurrency safe via locking)
type ILModuleReaderCacheLockToken() = interface LockToken
let ilModuleReaderCache = new AgedLookup<ILModuleReaderCacheLockToken, (string * System.DateTime), ILModuleReader>(0, areSame=(fun (x,y) -> x = y))
let ilModuleReaderCacheLock = Lock()
>>>>>>> 5a942daf

let OpenILModuleReaderAfterReadingAllBytes infile opts = 
    // Pseudo-normalize the paths.
    let key,succeeded = 
        try 
           (FileSystem.GetFullPathShim(infile), 
            FileSystem.GetLastWriteTimeShim(infile), 
            opts.ilGlobals.primaryAssemblyName,
            opts.pdbPath.IsSome), true
        with e -> 
            System.Diagnostics.Debug.Assert(false, "Failed to compute key in OpenILModuleReaderAfterReadingAllBytes cache. Falling back to uncached.") 
            ("",System.DateTime.Now,"",false), false
    let cacheResult = 
        if not succeeded then None // Fall back to uncached.
        else if opts.pdbPath.IsSome then None // can't used a cached entry when reading PDBs, since it makes the returned object IDisposable
        else ilModuleReaderCacheLock.AcquireLock (fun ltok -> ilModuleReaderCache.TryGet(ltok, key))
    match cacheResult with 
    | Some(ilModuleReader) -> ilModuleReader
    | None -> 
        let mc = ByteFile(infile |> FileSystem.ReadAllBytesShim)
        let modul,ilAssemblyRefs,pdb = genOpenBinaryReader infile mc opts
        let ilModuleReader = 
            { modul = modul 
              ilAssemblyRefs = ilAssemblyRefs
              dispose = (fun () -> ClosePdbReader pdb) }
        if Option.isNone pdb && succeeded then 
            ilModuleReaderCacheLock.AcquireLock (fun ltok -> ilModuleReaderCache.Put(ltok, key, ilModuleReader))
        ilModuleReader

let OpenILModuleReaderFromBytes fileNameForDebugOutput bytes opts = 
        assert opts.pdbPath.IsNone
        let mc = ByteFile(bytes)
        let modul,ilAssemblyRefs,pdb = genOpenBinaryReader fileNameForDebugOutput mc opts
        let ilModuleReader = 
            { modul = modul 
              ilAssemblyRefs = ilAssemblyRefs
              dispose = (fun () -> ClosePdbReader pdb) }
        ilModuleReader



<|MERGE_RESOLUTION|>--- conflicted
+++ resolved
@@ -3965,17 +3965,10 @@
           dispose = (fun () -> 
             ClosePdbReader pdb) }
 
-<<<<<<< HEAD
-// ++GLOBAL MUTABLE STATE
-let ilModuleReaderCache = 
-    new Internal.Utilities.Collections.AgedLookup<(string * System.DateTime * string * bool),ILModuleReader>(0, areSame=(fun (x,y) -> x = y))
-
-=======
 // ++GLOBAL MUTABLE STATE (concurrency safe via locking)
 type ILModuleReaderCacheLockToken() = interface LockToken
-let ilModuleReaderCache = new AgedLookup<ILModuleReaderCacheLockToken, (string * System.DateTime), ILModuleReader>(0, areSame=(fun (x,y) -> x = y))
+let ilModuleReaderCache = new AgedLookup<ILModuleReaderCacheLockToken, (string * System.DateTime * string * bool), ILModuleReader>(0, areSame=(fun (x,y) -> x = y))
 let ilModuleReaderCacheLock = Lock()
->>>>>>> 5a942daf
 
 let OpenILModuleReaderAfterReadingAllBytes infile opts = 
     // Pseudo-normalize the paths.
