--- conflicted
+++ resolved
@@ -109,9 +109,6 @@
         Seq.exists (fun (mfv : FSharpMemberOrFunctionOrValue) -> mfv.IsEffectivelySameAs ctor) members |> should be True
     | None -> failwith "Expected Some for DeclaringEntity"
 
-<<<<<<< HEAD
-#endif
-=======
 let getEntitiesUses source =
     let csharpAssembly = PathRelativeToTestAssembly "CSharp_Analysis.dll"
     let results, _ = getProjectReferences(source, [csharpAssembly], None, None)
@@ -161,5 +158,4 @@
 
     match stringSymbols with
     | e1 :: e2 :: [] -> e1.IsEffectivelySameAs(e2) |> should be False
-    | _ -> sprintf "Expecting two symbols, got %A" stringSymbols |> failwith
->>>>>>> 59156db2
+    | _ -> sprintf "Expecting two symbols, got %A" stringSymbols |> failwith