﻿#if INTERACTIVE
<<<<<<< HEAD
#r "../../bin/v4.5/FSharp.Compiler.Service.dll"
#r "../../packages/NUnit/lib/nunit.framework.dll"
=======
#r "../../Debug/net40/bin/FSharp.Compiler.Service.dll" // note, run 'build fcs' to generate this, this DLL has a public API so can be used from F# Interactive
#r "../../packages/NUnit.3.5.0/lib/net45/nunit.framework.dll"
>>>>>>> 86fcbe34
#load "FsUnit.fs"
#load "Common.fs"
#else
module Tests.Service.ProjectAnalysisTests
#endif

let runningOnMono = try System.Type.GetType("Mono.Runtime") <> null with e ->  false

open NUnit.Framework
open FsUnit
open System
open System.IO
open System.Collections.Generic

open Microsoft.FSharp.Compiler
open Microsoft.FSharp.Compiler.SourceCodeServices

open FSharp.Compiler.Service.Tests.Common

module Project1 = 
    open System.IO

    let fileName1 = Path.ChangeExtension(Path.GetTempFileName(), ".fs")
    let base2 = Path.GetTempFileName()
    let fileName2 = Path.ChangeExtension(base2, ".fs")
    let dllName = Path.ChangeExtension(base2, ".dll")
    let projFileName = Path.ChangeExtension(base2, ".fsproj")
    let fileSource1 = """
module M

type C() = 
    member x.P = 1

let xxx = 3 + 4
let fff () = xxx + xxx

type CAbbrev = C
    """
    File.WriteAllText(fileName1, fileSource1)

    let fileSource2 = """
module N

open M

type D1() = 
    member x.SomeProperty = M.xxx

type D2() = 
    member x.SomeProperty = M.fff() + D1().P

// Generate a warning
let y2 = match 1 with 1 -> M.xxx

// A class with some 'let' bindings
type D3(a:int) = 
    let b = a + 4

    [<DefaultValue(false)>]
    val mutable x : int

    member x.SomeProperty = a + b

let pair1,pair2 = (3 + 4 + int32 System.DateTime.Now.Ticks, 5 + 6)

// Check enum values
type SaveOptions = 
  | None = 0
  | DisableFormatting = 1

let enumValue = SaveOptions.DisableFormatting

let (++) x y = x + y
    
let c1 = 1 ++ 2

let c2 = 1 ++ 2

let mmmm1 : M.C = new M.C()             // note, these don't count as uses of CAbbrev
let mmmm2 : M.CAbbrev = new M.CAbbrev() // note, these don't count as uses of C

    """
    File.WriteAllText(fileName2, fileSource2)

    let fileNames = [fileName1; fileName2]
    let args = mkProjectCommandLineArgs (dllName, fileNames)
    let options =  checker.GetProjectOptionsFromCommandLineArgs (projFileName, args)
    let cleanFileName a = if a = fileName1 then "file1" else if a = fileName2 then "file2" else "??"

[<Test>]
let ``Test project1 whole project errors`` () = 


    let wholeProjectResults = checker.ParseAndCheckProject(Project1.options) |> Async.RunSynchronously
    wholeProjectResults .Errors.Length |> shouldEqual 2
    wholeProjectResults.Errors.[1].Message.Contains("Incomplete pattern matches on this expression") |> shouldEqual true // yes it does
    wholeProjectResults.Errors.[1].ErrorNumber |> shouldEqual 25

    wholeProjectResults.Errors.[0].StartLineAlternate |> shouldEqual 10
    wholeProjectResults.Errors.[0].EndLineAlternate |> shouldEqual 10
    wholeProjectResults.Errors.[0].StartColumn |> shouldEqual 43
    wholeProjectResults.Errors.[0].EndColumn |> shouldEqual 44

[<Test>]
let ``Test Project1 should have protected FullName and TryFullName return same results`` () =
    let wholeProjectResults = checker.ParseAndCheckProject(Project1.options) |> Async.RunSynchronously
    let rec getFullNameComparisons (entity: FSharpEntity) = 
        #if EXTENSIONTYPING
        seq { if not entity.IsProvided && entity.Accessibility.IsPublic then
        #else
        seq { if entity.Accessibility.IsPublic then
        #endif
                yield (entity.TryFullName = try Some entity.FullName with _ -> None)
                for e in entity.NestedEntities do
                    yield! getFullNameComparisons e }
  
    wholeProjectResults.ProjectContext.GetReferencedAssemblies()
    |> List.map (fun asm -> asm.Contents.Entities)
    |> Seq.collect (Seq.collect getFullNameComparisons)
    |> Seq.iter (shouldEqual true)

[<Test; Ignore "FCS should not throw exceptions on FSharpEntity.BaseType">]
let ``Test project1 should not throw exceptions on entities from referenced assemblies`` () =
    let wholeProjectResults = checker.ParseAndCheckProject(Project1.options) |> Async.RunSynchronously
    let rec getAllBaseTypes (entity: FSharpEntity) =
        #if EXTENSIONTYPING
        seq { if not entity.IsProvided && entity.Accessibility.IsPublic then
        #else 
        seq{
        #endif
                if not entity.IsUnresolved then yield entity.BaseType
                for e in entity.NestedEntities do
                    yield! getAllBaseTypes e }
    let allBaseTypes =
        wholeProjectResults.ProjectContext.GetReferencedAssemblies()
        |> List.map (fun asm -> asm.Contents.Entities)
        |> Seq.collect (Seq.map getAllBaseTypes)
        |> Seq.concat
    Assert.DoesNotThrow(fun () -> Seq.iter (fun _ -> ()) allBaseTypes)

[<Test>]
let ``Test project1 basic`` () = 


    let wholeProjectResults = checker.ParseAndCheckProject(Project1.options) |> Async.RunSynchronously

    set [ for x in wholeProjectResults.AssemblySignature.Entities -> x.DisplayName ] |> shouldEqual (set ["N"; "M"])

    [ for x in wholeProjectResults.AssemblySignature.Entities.[0].NestedEntities -> x.DisplayName ] |> shouldEqual ["D1"; "D2"; "D3"; "SaveOptions" ]

    [ for x in wholeProjectResults.AssemblySignature.Entities.[1].NestedEntities -> x.DisplayName ] |> shouldEqual ["C"; "CAbbrev"]

    set [ for x in wholeProjectResults.AssemblySignature.Entities.[0].MembersFunctionsAndValues -> x.DisplayName ] 
        |> shouldEqual (set ["y2"; "pair2"; "pair1"; "( ++ )"; "c1"; "c2"; "mmmm1"; "mmmm2"; "enumValue" ])

[<Test>]
let ``Test project1 all symbols`` () = 

    let wholeProjectResults = checker.ParseAndCheckProject(Project1.options) |> Async.RunSynchronously
    let allSymbols = allSymbolsInEntities true wholeProjectResults.AssemblySignature.Entities
    for s in allSymbols do 
        s.DeclarationLocation.IsSome |> shouldEqual true

    for s in allSymbols do 
        match s with 
        | :? FSharpMemberOrFunctionOrValue as v when v.IsModuleValueOrMember -> 
           s.IsAccessible(wholeProjectResults.ProjectContext.AccessibilityRights) |> shouldEqual true
        | :? FSharpEntity -> 
           s.IsAccessible(wholeProjectResults.ProjectContext.AccessibilityRights) |> shouldEqual true
        | _ -> ()

    let allDeclarationLocations = 
        [ for s in allSymbols do 
             let m = s.DeclarationLocation.Value
             yield s.ToString(), Project1.cleanFileName  m.FileName, (m.StartLine, m.StartColumn), (m.EndLine, m.EndColumn ), attribsOfSymbol s
            ]

    allDeclarationLocations |> shouldEqual
          [("N", "file2", (2, 7), (2, 8), ["module"]);
           ("val y2", "file2", (13, 4), (13, 6), ["val"]);
           ("val pair2", "file2", (24, 10), (24, 15), ["val"]);
           ("val pair1", "file2", (24, 4), (24, 9), ["val"]);
           ("val enumValue", "file2", (31, 4), (31, 13), ["val"]);
           ("val op_PlusPlus", "file2", (33, 5), (33, 7), ["val"]);
           ("val c1", "file2", (35, 4), (35, 6), ["val"]);
           ("val c2", "file2", (37, 4), (37, 6), ["val"]);
           ("val mmmm1", "file2", (39, 4), (39, 9), ["val"]);
           ("val mmmm2", "file2", (40, 4), (40, 9), ["val"]);
           ("D1", "file2", (6, 5), (6, 7), ["class"]);
           ("member .ctor", "file2", (6, 5), (6, 7), ["member"; "ctor"]);
           ("member get_SomeProperty", "file2", (7, 13), (7, 25), ["member"; "getter"]);
           ("property SomeProperty", "file2", (7, 13), (7, 25), ["member"; "prop"]);
           ("D2", "file2", (9, 5), (9, 7), ["class"]);
           ("member .ctor", "file2", (9, 5), (9, 7), ["member"; "ctor"]);
           ("member get_SomeProperty", "file2", (10, 13), (10, 25),
            ["member"; "getter"]);
           ("property SomeProperty", "file2", (10, 13), (10, 25), ["member"; "prop"]);
           ("D3", "file2", (16, 5), (16, 7), ["class"]);
           ("member .ctor", "file2", (16, 5), (16, 7), ["member"; "ctor"]);
           ("member get_SomeProperty", "file2", (22, 13), (22, 25),
            ["member"; "getter"]);
           ("property SomeProperty", "file2", (22, 13), (22, 25), ["member"; "prop"]);
           ("field a", "file2", (16, 8), (16, 9), ["field"; "compgen"]);
           ("field b", "file2", (17, 8), (17, 9), ["field"; "compgen"]);
           ("field x", "file2", (20, 16), (20, 17), ["field"; "default"; "mutable"]);
           ("SaveOptions", "file2", (27, 5), (27, 16), ["enum"; "valuetype"]);
           ("field value__", "file2", (28, 2), (29, 25), ["field"; "compgen"]);
           ("field None", "file2", (28, 4), (28, 8), ["field"; "static"; "0"]);
           ("field DisableFormatting", "file2", (29, 4), (29, 21), ["field"; "static"; "1"]);
           ("M", "file1", (2, 7), (2, 8), ["module"]);
           ("val xxx", "file1", (7, 4), (7, 7), ["val"]);
           ("val fff", "file1", (8, 4), (8, 7), ["val"]);
           ("C", "file1", (4, 5), (4, 6), ["class"]);
           ("member .ctor", "file1", (4, 5), (4, 6), ["member"; "ctor"]);
           ("member get_P", "file1", (5, 13), (5, 14), ["member"; "getter"]);
           ("property P", "file1", (5, 13), (5, 14), ["member"; "prop"]);
           ("CAbbrev", "file1", (10, 5), (10, 12), ["abbrev"]);
           ("property P", "file1", (5, 13), (5, 14), ["member"; "prop"])]

    for s in allSymbols do 
        s.ImplementationLocation.IsSome |> shouldEqual true

    let allImplementationLocations = 
        [ for s in allSymbols do 
             let m = s.ImplementationLocation.Value
             yield s.ToString(), Project1.cleanFileName  m.FileName, (m.StartLine, m.StartColumn), (m.EndLine, m.EndColumn ), attribsOfSymbol s
            ]

    allImplementationLocations |> shouldEqual
           [("N", "file2", (2, 7), (2, 8), ["module"]);
           ("val y2", "file2", (13, 4), (13, 6), ["val"]);
           ("val pair2", "file2", (24, 10), (24, 15), ["val"]);
           ("val pair1", "file2", (24, 4), (24, 9), ["val"]);
           ("val enumValue", "file2", (31, 4), (31, 13), ["val"]);
           ("val op_PlusPlus", "file2", (33, 5), (33, 7), ["val"]);
           ("val c1", "file2", (35, 4), (35, 6), ["val"]);
           ("val c2", "file2", (37, 4), (37, 6), ["val"]);
           ("val mmmm1", "file2", (39, 4), (39, 9), ["val"]);
           ("val mmmm2", "file2", (40, 4), (40, 9), ["val"]);
           ("D1", "file2", (6, 5), (6, 7), ["class"]);
           ("member .ctor", "file2", (6, 5), (6, 7), ["member"; "ctor"]);
           ("member get_SomeProperty", "file2", (7, 13), (7, 25), ["member"; "getter"]);
           ("property SomeProperty", "file2", (7, 13), (7, 25), ["member"; "prop"]);
           ("D2", "file2", (9, 5), (9, 7), ["class"]);
           ("member .ctor", "file2", (9, 5), (9, 7), ["member"; "ctor"]);
           ("member get_SomeProperty", "file2", (10, 13), (10, 25),
            ["member"; "getter"]);
           ("property SomeProperty", "file2", (10, 13), (10, 25), ["member"; "prop"]);
           ("D3", "file2", (16, 5), (16, 7), ["class"]);
           ("member .ctor", "file2", (16, 5), (16, 7), ["member"; "ctor"]);
           ("member get_SomeProperty", "file2", (22, 13), (22, 25),
            ["member"; "getter"]);
           ("property SomeProperty", "file2", (22, 13), (22, 25), ["member"; "prop"]);
           ("field a", "file2", (16, 8), (16, 9), ["field"; "compgen"]);
           ("field b", "file2", (17, 8), (17, 9), ["field"; "compgen"]);
           ("field x", "file2", (20, 16), (20, 17), ["field"; "default"; "mutable"]);
           ("SaveOptions", "file2", (27, 5), (27, 16), ["enum"; "valuetype"]);
           ("field value__", "file2", (28, 2), (29, 25), ["field"; "compgen"]);
           ("field None", "file2", (28, 4), (28, 8), ["field"; "static"; "0"]);
           ("field DisableFormatting", "file2", (29, 4), (29, 21), ["field"; "static"; "1"]);
           ("M", "file1", (2, 7), (2, 8), ["module"]);
           ("val xxx", "file1", (7, 4), (7, 7), ["val"]);
           ("val fff", "file1", (8, 4), (8, 7), ["val"]);
           ("C", "file1", (4, 5), (4, 6), ["class"]);
           ("member .ctor", "file1", (4, 5), (4, 6), ["member"; "ctor"]);
           ("member get_P", "file1", (5, 13), (5, 14), ["member"; "getter"]);
           ("property P", "file1", (5, 13), (5, 14), ["member"; "prop"]);
           ("CAbbrev", "file1", (10, 5), (10, 12), ["abbrev"]);
           ("property P", "file1", (5, 13), (5, 14), ["member"; "prop"])]

    [ for x in allSymbols -> x.ToString() ] 
      |> shouldEqual 
              ["N"; "val y2"; "val pair2"; "val pair1"; "val enumValue"; "val op_PlusPlus";
               "val c1"; "val c2"; "val mmmm1"; "val mmmm2"; "D1"; "member .ctor";
               "member get_SomeProperty"; "property SomeProperty"; "D2"; "member .ctor";
               "member get_SomeProperty"; "property SomeProperty"; "D3"; "member .ctor";
               "member get_SomeProperty"; "property SomeProperty"; "field a"; "field b";
               "field x"; "SaveOptions"; "field value__"; "field None";
               "field DisableFormatting"; "M"; "val xxx"; "val fff"; "C"; "member .ctor";
               "member get_P"; "property P"; "CAbbrev"; "property P"]

[<Test>]
let ``Test project1 all symbols excluding compiler generated`` () = 

    let wholeProjectResults = checker.ParseAndCheckProject(Project1.options) |> Async.RunSynchronously
    let allSymbolsNoCompGen = allSymbolsInEntities false wholeProjectResults.AssemblySignature.Entities
    [ for x in allSymbolsNoCompGen -> x.ToString() ] 
      |> shouldEqual 
              ["N"; "val y2"; "val pair2"; "val pair1"; "val enumValue"; "val op_PlusPlus";
               "val c1"; "val c2"; "val mmmm1"; "val mmmm2"; "D1"; "member .ctor";
               "member get_SomeProperty"; "property SomeProperty"; "D2"; "member .ctor";
               "member get_SomeProperty"; "property SomeProperty"; "D3"; "member .ctor";
               "member get_SomeProperty"; "property SomeProperty"; "field x";
               "SaveOptions"; "field None"; "field DisableFormatting"; "M"; "val xxx";
               "val fff"; "C"; "member .ctor"; "member get_P"; "property P"; "CAbbrev";
               "property P"]

[<Test>]
let ``Test project1 xxx symbols`` () = 


    let wholeProjectResults = checker.ParseAndCheckProject(Project1.options) |> Async.RunSynchronously
    let backgroundParseResults1, backgroundTypedParse1 = 
        checker.GetBackgroundCheckResultsForFileInProject(Project1.fileName1, Project1.options) 
        |> Async.RunSynchronously

    let xSymbolUseOpt = backgroundTypedParse1.GetSymbolUseAtLocation(9,9,"",["xxx"]) |> Async.RunSynchronously
    let xSymbolUse = xSymbolUseOpt.Value
    let xSymbol = xSymbolUse.Symbol
    xSymbol.ToString() |> shouldEqual "val xxx"

    let usesOfXSymbol = 
        [ for su in wholeProjectResults.GetUsesOfSymbol(xSymbol) |> Async.RunSynchronously do
              yield Project1.cleanFileName su.FileName , tups su.RangeAlternate, attribsOfSymbol su.Symbol ]

    usesOfXSymbol |> shouldEqual
       [("file1", ((7, 4), (7, 7)), ["val"]);
        ("file1", ((8, 13), (8, 16)), ["val"]);
        ("file1", ((8, 19), (8, 22)), ["val"]);
        ("file2", ((7, 28), (7, 33)), ["val"]);
        ("file2", ((13, 27), (13, 32)), ["val"])]

[<Test>]
let ``Test project1 all uses of all signature symbols`` () = 

    let wholeProjectResults = checker.ParseAndCheckProject(Project1.options) |> Async.RunSynchronously
    let allSymbols = allSymbolsInEntities true wholeProjectResults.AssemblySignature.Entities
    let allUsesOfAllSymbols = 
        [ for s in allSymbols do 
             yield s.ToString(), 
                  [ for s in wholeProjectResults.GetUsesOfSymbol(s) |> Async.RunSynchronously -> 
                         (Project1.cleanFileName s.FileName, tupsZ s.RangeAlternate) ] ]
    let expected =      
          [("N", [("file2", ((1, 7), (1, 8)))]);
           ("val y2", [("file2", ((12, 4), (12, 6)))]);
           ("val pair2", [("file2", ((23, 10), (23, 15)))]);
           ("val pair1", [("file2", ((23, 4), (23, 9)))]);
           ("val enumValue", [("file2", ((30, 4), (30, 13)))]);
           ("val op_PlusPlus",
            [("file2", ((32, 5), (32, 7))); ("file2", ((34, 11), (34, 13)));
             ("file2", ((36, 11), (36, 13)))]);
           ("val c1", [("file2", ((34, 4), (34, 6)))]);
           ("val c2", [("file2", ((36, 4), (36, 6)))]);
           ("val mmmm1", [("file2", ((38, 4), (38, 9)))]);
           ("val mmmm2", [("file2", ((39, 4), (39, 9)))]);
           ("D1", [("file2", ((5, 5), (5, 7))); ("file2", ((9, 38), (9, 40)))]);
           ("member .ctor",
            [("file2", ((5, 5), (5, 7))); ("file2", ((9, 38), (9, 40)))]);
           ("member get_SomeProperty", [("file2", ((6, 13), (6, 25)))]);
           ("property SomeProperty", [("file2", ((6, 13), (6, 25)))]);
           ("D2", [("file2", ((8, 5), (8, 7)))]);
           ("member .ctor", [("file2", ((8, 5), (8, 7)))]);
           ("member get_SomeProperty", [("file2", ((9, 13), (9, 25)))]);
           ("property SomeProperty", [("file2", ((9, 13), (9, 25)))]);
           ("D3", [("file2", ((15, 5), (15, 7)))]);
           ("member .ctor", [("file2", ((15, 5), (15, 7)))]);
           ("member get_SomeProperty", [("file2", ((21, 13), (21, 25)))]);
           ("property SomeProperty", [("file2", ((21, 13), (21, 25)))]);
           ("field a", []); ("field b", []);
           ("field x", [("file2", ((19, 16), (19, 17)))]);
           ("SaveOptions",
            [("file2", ((26, 5), (26, 16))); ("file2", ((30, 16), (30, 27)))]);
           ("field value__", []); ("field None", [("file2", ((27, 4), (27, 8)))]);
           ("field DisableFormatting",
            [("file2", ((28, 4), (28, 21))); ("file2", ((30, 16), (30, 45)))]);
           ("M",
            [("file1", ((1, 7), (1, 8))); ("file2", ((6, 28), (6, 29)));
             ("file2", ((9, 28), (9, 29))); ("file2", ((12, 27), (12, 28)));
             ("file2", ((38, 12), (38, 13))); ("file2", ((38, 22), (38, 23)));
             ("file2", ((39, 12), (39, 13))); ("file2", ((39, 28), (39, 29)))]);
           ("val xxx",
            [("file1", ((6, 4), (6, 7))); ("file1", ((7, 13), (7, 16)));
             ("file1", ((7, 19), (7, 22))); ("file2", ((6, 28), (6, 33)));
             ("file2", ((12, 27), (12, 32)))]);
           ("val fff", [("file1", ((7, 4), (7, 7))); ("file2", ((9, 28), (9, 33)))]);
           ("C",
            [("file1", ((3, 5), (3, 6))); ("file1", ((9, 15), (9, 16)));
             ("file2", ((38, 12), (38, 15))); ("file2", ((38, 22), (38, 25)))]);
           ("member .ctor",
            [("file1", ((3, 5), (3, 6))); ("file1", ((9, 15), (9, 16)));
             ("file2", ((38, 12), (38, 15))); ("file2", ((38, 22), (38, 25)))]);
           ("member get_P", [("file1", ((4, 13), (4, 14)))]);
           ("property P", [("file1", ((4, 13), (4, 14)))]);
           ("CAbbrev",
            [("file1", ((9, 5), (9, 12))); ("file2", ((39, 12), (39, 21)));
             ("file2", ((39, 28), (39, 37)))]);
           ("property P", [("file1", ((4, 13), (4, 14)))])]
    set allUsesOfAllSymbols - set expected |> shouldEqual Set.empty
    set expected - set allUsesOfAllSymbols |> shouldEqual Set.empty
    (set expected = set allUsesOfAllSymbols) |> shouldEqual true

[<Test>]
let ``Test project1 all uses of all symbols`` () = 

    let wholeProjectResults = checker.ParseAndCheckProject(Project1.options) |> Async.RunSynchronously
    let allUsesOfAllSymbols = 
        [ for s in wholeProjectResults.GetAllUsesOfAllSymbols() |> Async.RunSynchronously -> 
              s.Symbol.DisplayName, s.Symbol.FullName, Project1.cleanFileName s.FileName, tupsZ s.RangeAlternate, attribsOfSymbol s.Symbol ]
    let expected =      
              [("C", "M.C", "file1", ((3, 5), (3, 6)), ["class"]);
               ("( .ctor )", "M.C.( .ctor )", "file1", ((3, 5), (3, 6)),
                ["member"; "ctor"]);
               ("P", "M.C.P", "file1", ((4, 13), (4, 14)), ["member"; "getter"]);
               ("x", "x", "file1", ((4, 11), (4, 12)), []);
               ("( + )", "Microsoft.FSharp.Core.Operators.( + )", "file1",
                ((6, 12), (6, 13)), ["val"]);
               ("xxx", "M.xxx", "file1", ((6, 4), (6, 7)), ["val"]);
               ("( + )", "Microsoft.FSharp.Core.Operators.( + )", "file1",
                ((7, 17), (7, 18)), ["val"]);
               ("xxx", "M.xxx", "file1", ((7, 13), (7, 16)), ["val"]);
               ("xxx", "M.xxx", "file1", ((7, 19), (7, 22)), ["val"]);
               ("fff", "M.fff", "file1", ((7, 4), (7, 7)), ["val"]);
               ("C", "M.C", "file1", ((9, 15), (9, 16)), ["class"]);
               ("C", "M.C", "file1", ((9, 15), (9, 16)), ["class"]);
               ("C", "M.C", "file1", ((9, 15), (9, 16)), ["class"]);
               ("C", "M.C", "file1", ((9, 15), (9, 16)), ["class"]);
               ("CAbbrev", "M.CAbbrev", "file1", ((9, 5), (9, 12)), ["abbrev"]);
               ("M", "M", "file1", ((1, 7), (1, 8)), ["module"]);
               ("D1", "N.D1", "file2", ((5, 5), (5, 7)), ["class"]);
               ("( .ctor )", "N.D1.( .ctor )", "file2", ((5, 5), (5, 7)),
                ["member"; "ctor"]);
               ("SomeProperty", "N.D1.SomeProperty", "file2", ((6, 13), (6, 25)),
                ["member"; "getter"]); ("x", "x", "file2", ((6, 11), (6, 12)), []);
               ("M", "M", "file2", ((6, 28), (6, 29)), ["module"]);
               ("xxx", "M.xxx", "file2", ((6, 28), (6, 33)), ["val"]);
               ("D2", "N.D2", "file2", ((8, 5), (8, 7)), ["class"]);
               ("( .ctor )", "N.D2.( .ctor )", "file2", ((8, 5), (8, 7)),
                ["member"; "ctor"]);
               ("SomeProperty", "N.D2.SomeProperty", "file2", ((9, 13), (9, 25)),
                ["member"; "getter"]); ("x", "x", "file2", ((9, 11), (9, 12)), []);
               ("( + )", "Microsoft.FSharp.Core.Operators.( + )", "file2",
                ((9, 36), (9, 37)), ["val"]);
               ("M", "M", "file2", ((9, 28), (9, 29)), ["module"]);
               ("fff", "M.fff", "file2", ((9, 28), (9, 33)), ["val"]);
               ("D1", "N.D1", "file2", ((9, 38), (9, 40)), ["member"; "ctor"]);
               ("M", "M", "file2", ((12, 27), (12, 28)), ["module"]);
               ("xxx", "M.xxx", "file2", ((12, 27), (12, 32)), ["val"]);
               ("y2", "N.y2", "file2", ((12, 4), (12, 6)), ["val"]);
               ("DefaultValueAttribute", "Microsoft.FSharp.Core.DefaultValueAttribute",
                "file2", ((18, 6), (18, 18)), ["class"]);
               ("DefaultValueAttribute", "Microsoft.FSharp.Core.DefaultValueAttribute",
                "file2", ((18, 6), (18, 18)), ["class"]);
               ("DefaultValueAttribute", "Microsoft.FSharp.Core.DefaultValueAttribute",
                "file2", ((18, 6), (18, 18)), ["member"]);
               ("int", "Microsoft.FSharp.Core.int", "file2", ((19, 20), (19, 23)),
                ["abbrev"]);
               ("DefaultValueAttribute", "Microsoft.FSharp.Core.DefaultValueAttribute",
                "file2", ((18, 6), (18, 18)), ["class"]);
               ("DefaultValueAttribute", "Microsoft.FSharp.Core.DefaultValueAttribute",
                "file2", ((18, 6), (18, 18)), ["class"]);
               ("DefaultValueAttribute", "Microsoft.FSharp.Core.DefaultValueAttribute",
                "file2", ((18, 6), (18, 18)), ["member"]);
               ("x", "N.D3.x", "file2", ((19, 16), (19, 17)),
                ["field"; "default"; "mutable"]);
               ("D3", "N.D3", "file2", ((15, 5), (15, 7)), ["class"]);
               ("int", "Microsoft.FSharp.Core.int", "file2", ((15, 10), (15, 13)),
                ["abbrev"]); ("a", "a", "file2", ((15, 8), (15, 9)), []);
               ("( .ctor )", "N.D3.( .ctor )", "file2", ((15, 5), (15, 7)),
                ["member"; "ctor"]);
               ("SomeProperty", "N.D3.SomeProperty", "file2", ((21, 13), (21, 25)),
                ["member"; "getter"]);
               ("( + )", "Microsoft.FSharp.Core.Operators.( + )", "file2",
                ((16, 14), (16, 15)), ["val"]);
               ("a", "a", "file2", ((16, 12), (16, 13)), []);
               ("b", "b", "file2", ((16, 8), (16, 9)), []);
               ("x", "x", "file2", ((21, 11), (21, 12)), []);
               ("( + )", "Microsoft.FSharp.Core.Operators.( + )", "file2",
                ((21, 30), (21, 31)), ["val"]);
               ("a", "a", "file2", ((21, 28), (21, 29)), []);
               ("b", "b", "file2", ((21, 32), (21, 33)), []);
               ("( + )", "Microsoft.FSharp.Core.Operators.( + )", "file2",
                ((23, 25), (23, 26)), ["val"]);
               ("( + )", "Microsoft.FSharp.Core.Operators.( + )", "file2",
                ((23, 21), (23, 22)), ["val"]);
               ("int32", "Microsoft.FSharp.Core.Operators.int32", "file2",
                ((23, 27), (23, 32)), ["val"]);
               ("DateTime", "System.DateTime", "file2", ((23, 40), (23, 48)),
                ["valuetype"]);
               ("System", "System", "file2", ((23, 33), (23, 39)), ["namespace"]);
               ("Now", "System.DateTime.Now", "file2", ((23, 33), (23, 52)),
                ["member"; "prop"]);
               ("Ticks", "System.DateTime.Ticks", "file2", ((23, 33), (23, 58)),
                ["member"; "prop"]);
               ("( + )", "Microsoft.FSharp.Core.Operators.( + )", "file2",
                ((23, 62), (23, 63)), ["val"]);
               ("pair2", "N.pair2", "file2", ((23, 10), (23, 15)), ["val"]);
               ("pair1", "N.pair1", "file2", ((23, 4), (23, 9)), ["val"]);
               ("None", "N.SaveOptions.None", "file2", ((27, 4), (27, 8)),
                ["field"; "static"; "0"]);
               ("DisableFormatting", "N.SaveOptions.DisableFormatting", "file2",
                ((28, 4), (28, 21)), ["field"; "static"; "1"]);
               ("SaveOptions", "N.SaveOptions", "file2", ((26, 5), (26, 16)),
                ["enum"; "valuetype"]);
               ("SaveOptions", "N.SaveOptions", "file2", ((30, 16), (30, 27)),
                ["enum"; "valuetype"]);
               ("DisableFormatting", "N.SaveOptions.DisableFormatting", "file2",
                ((30, 16), (30, 45)), ["field"; "static"; "1"]);
               ("enumValue", "N.enumValue", "file2", ((30, 4), (30, 13)), ["val"]);
               ("x", "x", "file2", ((32, 9), (32, 10)), []);
               ("y", "y", "file2", ((32, 11), (32, 12)), []);
               ("( + )", "Microsoft.FSharp.Core.Operators.( + )", "file2",
                ((32, 17), (32, 18)), ["val"]);
               ("x", "x", "file2", ((32, 15), (32, 16)), []);
               ("y", "y", "file2", ((32, 19), (32, 20)), []);
               ("( ++ )", "N.( ++ )", "file2", ((32, 5), (32, 7)), ["val"]);
               ("( ++ )", "N.( ++ )", "file2", ((34, 11), (34, 13)), ["val"]);
               ("c1", "N.c1", "file2", ((34, 4), (34, 6)), ["val"]);
               ("( ++ )", "N.( ++ )", "file2", ((36, 11), (36, 13)), ["val"]);
               ("c2", "N.c2", "file2", ((36, 4), (36, 6)), ["val"]);
               ("M", "M", "file2", ((38, 12), (38, 13)), ["module"]);
               ("C", "M.C", "file2", ((38, 12), (38, 15)), ["class"]);
               ("M", "M", "file2", ((38, 22), (38, 23)), ["module"]);
               ("C", "M.C", "file2", ((38, 22), (38, 25)), ["class"]);
               ("C", "M.C", "file2", ((38, 22), (38, 25)), ["member"; "ctor"]);
               ("mmmm1", "N.mmmm1", "file2", ((38, 4), (38, 9)), ["val"]);
               ("M", "M", "file2", ((39, 12), (39, 13)), ["module"]);
               ("CAbbrev", "M.CAbbrev", "file2", ((39, 12), (39, 21)), ["abbrev"]);
               ("M", "M", "file2", ((39, 28), (39, 29)), ["module"]);
               ("CAbbrev", "M.CAbbrev", "file2", ((39, 28), (39, 37)), ["abbrev"]);
               ("C", "M.C", "file2", ((39, 28), (39, 37)), ["member"; "ctor"]);
               ("mmmm2", "N.mmmm2", "file2", ((39, 4), (39, 9)), ["val"]);
               ("N", "N", "file2", ((1, 7), (1, 8)), ["module"])]

    set allUsesOfAllSymbols - set expected |> shouldEqual Set.empty
    set expected - set allUsesOfAllSymbols |> shouldEqual Set.empty
    (set expected = set allUsesOfAllSymbols) |> shouldEqual true

#if EXTENSIONTYPING
[<Test>]
let ``Test file explicit parse symbols`` () = 


    let wholeProjectResults = checker.ParseAndCheckProject(Project1.options) |> Async.RunSynchronously
    let parseResults1 = checker.ParseFileInProject(Project1.fileName1, Project1.fileSource1, Project1.options)  |> Async.RunSynchronously
    let parseResults2 = checker.ParseFileInProject(Project1.fileName2, Project1.fileSource2, Project1.options)  |> Async.RunSynchronously

    let checkResults1 = 
        checker.CheckFileInProject(parseResults1, Project1.fileName1, 0, Project1.fileSource1, Project1.options) 
        |> Async.RunSynchronously
        |> function FSharpCheckFileAnswer.Succeeded x ->  x | _ -> failwith "unexpected aborted"

    let checkResults2 = 
        checker.CheckFileInProject(parseResults2, Project1.fileName2, 0, Project1.fileSource2, Project1.options)
        |> Async.RunSynchronously
        |> function FSharpCheckFileAnswer.Succeeded x ->  x | _ -> failwith "unexpected aborted"

    let xSymbolUse2Opt = checkResults1.GetSymbolUseAtLocation(9,9,"",["xxx"]) |> Async.RunSynchronously
    let xSymbol2 = xSymbolUse2Opt.Value.Symbol
    let usesOfXSymbol2 = 
        [| for s in wholeProjectResults.GetUsesOfSymbol(xSymbol2) |> Async.RunSynchronously -> (Project1.cleanFileName s.FileName, tupsZ s.RangeAlternate) |] 

    let usesOfXSymbol21 = 
        [| for s in checkResults1.GetUsesOfSymbolInFile(xSymbol2) |> Async.RunSynchronously -> (Project1.cleanFileName s.FileName, tupsZ s.RangeAlternate) |] 

    let usesOfXSymbol22 = 
        [| for s in checkResults2.GetUsesOfSymbolInFile(xSymbol2) |> Async.RunSynchronously -> (Project1.cleanFileName s.FileName, tupsZ s.RangeAlternate) |] 

    usesOfXSymbol2
         |> shouldEqual [|("file1", ((6, 4), (6, 7)));
                          ("file1", ((7, 13), (7, 16)));
                          ("file1", ((7, 19), (7, 22)));
                          ("file2", ((6, 28), (6, 33)));
                          ("file2", ((12, 27), (12, 32)))|]

    usesOfXSymbol21
         |> shouldEqual [|("file1", ((6, 4), (6, 7)));
                          ("file1", ((7, 13), (7, 16)));
                          ("file1", ((7, 19), (7, 22)))|]

    usesOfXSymbol22
         |> shouldEqual [|("file2", ((6, 28), (6, 33)));
                          ("file2", ((12, 27), (12, 32)))|]


[<Test>]
let ``Test file explicit parse all symbols`` () = 


    let wholeProjectResults = checker.ParseAndCheckProject(Project1.options) |> Async.RunSynchronously
    let parseResults1 = checker.ParseFileInProject(Project1.fileName1, Project1.fileSource1, Project1.options) |> Async.RunSynchronously
    let parseResults2 = checker.ParseFileInProject(Project1.fileName2, Project1.fileSource2, Project1.options) |> Async.RunSynchronously

    let checkResults1 = 
        checker.CheckFileInProject(parseResults1, Project1.fileName1, 0, Project1.fileSource1, Project1.options) 
        |> Async.RunSynchronously
        |> function FSharpCheckFileAnswer.Succeeded x ->  x | _ -> failwith "unexpected aborted"

    let checkResults2 = 
        checker.CheckFileInProject(parseResults2, Project1.fileName2, 0, Project1.fileSource2, Project1.options)
        |> Async.RunSynchronously
        |> function FSharpCheckFileAnswer.Succeeded x ->  x | _ -> failwith "unexpected aborted"

    let usesOfSymbols = checkResults1.GetAllUsesOfAllSymbolsInFile() |> Async.RunSynchronously
    let cleanedUsesOfSymbols = 
         [ for s in usesOfSymbols -> s.Symbol.DisplayName, Project1.cleanFileName s.FileName, tupsZ s.RangeAlternate, attribsOfSymbol s.Symbol ]

    cleanedUsesOfSymbols 
       |> shouldEqual 
              [("C", "file1", ((3, 5), (3, 6)), ["class"]);
               ("( .ctor )", "file1", ((3, 5), (3, 6)), ["member"; "ctor"]);
               ("P", "file1", ((4, 13), (4, 14)), ["member"; "getter"]);
               ("x", "file1", ((4, 11), (4, 12)), []);
               ("( + )", "file1", ((6, 12), (6, 13)), ["val"]);
               ("xxx", "file1", ((6, 4), (6, 7)), ["val"]);
               ("( + )", "file1", ((7, 17), (7, 18)), ["val"]);
               ("xxx", "file1", ((7, 13), (7, 16)), ["val"]);
               ("xxx", "file1", ((7, 19), (7, 22)), ["val"]);
               ("fff", "file1", ((7, 4), (7, 7)), ["val"]);
               ("C", "file1", ((9, 15), (9, 16)), ["class"]);
               ("C", "file1", ((9, 15), (9, 16)), ["class"]);
               ("C", "file1", ((9, 15), (9, 16)), ["class"]);
               ("C", "file1", ((9, 15), (9, 16)), ["class"]);
               ("CAbbrev", "file1", ((9, 5), (9, 12)), ["abbrev"]);
               ("M", "file1", ((1, 7), (1, 8)), ["module"])]
#endif

//-----------------------------------------------------------------------------------------

module internal Project2 = 
    open System.IO

    let fileName1 = Path.ChangeExtension(Path.GetTempFileName(), ".fs")
    let base2 = Path.GetTempFileName()
    let dllName = Path.ChangeExtension(base2, ".dll")
    let projFileName = Path.ChangeExtension(base2, ".fsproj")
    let fileSource1 = """
module M

type DUWithNormalFields = 
    | DU1 of int * int
    | DU2 of int * int
    | D of int * int

let _ = DU1(1, 2)
let _ = DU2(1, 2)
let _ = D(1, 2)

type DUWithNamedFields = DU of x : int * y : int

let _ = DU(x=1, y=2)

type GenericClass<'T>() = 
    member x.GenericMethod<'U>(t: 'T, u: 'U) = 1

let c = GenericClass<int>()
let _ = c.GenericMethod<int>(3, 4)

let GenericFunction (x:'T, y: 'T) = (x,y) : ('T * 'T)

let _ = GenericFunction(3, 4)
    """
    File.WriteAllText(fileName1, fileSource1)

    let fileNames = [fileName1]
    let args = mkProjectCommandLineArgs (dllName, fileNames)
    let options =  checker.GetProjectOptionsFromCommandLineArgs (projFileName, args)




[<Test>]
let ``Test project2 whole project errors`` () = 

    let wholeProjectResults = checker.ParseAndCheckProject(Project2.options) |> Async.RunSynchronously
    wholeProjectResults .Errors.Length |> shouldEqual 0


[<Test>]
let ``Test project2 basic`` () = 


    let wholeProjectResults = checker.ParseAndCheckProject(Project2.options) |> Async.RunSynchronously

    set [ for x in wholeProjectResults.AssemblySignature.Entities -> x.DisplayName ] |> shouldEqual (set ["M"])

    [ for x in wholeProjectResults.AssemblySignature.Entities.[0].NestedEntities -> x.DisplayName ] |> shouldEqual ["DUWithNormalFields"; "DUWithNamedFields"; "GenericClass" ]

    set [ for x in wholeProjectResults.AssemblySignature.Entities.[0].MembersFunctionsAndValues -> x.DisplayName ] 
        |> shouldEqual (set ["c"; "GenericFunction"])

[<Test>]
let ``Test project2 all symbols in signature`` () = 

    let wholeProjectResults = checker.ParseAndCheckProject(Project2.options) |> Async.RunSynchronously
    let allSymbols = allSymbolsInEntities true wholeProjectResults.AssemblySignature.Entities
    [ for x in allSymbols -> x.ToString() ] 
       |> shouldEqual 
              ["M"; "val c"; "val GenericFunction"; "generic parameter T";
               "DUWithNormalFields"; "DU1"; "field Item1"; "field Item2"; "DU2";
               "field Item1"; "field Item2"; "D"; "field Item1"; "field Item2";
               "DUWithNamedFields"; "DU"; "field x"; "field y"; "GenericClass`1";
               "generic parameter T"; "member .ctor"; "member GenericMethod";
               "generic parameter U"]

[<Test>]
let ``Test project2 all uses of all signature symbols`` () = 
    let wholeProjectResults = checker.ParseAndCheckProject(Project2.options) |> Async.RunSynchronously
    let allSymbols = allSymbolsInEntities true wholeProjectResults.AssemblySignature.Entities
    let allUsesOfAllSymbols = 
        [ for s in allSymbols do 
             let uses = [ for s in wholeProjectResults.GetUsesOfSymbol(s) |> Async.RunSynchronously -> (if s.FileName = Project2.fileName1 then "file1" else "??"), tupsZ s.RangeAlternate ]
             yield s.ToString(), uses ]
    let expected =      
              [("M", [("file1", ((1, 7), (1, 8)))]);
               ("val c", [("file1", ((19, 4), (19, 5))); ("file1", ((20, 8), (20, 9)))]);
               ("val GenericFunction",
                [("file1", ((22, 4), (22, 19))); ("file1", ((24, 8), (24, 23)))]);
               ("generic parameter T",
                [("file1", ((22, 23), (22, 25))); ("file1", ((22, 30), (22, 32)));
                 ("file1", ((22, 45), (22, 47))); ("file1", ((22, 50), (22, 52)))]);
               ("DUWithNormalFields", [("file1", ((3, 5), (3, 23)))]);
               ("DU1", [("file1", ((4, 6), (4, 9))); ("file1", ((8, 8), (8, 11)))]);
               ("field Item1", [("file1", ((4, 6), (4, 9))); ("file1", ((8, 8), (8, 11)))]);
               ("field Item2", [("file1", ((4, 6), (4, 9))); ("file1", ((8, 8), (8, 11)))]);
               ("DU2", [("file1", ((5, 6), (5, 9))); ("file1", ((9, 8), (9, 11)))]);
               ("field Item1", [("file1", ((5, 6), (5, 9))); ("file1", ((9, 8), (9, 11)))]);
               ("field Item2", [("file1", ((5, 6), (5, 9))); ("file1", ((9, 8), (9, 11)))]);
               ("D", [("file1", ((6, 6), (6, 7))); ("file1", ((10, 8), (10, 9)))]);
               ("field Item1",
                [("file1", ((6, 6), (6, 7))); ("file1", ((10, 8), (10, 9)))]);
               ("field Item2",
                [("file1", ((6, 6), (6, 7))); ("file1", ((10, 8), (10, 9)))]);
               ("DUWithNamedFields", [("file1", ((12, 5), (12, 22)))]);
               ("DU", [("file1", ((12, 25), (12, 27))); ("file1", ((14, 8), (14, 10)))]);
               ("field x",
                [("file1", ((12, 25), (12, 27))); ("file1", ((14, 8), (14, 10)))]);
               ("field y",
                [("file1", ((12, 25), (12, 27))); ("file1", ((14, 8), (14, 10)))]);
               ("GenericClass`1",
                [("file1", ((16, 5), (16, 17))); ("file1", ((19, 8), (19, 20)))]);
               ("generic parameter T",
                [("file1", ((16, 18), (16, 20))); ("file1", ((17, 34), (17, 36)))]);
               ("member .ctor",
                [("file1", ((16, 5), (16, 17))); ("file1", ((19, 8), (19, 20)))]);
               ("member GenericMethod",
                [("file1", ((17, 13), (17, 26))); ("file1", ((20, 8), (20, 23)))]);
               ("generic parameter U",
                [("file1", ((17, 27), (17, 29))); ("file1", ((17, 41), (17, 43)))])]
    set allUsesOfAllSymbols - set expected |> shouldEqual Set.empty
    set expected - set allUsesOfAllSymbols |> shouldEqual Set.empty
    (set expected = set allUsesOfAllSymbols) |> shouldEqual true

[<Test>]
let ``Test project2 all uses of all symbols`` () = 

    let wholeProjectResults = checker.ParseAndCheckProject(Project2.options) |> Async.RunSynchronously
    let allUsesOfAllSymbols = 
        [ for s in wholeProjectResults.GetAllUsesOfAllSymbols() |> Async.RunSynchronously -> 
            s.Symbol.DisplayName, (if s.FileName = Project2.fileName1 then "file1" else "???"), tupsZ s.RangeAlternate, attribsOfSymbol s.Symbol ]
    let expected =      
          [("int", "file1", ((4, 13), (4, 16)), ["abbrev"]);
           ("int", "file1", ((4, 19), (4, 22)), ["abbrev"]);
           ("int", "file1", ((5, 13), (5, 16)), ["abbrev"]);
           ("int", "file1", ((5, 19), (5, 22)), ["abbrev"]);
           ("int", "file1", ((6, 11), (6, 14)), ["abbrev"]);
           ("int", "file1", ((6, 17), (6, 20)), ["abbrev"]);
           ("int", "file1", ((4, 13), (4, 16)), ["abbrev"]);
           ("int", "file1", ((4, 19), (4, 22)), ["abbrev"]);
           ("int", "file1", ((5, 13), (5, 16)), ["abbrev"]);
           ("int", "file1", ((5, 19), (5, 22)), ["abbrev"]);
           ("int", "file1", ((6, 11), (6, 14)), ["abbrev"]);
           ("int", "file1", ((6, 17), (6, 20)), ["abbrev"]);
           ("DU1", "file1", ((4, 6), (4, 9)), []);
           ("DU2", "file1", ((5, 6), (5, 9)), []);
           ("D", "file1", ((6, 6), (6, 7)), []);
           ("DUWithNormalFields", "file1", ((3, 5), (3, 23)), ["union"]);
           ("DU1", "file1", ((8, 8), (8, 11)), []);
           ("DU2", "file1", ((9, 8), (9, 11)), []);
           ("D", "file1", ((10, 8), (10, 9)), []);
           ("int", "file1", ((12, 35), (12, 38)), ["abbrev"]);
           ("int", "file1", ((12, 45), (12, 48)), ["abbrev"]);
           ("int", "file1", ((12, 35), (12, 38)), ["abbrev"]);
           ("x", "file1", ((12, 31), (12, 32)), []);
           ("int", "file1", ((12, 45), (12, 48)), ["abbrev"]);
           ("y", "file1", ((12, 41), (12, 42)), []);
           ("DU", "file1", ((12, 25), (12, 27)), []);
           ("DUWithNamedFields", "file1", ((12, 5), (12, 22)), ["union"]);
           ("DU", "file1", ((14, 8), (14, 10)), []);
           ("x", "file1", ((14, 11), (14, 12)), []);
           ("y", "file1", ((14, 16), (14, 17)), []);
           ("T", "file1", ((16, 18), (16, 20)), []);
           ("GenericClass", "file1", ((16, 5), (16, 17)), ["class"]);
           ("( .ctor )", "file1", ((16, 5), (16, 17)), ["member"; "ctor"]);
           ("U", "file1", ((17, 27), (17, 29)), []);
           ("T", "file1", ((17, 34), (17, 36)), []);
           ("U", "file1", ((17, 41), (17, 43)), []);
           ("GenericMethod", "file1", ((17, 13), (17, 26)), ["member"]);
           ("x", "file1", ((17, 11), (17, 12)), []);
           ("T", "file1", ((17, 34), (17, 36)), []);
           ("U", "file1", ((17, 41), (17, 43)), []);
           ("u", "file1", ((17, 38), (17, 39)), []);
           ("t", "file1", ((17, 31), (17, 32)), []);
           ("GenericClass", "file1", ((19, 8), (19, 20)), ["member"; "ctor"]);
           ("int", "file1", ((19, 21), (19, 24)), ["abbrev"]);
           ("c", "file1", ((19, 4), (19, 5)), ["val"]);
           ("c", "file1", ((20, 8), (20, 9)), ["val"]);
           ("GenericMethod", "file1", ((20, 8), (20, 23)), ["member"]);
           ("int", "file1", ((20, 24), (20, 27)), ["abbrev"]);
           ("T", "file1", ((22, 23), (22, 25)), []);
           ("T", "file1", ((22, 30), (22, 32)), []);
           ("y", "file1", ((22, 27), (22, 28)), []);
           ("x", "file1", ((22, 21), (22, 22)), []);
           ("T", "file1", ((22, 45), (22, 47)), []);
           ("T", "file1", ((22, 50), (22, 52)), []);
           ("x", "file1", ((22, 37), (22, 38)), []);
           ("y", "file1", ((22, 39), (22, 40)), []);
           ("GenericFunction", "file1", ((22, 4), (22, 19)), ["val"]);
           ("GenericFunction", "file1", ((24, 8), (24, 23)), ["val"]);
           ("M", "file1", ((1, 7), (1, 8)), ["module"])]
    set allUsesOfAllSymbols - set expected |> shouldEqual Set.empty
    set expected - set allUsesOfAllSymbols |> shouldEqual Set.empty
    (set expected = set allUsesOfAllSymbols) |> shouldEqual true

//-----------------------------------------------------------------------------------------

module internal Project3 = 
    open System.IO

    let fileName1 = Path.ChangeExtension(Path.GetTempFileName(), ".fs")
    let base2 = Path.GetTempFileName()
    let dllName = Path.ChangeExtension(base2, ".dll")
    let projFileName = Path.ChangeExtension(base2, ".fsproj")
    let fileSource1 = """
module M

type IFoo =
    abstract InterfaceProperty: string
    abstract InterfacePropertySet: string with set
    abstract InterfaceMethod: methodArg:string -> string
    [<CLIEvent>]
    abstract InterfaceEvent: IEvent<int>

[<AbstractClass>]
type CFoo() =
    abstract AbstractClassProperty: string
    abstract AbstractClassPropertySet: string with set
    abstract AbstractClassMethod: methodArg:string -> string
    [<CLIEvent>]
    abstract AbstractClassEvent: IEvent<int>

type CBaseFoo() =
    let ev = Event<_>()
    abstract BaseClassProperty: string
    abstract BaseClassPropertySet: string with set
    abstract BaseClassMethod: methodArg:string -> string
    [<CLIEvent>]
    abstract BaseClassEvent: IEvent<int>
    default __.BaseClassProperty = "dflt"
    default __.BaseClassPropertySet with set (v:string) = ()
    default __.BaseClassMethod(m) = m
    [<CLIEvent>]
    default __.BaseClassEvent = ev.Publish

type IFooImpl() =
    let ev = Event<_>()
    interface IFoo with
        member this.InterfaceProperty = "v"
        member this.InterfacePropertySet with set (v:string) = ()
        member this.InterfaceMethod(x) = x
        [<CLIEvent>]
        member this.InterfaceEvent = ev.Publish

type CFooImpl() =
    inherit CFoo()
    let ev = Event<_>()
    override this.AbstractClassProperty = "v"
    override this.AbstractClassPropertySet with set (v:string) = ()
    override this.AbstractClassMethod(x) = x
    [<CLIEvent>]
    override this.AbstractClassEvent = ev.Publish

type CBaseFooImpl() =
    inherit CBaseFoo()
    let ev = Event<_>()
    override this.BaseClassProperty = "v"
    override this.BaseClassPropertySet with set (v:string)  = ()
    override this.BaseClassMethod(x) = x
    [<CLIEvent>]
    override this.BaseClassEvent = ev.Publish

let IFooImplObjectExpression() =
    let ev = Event<_>()
    { new IFoo with
        member this.InterfaceProperty = "v"
        member this.InterfacePropertySet with set (v:string) = ()
        member this.InterfaceMethod(x) = x
        [<CLIEvent>]
        member this.InterfaceEvent = ev.Publish }

let CFooImplObjectExpression() =
    let ev = Event<_>()
    { new CFoo() with
        override this.AbstractClassProperty = "v"
        override this.AbstractClassPropertySet with set (v:string) = ()
        override this.AbstractClassMethod(x) = x
        [<CLIEvent>]
        override this.AbstractClassEvent = ev.Publish }

let getP (foo: IFoo) = foo.InterfaceProperty
let setP (foo: IFoo) v = foo.InterfacePropertySet <- v
let getE (foo: IFoo) = foo.InterfaceEvent
let getM (foo: IFoo) = foo.InterfaceMethod("d")
    """
    File.WriteAllText(fileName1, fileSource1)

    let fileNames = [fileName1]
    let args = mkProjectCommandLineArgs (dllName, fileNames)
    let options =  checker.GetProjectOptionsFromCommandLineArgs (projFileName, args)




[<Test>]
let ``Test project3 whole project errors`` () = 

    let wholeProjectResults = checker.ParseAndCheckProject(Project3.options) |> Async.RunSynchronously
    wholeProjectResults .Errors.Length |> shouldEqual 0


[<Test>]
let ``Test project3 basic`` () = 


    let wholeProjectResults = checker.ParseAndCheckProject(Project3.options) |> Async.RunSynchronously

    set [ for x in wholeProjectResults.AssemblySignature.Entities -> x.DisplayName ] |> shouldEqual (set ["M"])

    [ for x in wholeProjectResults.AssemblySignature.Entities.[0].NestedEntities -> x.DisplayName ] 
        |> shouldEqual ["IFoo"; "CFoo"; "CBaseFoo"; "IFooImpl"; "CFooImpl"; "CBaseFooImpl"]

    [ for x in wholeProjectResults.AssemblySignature.Entities.[0].MembersFunctionsAndValues -> x.DisplayName ] 
        |> shouldEqual ["IFooImplObjectExpression"; "CFooImplObjectExpression"; "getP"; "setP"; "getE";"getM"]

[<Test>]
let ``Test project3 all symbols in signature`` () = 

    let wholeProjectResults = checker.ParseAndCheckProject(Project3.options) |> Async.RunSynchronously
    let allSymbols = allSymbolsInEntities false wholeProjectResults.AssemblySignature.Entities
    [ for x in allSymbols -> x.ToString(), attribsOfSymbol x ] 
      |> shouldEqual 
            [("M", ["module"]); 
             ("val IFooImplObjectExpression", ["val"]);
             ("val CFooImplObjectExpression", ["val"]); 
             ("val getP", ["val"]);
             ("val setP", ["val"]); ("val getE", ["val"]); 
             ("val getM", ["val"]);
             ("IFoo", ["interface"]); 
             ("member InterfaceMethod", ["slot"; "member"]);
             ("member add_InterfaceEvent", ["slot"; "member"; "add"]);
             ("member get_InterfaceEvent", ["slot"; "member"; "getter"]);
             ("member get_InterfaceProperty", ["slot"; "member"; "getter"]);
             ("member remove_InterfaceEvent", ["slot"; "member"; "remove"]);
             ("member set_InterfacePropertySet", ["slot"; "member"; "setter"]);
             ("property InterfacePropertySet", ["slot"; "member"; "prop"]);
             ("property InterfaceProperty", ["slot"; "member"; "prop"]);
             ("property InterfaceEvent", ["slot"; "member"; "prop"; "clievent"]); 
             ("CFoo", ["class"]);
             ("member .ctor", ["member"; "ctor"]);
             ("member AbstractClassMethod", ["slot"; "member"]);
             ("member add_AbstractClassEvent", ["slot"; "member"; "add"]);
             ("member get_AbstractClassEvent", ["slot"; "member"; "getter"]);
             ("member get_AbstractClassProperty", ["slot"; "member"; "getter"]);
             ("member remove_AbstractClassEvent", ["slot"; "member"; "remove"]);
             ("member set_AbstractClassPropertySet", ["slot"; "member"; "setter"]);
             ("property AbstractClassPropertySet", ["slot"; "member"; "prop"]);
             ("property AbstractClassProperty", ["slot"; "member"; "prop"]);
             ("property AbstractClassEvent", ["slot"; "member"; "prop"; "clievent"]);
             ("CBaseFoo", ["class"]); ("member .ctor", ["member"; "ctor"]);
             ("member BaseClassMethod", ["slot"; "member"]);
             ("member BaseClassMethod", ["member"; "overridemem"]);
             ("member add_BaseClassEvent", ["slot"; "member"; "add"]);
             ("member add_BaseClassEvent", ["member"; "add"; "overridemem"]);
             ("member get_BaseClassEvent", ["slot"; "member"; "getter"]);
             ("member get_BaseClassEvent", ["member"; "getter"; "overridemem"]);
             ("member get_BaseClassProperty", ["slot"; "member"; "getter"]);
             ("member get_BaseClassProperty", ["member"; "getter"; "overridemem"]);
             ("member remove_BaseClassEvent", ["slot"; "member"; "remove"]);
             ("member remove_BaseClassEvent", ["member"; "remove"; "overridemem"]);
             ("member set_BaseClassPropertySet", ["slot"; "member"; "setter"]);
             ("member set_BaseClassPropertySet", ["member"; "setter"; "overridemem"]);
             ("property BaseClassPropertySet", ["member"; "prop"; "overridemem"]);
             ("property BaseClassPropertySet", ["slot"; "member"; "prop"]);
             ("property BaseClassProperty", ["member"; "prop"; "overridemem"]);
             ("property BaseClassProperty", ["slot"; "member"; "prop"]);
             ("property BaseClassEvent", ["member"; "prop"; "overridemem"]);
             ("property BaseClassEvent", ["slot"; "member"; "prop"]);
             ("IFooImpl", ["class"]); ("member .ctor", ["member"; "ctor"]);
             ("member InterfaceMethod", ["member"; "overridemem"; "intfmem"]);
             ("member add_InterfaceEvent", ["member"; "overridemem"; "intfmem"]);
             ("member get_InterfaceEvent", ["member"; "overridemem"; "intfmem"]);
             ("member get_InterfaceProperty", ["member"; "overridemem"; "intfmem"]);
             ("member remove_InterfaceEvent", ["member"; "overridemem"; "intfmem"]);
             ("member set_InterfacePropertySet", ["member"; "overridemem"; "intfmem"]);
             ("CFooImpl", ["class"]); ("member .ctor", ["member"; "ctor"]);
             ("member AbstractClassMethod", ["member"; "overridemem"]);
             ("member add_AbstractClassEvent", ["member"; "add"; "overridemem"]);
             ("member get_AbstractClassEvent", ["member"; "getter"; "overridemem"]);
             ("member get_AbstractClassProperty", ["member"; "getter"; "overridemem"]);
             ("member remove_AbstractClassEvent", ["member"; "remove"; "overridemem"]);
             ("member set_AbstractClassPropertySet", ["member"; "setter"; "overridemem"]);
             ("property AbstractClassPropertySet", ["member"; "prop"; "overridemem"]);
             ("property AbstractClassProperty", ["member"; "prop"; "overridemem"]);
             ("property AbstractClassEvent", ["member"; "prop"; "clievent"; "overridemem"]);
             ("CBaseFooImpl", ["class"]); ("member .ctor", ["member"; "ctor"]);
             ("member BaseClassMethod", ["member"; "overridemem"]);
             ("member add_BaseClassEvent", ["member"; "add"; "overridemem"]);
             ("member get_BaseClassEvent", ["member"; "getter"; "overridemem"]);
             ("member get_BaseClassProperty", ["member"; "getter"; "overridemem"]);
             ("member remove_BaseClassEvent", ["member"; "remove"; "overridemem"]);
             ("member set_BaseClassPropertySet", ["member"; "setter"; "overridemem"]);
             ("property BaseClassPropertySet", ["member"; "prop"; "overridemem"]);
             ("property BaseClassProperty", ["member"; "prop"; "overridemem"]);
             ("property BaseClassEvent", ["member"; "prop"; "clievent"; "overridemem"])]

[<Test>]
let ``Test project3 all uses of all signature symbols`` () = 

    let wholeProjectResults = checker.ParseAndCheckProject(Project3.options) |> Async.RunSynchronously
    let allSymbols = allSymbolsInEntities false wholeProjectResults.AssemblySignature.Entities

    let allUsesOfAllSymbols = 
        [ for s in allSymbols do 
             let uses = [ for s in wholeProjectResults.GetUsesOfSymbol(s) |> Async.RunSynchronously -> 
                            ((if s.FileName = Project3.fileName1 then "file1" else "??"), 
                             tupsZ s.RangeAlternate, attribsOfSymbolUse s, attribsOfSymbol s.Symbol) ]
             yield s.ToString(), uses ]
    let expected =      
        [("M", [("file1", ((1, 7), (1, 8)), ["defn"], ["module"])]);
         ("val IFooImplObjectExpression",
          [("file1", ((58, 4), (58, 28)), ["defn"], ["val"])]);
         ("val CFooImplObjectExpression",
          [("file1", ((67, 4), (67, 28)), ["defn"], ["val"])]);
         ("val getP", [("file1", ((76, 4), (76, 8)), ["defn"], ["val"])]);
         ("val setP", [("file1", ((77, 4), (77, 8)), ["defn"], ["val"])]);
         ("val getE", [("file1", ((78, 4), (78, 8)), ["defn"], ["val"])]);
         ("val getM", [("file1", ((79, 4), (79, 8)), ["defn"], ["val"])]);
         ("IFoo",
          [("file1", ((3, 5), (3, 9)), ["defn"], ["interface"]);
           ("file1", ((33, 14), (33, 18)), ["type"], ["interface"]);
           ("file1", ((60, 10), (60, 14)), ["type"], ["interface"]);
           ("file1", ((76, 15), (76, 19)), ["type"], ["interface"]);
           ("file1", ((77, 15), (77, 19)), ["type"], ["interface"]);
           ("file1", ((78, 15), (78, 19)), ["type"], ["interface"]);
           ("file1", ((79, 15), (79, 19)), ["type"], ["interface"])]);
         ("member InterfaceMethod",
          [("file1", ((6, 13), (6, 28)), ["defn"], ["slot"; "member"]);
           ("file1", ((63, 20), (63, 35)), ["override"], ["slot"; "member"]);
           ("file1", ((79, 23), (79, 42)), [], ["slot"; "member"]);
           ("file1", ((36, 20), (36, 35)), ["override"], ["slot"; "member"])]);
         ("member add_InterfaceEvent",
          [("file1", ((8, 13), (8, 27)), ["defn"], ["slot"; "member"; "add"]);
           ("file1", ((65, 20), (65, 34)), ["override"], ["slot"; "member"; "add"]);
           ("file1", ((78, 23), (78, 41)), [], ["slot"; "member"; "add"]);
           ("file1", ((38, 20), (38, 34)), ["override"], ["slot"; "member"; "add"])]);
         ("member get_InterfaceEvent",
          [("file1", ((8, 13), (8, 27)), ["defn"], ["slot"; "member"; "getter"]);
           ("file1", ((65, 20), (65, 34)), ["override"], ["slot"; "member"; "getter"]);
           ("file1", ((38, 20), (38, 34)), ["override"], ["slot"; "member"; "getter"])]);
         ("member get_InterfaceProperty",
          [("file1", ((4, 13), (4, 30)), ["defn"], ["slot"; "member"; "getter"]);
           ("file1", ((61, 20), (61, 37)), ["override"], ["slot"; "member"; "getter"]);
           ("file1", ((76, 23), (76, 44)), [], ["slot"; "member"; "getter"]);
           ("file1", ((34, 20), (34, 37)), ["override"], ["slot"; "member"; "getter"])]);
         ("member remove_InterfaceEvent",
          [("file1", ((8, 13), (8, 27)), ["defn"], ["slot"; "member"; "remove"]);
           ("file1", ((65, 20), (65, 34)), ["override"], ["slot"; "member"; "remove"]);
           ("file1", ((38, 20), (38, 34)), ["override"], ["slot"; "member"; "remove"])]);
         ("member set_InterfacePropertySet",
          [("file1", ((5, 13), (5, 33)), ["defn"], ["slot"; "member"; "setter"]);
           ("file1", ((62, 20), (62, 40)), ["override"], ["slot"; "member"; "setter"]);
           ("file1", ((77, 25), (77, 49)), [], ["slot"; "member"; "setter"]);
           ("file1", ((35, 20), (35, 40)), ["override"], ["slot"; "member"; "setter"])]);
         ("property InterfacePropertySet",
          [("file1", ((5, 13), (5, 33)), ["defn"], ["slot"; "member"; "prop"]);
           ("file1", ((62, 20), (62, 40)), ["override"], ["slot"; "member"; "prop"]);
           ("file1", ((77, 25), (77, 49)), [], ["slot"; "member"; "prop"]);
           ("file1", ((35, 20), (35, 40)), ["override"], ["slot"; "member"; "prop"])]);
         ("property InterfaceProperty",
          [("file1", ((4, 13), (4, 30)), ["defn"], ["slot"; "member"; "prop"]);
           ("file1", ((61, 20), (61, 37)), ["override"], ["slot"; "member"; "prop"]);
           ("file1", ((76, 23), (76, 44)), [], ["slot"; "member"; "prop"]);
           ("file1", ((34, 20), (34, 37)), ["override"], ["slot"; "member"; "prop"])]);
         ("property InterfaceEvent",
          [("file1", ((8, 13), (8, 27)), ["defn"], ["slot"; "member"; "prop"; "clievent"]);
           ("file1", ((65, 20), (65, 34)), ["override"], ["slot"; "member"; "prop"; "clievent"]);
           ("file1", ((38, 20), (38, 34)), ["override"], ["slot"; "member"; "prop"; "clievent"])]);
         ("CFoo",
          [("file1", ((11, 5), (11, 9)), ["defn"], ["class"]);
           ("file1", ((41, 12), (41, 16)), ["type"], ["class"]);
           ("file1", ((41, 12), (41, 16)), [], ["class"]);
           ("file1", ((69, 10), (69, 14)), ["type"], ["class"]);
           ("file1", ((69, 10), (69, 14)), [], ["class"])]);
         ("member .ctor",
          [("file1", ((11, 5), (11, 9)), ["defn"], ["member"; "ctor"]);
           ("file1", ((41, 12), (41, 16)), ["type"], ["member"; "ctor"]);
           ("file1", ((41, 12), (41, 16)), [], ["member"; "ctor"]);
           ("file1", ((69, 10), (69, 14)), ["type"], ["member"; "ctor"]);
           ("file1", ((69, 10), (69, 14)), [], ["member"; "ctor"])]);
         ("member AbstractClassMethod",
          [("file1", ((14, 13), (14, 32)), ["defn"], ["slot"; "member"]);
           ("file1", ((72, 22), (72, 41)), ["override"], ["slot"; "member"]);
           ("file1", ((45, 18), (45, 37)), ["override"], ["slot"; "member"])]);
         ("member add_AbstractClassEvent",
          [("file1", ((16, 13), (16, 31)), ["defn"], ["slot"; "member"; "add"]);
           ("file1", ((74, 22), (74, 40)), ["override"], ["slot"; "member"; "add"]);
           ("file1", ((47, 18), (47, 36)), ["override"], ["slot"; "member"; "add"])]);
         ("member get_AbstractClassEvent",
          [("file1", ((16, 13), (16, 31)), ["defn"], ["slot"; "member"; "getter"]);
           ("file1", ((74, 22), (74, 40)), ["override"], ["slot"; "member"; "getter"]);
           ("file1", ((47, 18), (47, 36)), ["override"], ["slot"; "member"; "getter"])]);
         ("member get_AbstractClassProperty",
          [("file1", ((12, 13), (12, 34)), ["defn"], ["slot"; "member"; "getter"]);
           ("file1", ((70, 22), (70, 43)), ["override"], ["slot"; "member"; "getter"]);
           ("file1", ((43, 18), (43, 39)), ["override"], ["slot"; "member"; "getter"])]);
         ("member remove_AbstractClassEvent",
          [("file1", ((16, 13), (16, 31)), ["defn"], ["slot"; "member"; "remove"]);
           ("file1", ((74, 22), (74, 40)), ["override"], ["slot"; "member"; "remove"]);
           ("file1", ((47, 18), (47, 36)), ["override"], ["slot"; "member"; "remove"])]);
         ("member set_AbstractClassPropertySet",
          [("file1", ((13, 13), (13, 37)), ["defn"], ["slot"; "member"; "setter"]);
           ("file1", ((71, 22), (71, 46)), ["override"], ["slot"; "member"; "setter"]);
           ("file1", ((44, 18), (44, 42)), ["override"], ["slot"; "member"; "setter"])]);
         ("property AbstractClassPropertySet",
          [("file1", ((13, 13), (13, 37)), ["defn"], ["slot"; "member"; "prop"]);
           ("file1", ((71, 22), (71, 46)), ["override"], ["slot"; "member"; "prop"]);
           ("file1", ((44, 18), (44, 42)), ["override"], ["slot"; "member"; "prop"])]);
         ("property AbstractClassProperty",
          [("file1", ((12, 13), (12, 34)), ["defn"], ["slot"; "member"; "prop"]);
           ("file1", ((70, 22), (70, 43)), ["override"], ["slot"; "member"; "prop"]);
           ("file1", ((43, 18), (43, 39)), ["override"], ["slot"; "member"; "prop"])]);
         ("property AbstractClassEvent",
          [("file1", ((16, 13), (16, 31)), ["defn"], ["slot"; "member"; "prop"; "clievent"]);
           ("file1", ((74, 22), (74, 40)), ["override"], ["slot"; "member"; "prop"; "clievent"]);
           ("file1", ((47, 18), (47, 36)), ["override"], ["slot"; "member"; "prop"; "clievent"])]);
         ("CBaseFoo",
          [("file1", ((18, 5), (18, 13)), ["defn"], ["class"]);
           ("file1", ((50, 12), (50, 20)), ["type"], ["class"]);
           ("file1", ((50, 12), (50, 20)), [], ["class"])]);
         ("member .ctor",
          [("file1", ((18, 5), (18, 13)), ["defn"], ["member"; "ctor"]);
           ("file1", ((50, 12), (50, 20)), ["type"], ["member"; "ctor"]);
           ("file1", ((50, 12), (50, 20)), [], ["member"; "ctor"])]);
         ("member BaseClassMethod",
          [("file1", ((22, 13), (22, 28)), ["defn"], ["slot"; "member"]);
           ("file1", ((27, 15), (27, 30)), ["override"], ["slot"; "member"]);
           ("file1", ((54, 18), (54, 33)), ["override"], ["slot"; "member"])]);
         ("member BaseClassMethod",
          [("file1", ((27, 15), (27, 30)), ["defn"], ["member"; "overridemem"])]);
         ("member add_BaseClassEvent",
          [("file1", ((24, 13), (24, 27)), ["defn"], ["slot"; "member"; "add"]);
           ("file1", ((29, 15), (29, 29)), ["override"], ["slot"; "member"; "add"]);
           ("file1", ((56, 18), (56, 32)), ["override"], ["slot"; "member"; "add"])]);
         ("member add_BaseClassEvent",
          [("file1", ((29, 15), (29, 29)), ["defn"], ["member"; "add"; "overridemem"])]);
         ("member get_BaseClassEvent",
          [("file1", ((24, 13), (24, 27)), ["defn"], ["slot"; "member"; "getter"]);
           ("file1", ((29, 15), (29, 29)), ["override"], ["slot"; "member"; "getter"]);
           ("file1", ((56, 18), (56, 32)), ["override"], ["slot"; "member"; "getter"])]);
         ("member get_BaseClassEvent",
          [("file1", ((29, 15), (29, 29)), ["defn"], ["member"; "getter"; "overridemem"])]);
         ("member get_BaseClassProperty",
          [("file1", ((20, 13), (20, 30)), ["defn"], ["slot"; "member"; "getter"]);
           ("file1", ((25, 15), (25, 32)), ["override"], ["slot"; "member"; "getter"]);
           ("file1", ((52, 18), (52, 35)), ["override"], ["slot"; "member"; "getter"])]);
         ("member get_BaseClassProperty",
          [("file1", ((25, 15), (25, 32)), ["defn"], ["member"; "getter"; "overridemem"])]);
         ("member remove_BaseClassEvent",
          [("file1", ((24, 13), (24, 27)), ["defn"], ["slot"; "member"; "remove"]);
           ("file1", ((29, 15), (29, 29)), ["override"], ["slot"; "member"; "remove"]);
           ("file1", ((56, 18), (56, 32)), ["override"], ["slot"; "member"; "remove"])]);
         ("member remove_BaseClassEvent",
          [("file1", ((29, 15), (29, 29)), ["defn"], ["member"; "remove"; "overridemem"])]);
         ("member set_BaseClassPropertySet",
          [("file1", ((21, 13), (21, 33)), ["defn"], ["slot"; "member"; "setter"]);
           ("file1", ((26, 15), (26, 35)), ["override"], ["slot"; "member"; "setter"]);
           ("file1", ((53, 18), (53, 38)), ["override"], ["slot"; "member"; "setter"])]);
         ("member set_BaseClassPropertySet",
          [("file1", ((26, 15), (26, 35)), ["defn"], ["member"; "setter"; "overridemem"])]);
         ("property BaseClassPropertySet",
          [("file1", ((26, 15), (26, 35)), ["defn"], ["member"; "prop"; "overridemem"])]);
         ("property BaseClassPropertySet",
          [("file1", ((21, 13), (21, 33)), ["defn"], ["slot"; "member"; "prop"]);
           ("file1", ((26, 15), (26, 35)), ["override"], ["slot"; "member"; "prop"]);
           ("file1", ((53, 18), (53, 38)), ["override"], ["slot"; "member"; "prop"])]);
         ("property BaseClassProperty",
          [("file1", ((25, 15), (25, 32)), ["defn"], ["member"; "prop"; "overridemem"])]);
         ("property BaseClassProperty",
          [("file1", ((20, 13), (20, 30)), ["defn"], ["slot"; "member"; "prop"]);
           ("file1", ((25, 15), (25, 32)), ["override"], ["slot"; "member"; "prop"]);
           ("file1", ((52, 18), (52, 35)), ["override"], ["slot"; "member"; "prop"])]);
         ("property BaseClassEvent",
          [("file1", ((29, 15), (29, 29)), ["defn"], ["member"; "prop"; "overridemem"])]);
         ("property BaseClassEvent",
          [("file1", ((24, 13), (24, 27)), ["defn"], ["slot"; "member"; "prop"]);
           ("file1", ((29, 15), (29, 29)), ["override"], ["slot"; "member"; "prop"]);
           ("file1", ((56, 18), (56, 32)), ["override"], ["slot"; "member"; "prop"])]);
         ("IFooImpl", [("file1", ((31, 5), (31, 13)), ["defn"], ["class"])]);
         ("member .ctor", [("file1", ((31, 5), (31, 13)), ["defn"], ["member"; "ctor"])]);
         ("member InterfaceMethod",
          [("file1", ((36, 20), (36, 35)), ["defn"], ["member"; "overridemem"; "intfmem"])]);
         ("member add_InterfaceEvent",
          [("file1", ((38, 20), (38, 34)), ["defn"], ["member"; "overridemem"; "intfmem"])]);
         ("member get_InterfaceEvent",
          [("file1", ((38, 20), (38, 34)), ["defn"], ["member"; "overridemem"; "intfmem"])]);
         ("member get_InterfaceProperty",
          [("file1", ((34, 20), (34, 37)), ["defn"], ["member"; "overridemem"; "intfmem"])]);
         ("member remove_InterfaceEvent",
          [("file1", ((38, 20), (38, 34)), ["defn"], ["member"; "overridemem"; "intfmem"])]);
         ("member set_InterfacePropertySet",
          [("file1", ((35, 20), (35, 40)), ["defn"], ["member"; "overridemem"; "intfmem"])]);
         ("CFooImpl", [("file1", ((40, 5), (40, 13)), ["defn"], ["class"])]);
         ("member .ctor", [("file1", ((40, 5), (40, 13)), ["defn"], ["member"; "ctor"])]);
         ("member AbstractClassMethod",
          [("file1", ((45, 18), (45, 37)), ["defn"], ["member"; "overridemem"])]);
         ("member add_AbstractClassEvent",
          [("file1", ((47, 18), (47, 36)), ["defn"], ["member"; "add"; "overridemem"])]);
         ("member get_AbstractClassEvent",
          [("file1", ((47, 18), (47, 36)), ["defn"], ["member"; "getter"; "overridemem"])]);
         ("member get_AbstractClassProperty",
          [("file1", ((43, 18), (43, 39)), ["defn"], ["member"; "getter"; "overridemem"])]);
         ("member remove_AbstractClassEvent",
          [("file1", ((47, 18), (47, 36)), ["defn"], ["member"; "remove"; "overridemem"])]);
         ("member set_AbstractClassPropertySet",
          [("file1", ((44, 18), (44, 42)), ["defn"], ["member"; "setter"; "overridemem"])]);
         ("property AbstractClassPropertySet",
          [("file1", ((44, 18), (44, 42)), ["defn"], ["member"; "prop"; "overridemem"])]);
         ("property AbstractClassProperty",
          [("file1", ((43, 18), (43, 39)), ["defn"], ["member"; "prop"; "overridemem"])]);
         ("property AbstractClassEvent",
          [("file1", ((47, 18), (47, 36)), ["defn"], ["member"; "prop"; "clievent"; "overridemem"])]);
         ("CBaseFooImpl", [("file1", ((49, 5), (49, 17)), ["defn"], ["class"])]);
         ("member .ctor", [("file1", ((49, 5), (49, 17)), ["defn"], ["member"; "ctor"])]);
         ("member BaseClassMethod",
          [("file1", ((54, 18), (54, 33)), ["defn"], ["member"; "overridemem"])]);
         ("member add_BaseClassEvent",
          [("file1", ((56, 18), (56, 32)), ["defn"], ["member"; "add"; "overridemem"])]);
         ("member get_BaseClassEvent",
          [("file1", ((56, 18), (56, 32)), ["defn"], ["member"; "getter"; "overridemem"])]);
         ("member get_BaseClassProperty",
          [("file1", ((52, 18), (52, 35)), ["defn"], ["member"; "getter"; "overridemem"])]);
         ("member remove_BaseClassEvent",
          [("file1", ((56, 18), (56, 32)), ["defn"], ["member"; "remove"; "overridemem"])]);
         ("member set_BaseClassPropertySet",
          [("file1", ((53, 18), (53, 38)), ["defn"], ["member"; "setter"; "overridemem"])]);
         ("property BaseClassPropertySet",
          [("file1", ((53, 18), (53, 38)), ["defn"], ["member"; "prop"; "overridemem"])]);
         ("property BaseClassProperty",
          [("file1", ((52, 18), (52, 35)), ["defn"], ["member"; "prop"; "overridemem"])]);
         ("property BaseClassEvent",
          [("file1", ((56, 18), (56, 32)), ["defn"], ["member"; "prop"; "clievent"; "overridemem"])])]
    set allUsesOfAllSymbols - set expected |> shouldEqual Set.empty
    set expected - set allUsesOfAllSymbols |> shouldEqual Set.empty
    (set expected = set allUsesOfAllSymbols) |> shouldEqual true

//-----------------------------------------------------------------------------------------

module internal Project4 = 
    open System.IO

    let fileName1 = Path.ChangeExtension(Path.GetTempFileName(), ".fs")
    let base2 = Path.GetTempFileName()
    let dllName = Path.ChangeExtension(base2, ".dll")
    let projFileName = Path.ChangeExtension(base2, ".fsproj")
    let fileSource1 = """
module M

type Foo<'T>(x : 'T, y : Foo<'T>) = class end

let inline twice(x : ^U, y : ^U) = x + y
    """
    File.WriteAllText(fileName1, fileSource1)

    let fileNames = [fileName1]
    let args = mkProjectCommandLineArgs (dllName, fileNames)
    let options =  checker.GetProjectOptionsFromCommandLineArgs (projFileName, args)




[<Test>]
let ``Test project4 whole project errors`` () = 
    let wholeProjectResults = checker.ParseAndCheckProject(Project4.options) |> Async.RunSynchronously
    wholeProjectResults .Errors.Length |> shouldEqual 0


[<Test>]
let ``Test project4 basic`` () = 
    let wholeProjectResults = checker.ParseAndCheckProject(Project4.options) |> Async.RunSynchronously

    set [ for x in wholeProjectResults.AssemblySignature.Entities -> x.DisplayName ] |> shouldEqual (set ["M"])

    [ for x in wholeProjectResults.AssemblySignature.Entities.[0].NestedEntities -> x.DisplayName ] 
        |> shouldEqual ["Foo"]

    [ for x in wholeProjectResults.AssemblySignature.Entities.[0].MembersFunctionsAndValues -> x.DisplayName ] 
        |> shouldEqual ["twice"]

[<Test>]
let ``Test project4 all symbols in signature`` () = 

    let wholeProjectResults = checker.ParseAndCheckProject(Project4.options) |> Async.RunSynchronously
    let allSymbols = allSymbolsInEntities false wholeProjectResults.AssemblySignature.Entities
    [ for x in allSymbols -> x.ToString() ] 
      |> shouldEqual 
              ["M"; "val twice"; "generic parameter U"; "Foo`1"; "generic parameter T";
               "member .ctor"]


[<Test>]
let ``Test project4 all uses of all signature symbols`` () = 
    let wholeProjectResults = checker.ParseAndCheckProject(Project4.options) |> Async.RunSynchronously
    let allSymbols = allSymbolsInEntities false wholeProjectResults.AssemblySignature.Entities
    let allUsesOfAllSymbols = 
        [ for s in allSymbols do 
             let uses = [ for s in wholeProjectResults.GetUsesOfSymbol(s) |> Async.RunSynchronously -> (if s.FileName = Project4.fileName1 then "file1" else "??"), tupsZ s.RangeAlternate ]
             yield s.ToString(), uses ]
    let expected =      
      [("M", [("file1", ((1, 7), (1, 8)))]);
       ("val twice", [("file1", ((5, 11), (5, 16)))]);
       ("generic parameter U",
        [("file1", ((5, 21), (5, 23))); ("file1", ((5, 29), (5, 31)))]);
       ("Foo`1", [("file1", ((3, 5), (3, 8))); ("file1", ((3, 25), (3, 28)))]);
       ("generic parameter T",
        [("file1", ((3, 9), (3, 11))); ("file1", ((3, 17), (3, 19)));
         ("file1", ((3, 29), (3, 31)))]);
       ("member .ctor",
        [("file1", ((3, 5), (3, 8))); ("file1", ((3, 25), (3, 28)))])]
    
    set allUsesOfAllSymbols - set expected |> shouldEqual Set.empty
    set expected - set allUsesOfAllSymbols |> shouldEqual Set.empty
    (set expected = set allUsesOfAllSymbols) |> shouldEqual true

[<Test>]
let ``Test project4 T symbols`` () = 

    let wholeProjectResults = checker.ParseAndCheckProject(Project4.options) |> Async.RunSynchronously
    let backgroundParseResults1, backgroundTypedParse1 = 
        checker.GetBackgroundCheckResultsForFileInProject(Project4.fileName1, Project4.options) 
        |> Async.RunSynchronously

    let tSymbolUse2 = backgroundTypedParse1.GetSymbolUseAtLocation(4,19,"",["T"]) |> Async.RunSynchronously
    tSymbolUse2.IsSome |> shouldEqual true
    let tSymbol2 = tSymbolUse2.Value.Symbol 
    tSymbol2.ToString() |> shouldEqual "generic parameter T"

    tSymbol2.ImplementationLocation.IsSome |> shouldEqual true

    let uses = backgroundTypedParse1.GetAllUsesOfAllSymbolsInFile() |> Async.RunSynchronously
    let allUsesOfAllSymbols = 
        [ for s in uses -> s.Symbol.ToString(), (if s.FileName = Project4.fileName1 then "file1" else "??"), tupsZ s.RangeAlternate ]
    allUsesOfAllSymbols |> shouldEqual
          [("generic parameter T", "file1", ((3, 9), (3, 11)));
           ("Foo`1", "file1", ((3, 5), (3, 8)));
           ("generic parameter T", "file1", ((3, 17), (3, 19)));
           ("Foo`1", "file1", ((3, 25), (3, 28)));
           ("generic parameter T", "file1", ((3, 29), (3, 31)));
           ("val y", "file1", ((3, 21), (3, 22)));
           ("val x", "file1", ((3, 13), (3, 14)));
           ("member .ctor", "file1", ((3, 5), (3, 8)));
           ("generic parameter U", "file1", ((5, 21), (5, 23)));
           ("generic parameter U", "file1", ((5, 29), (5, 31)));
           ("val y", "file1", ((5, 25), (5, 26)));
           ("val x", "file1", ((5, 17), (5, 18)));
           ("val op_Addition", "file1", ((5, 37), (5, 38)));
           ("val x", "file1", ((5, 35), (5, 36)));
           ("val y", "file1", ((5, 39), (5, 40)));
           ("val twice", "file1", ((5, 11), (5, 16)));
           ("M", "file1", ((1, 7), (1, 8)))]

    let tSymbolUse3 = backgroundTypedParse1.GetSymbolUseAtLocation(4,11,"",["T"]) |> Async.RunSynchronously
    tSymbolUse3.IsSome |> shouldEqual true
    let tSymbol3 = tSymbolUse3.Value.Symbol
    tSymbol3.ToString() |> shouldEqual "generic parameter T"

    tSymbol3.ImplementationLocation.IsSome |> shouldEqual true

    let usesOfTSymbol2 = 
        wholeProjectResults.GetUsesOfSymbol(tSymbol2) |> Async.RunSynchronously
        |> Array.map (fun su -> su.FileName , tupsZ su.RangeAlternate)
        |> Array.map (fun (a,b) -> (if a = Project4.fileName1 then "file1" else "??"), b)

    usesOfTSymbol2 |> shouldEqual 
          [|("file1", ((3, 9), (3, 11))); ("file1", ((3, 17), (3, 19)));
            ("file1", ((3, 29), (3, 31)))|]

    let usesOfTSymbol3 = 
        wholeProjectResults.GetUsesOfSymbol(tSymbol3) 
        |> Async.RunSynchronously
        |> Array.map (fun su -> su.FileName , tupsZ su.RangeAlternate)
        |> Array.map (fun (a,b) -> (if a = Project4.fileName1 then "file1" else "??"), b)

    usesOfTSymbol3 |> shouldEqual usesOfTSymbol2

    let uSymbolUse2 = backgroundTypedParse1.GetSymbolUseAtLocation(6,23,"",["U"]) |> Async.RunSynchronously
    uSymbolUse2.IsSome |> shouldEqual true
    let uSymbol2 = uSymbolUse2.Value.Symbol
    uSymbol2.ToString() |> shouldEqual "generic parameter U"

    uSymbol2.ImplementationLocation.IsSome |> shouldEqual true

    let usesOfUSymbol2 = 
        wholeProjectResults.GetUsesOfSymbol(uSymbol2) 
        |> Async.RunSynchronously
        |> Array.map (fun su -> su.FileName , tupsZ su.RangeAlternate)
        |> Array.map (fun (a,b) -> (if a = Project4.fileName1 then "file1" else "??"), b)

    usesOfUSymbol2 |> shouldEqual  [|("file1", ((5, 21), (5, 23))); ("file1", ((5, 29), (5, 31)))|]

//-----------------------------------------------------------------------------------------


module internal Project5 = 
    open System.IO


    let fileName1 = Path.ChangeExtension(Path.GetTempFileName(), ".fs")
    let base2 = Path.GetTempFileName()
    let dllName = Path.ChangeExtension(base2, ".dll")
    let projFileName = Path.ChangeExtension(base2, ".fsproj")
    let fileSource1 = """
module ActivePatterns 

///Total active pattern for even/odd integers
let (|Even|Odd|) input = if input % 2 = 0 then Even else Odd


let TestNumber input =
   match input with
   | Even -> printfn "%d is even" input
   | Odd -> printfn "%d is odd" input

///Partial active pattern for floats
let (|Float|_|) (str: string) =
   let mutable floatvalue = 0.0
   if System.Double.TryParse(str, &floatvalue) then Some(floatvalue)
   else None


let parseNumeric str =
   match str with
   | Float f -> printfn "%f : Floating point" f
   | _ -> printfn "%s : Not matched." str
    """
    File.WriteAllText(fileName1, fileSource1)

    let cleanFileName a = if a = fileName1 then "file1" else "??"

    let fileNames = [fileName1]
    let args = mkProjectCommandLineArgs (dllName, fileNames)
    let options =  checker.GetProjectOptionsFromCommandLineArgs (projFileName, args)


[<Test>]
let ``Test project5 whole project errors`` () = 

    let wholeProjectResults = checker.ParseAndCheckProject(Project5.options) |> Async.RunSynchronously
    for e in wholeProjectResults.Errors do 
        printfn "Project5 error: <<<%s>>>" e.Message
    wholeProjectResults.Errors.Length |> shouldEqual 0


[<Test>]
let ``Test project 5 all symbols`` () =

    let wholeProjectResults = checker.ParseAndCheckProject(Project5.options) |> Async.RunSynchronously

    let allUsesOfAllSymbols = 
        wholeProjectResults.GetAllUsesOfAllSymbols()
        |> Async.RunSynchronously
        |> Array.map (fun su -> su.Symbol.ToString(), su.Symbol.FullName, Project5.cleanFileName su.FileName, tupsZ su.RangeAlternate, attribsOfSymbolUse su)

    allUsesOfAllSymbols |> shouldEqual
          [|("symbol ", "Even", "file1", ((4, 6), (4, 10)), ["defn"]);
            ("symbol ", "Odd", "file1", ((4, 11), (4, 14)), ["defn"]);
            ("val input", "input", "file1", ((4, 17), (4, 22)), ["defn"]);
            ("val op_Equality", "Microsoft.FSharp.Core.Operators.( = )", "file1",
             ((4, 38), (4, 39)), []);
            ("val op_Modulus", "Microsoft.FSharp.Core.Operators.( % )", "file1",
             ((4, 34), (4, 35)), []);
            ("val input", "input", "file1", ((4, 28), (4, 33)), []);
            ("symbol ", "Even", "file1", ((4, 47), (4, 51)), ["defn"]);
            ("symbol ", "Odd", "file1", ((4, 57), (4, 60)), ["defn"]);
            ("val |Even|Odd|", "ActivePatterns.( |Even|Odd| )", "file1",
             ((4, 5), (4, 15)), ["defn"]);
            ("val input", "input", "file1", ((7, 15), (7, 20)), ["defn"]);
            ("val input", "input", "file1", ((8, 9), (8, 14)), []);
            ("symbol Even", "ActivePatterns.( |Even|Odd| ).Even", "file1",
             ((9, 5), (9, 9)), ["pattern"]);
            ("val printfn", "Microsoft.FSharp.Core.ExtraTopLevelOperators.printfn",
             "file1", ((9, 13), (9, 20)), []);
            ("val input", "input", "file1", ((9, 34), (9, 39)), []);
            ("symbol Odd", "ActivePatterns.( |Even|Odd| ).Odd", "file1",
             ((10, 5), (10, 8)), ["pattern"]);
            ("val printfn", "Microsoft.FSharp.Core.ExtraTopLevelOperators.printfn",
             "file1", ((10, 12), (10, 19)), []);
            ("val input", "input", "file1", ((10, 32), (10, 37)), []);
            ("val TestNumber", "ActivePatterns.TestNumber", "file1", ((7, 4), (7, 14)),
             ["defn"]); ("symbol ", "Float", "file1", ((13, 6), (13, 11)), ["defn"]);
            ("string", "Microsoft.FSharp.Core.string", "file1", ((13, 22), (13, 28)),
             ["type"]); ("val str", "str", "file1", ((13, 17), (13, 20)), ["defn"]);
            ("val floatvalue", "floatvalue", "file1", ((14, 15), (14, 25)), ["defn"]);
            ("Double", "System.Double", "file1", ((15, 13), (15, 19)), []);
            ("System", "System", "file1", ((15, 6), (15, 12)), []);
            ("val str", "str", "file1", ((15, 29), (15, 32)), []);
            ("val op_AddressOf",
             "Microsoft.FSharp.Core.LanguagePrimitives.IntrinsicOperators.( ~& )",
             "file1", ((15, 34), (15, 35)), []);
            ("val floatvalue", "floatvalue", "file1", ((15, 35), (15, 45)), []);
            ("member TryParse", "System.Double.TryParse", "file1", ((15, 6), (15, 28)),
             []);
            ("Some", "Microsoft.FSharp.Core.Option<_>.Some", "file1",
             ((15, 52), (15, 56)), []);
            ("val floatvalue", "floatvalue", "file1", ((15, 57), (15, 67)), []);
            ("None", "Microsoft.FSharp.Core.Option<_>.None", "file1",
             ((16, 8), (16, 12)), []);
            ("val |Float|_|", "ActivePatterns.( |Float|_| )", "file1",
             ((13, 5), (13, 14)), ["defn"]);
            ("val str", "str", "file1", ((19, 17), (19, 20)), ["defn"]);
            ("val str", "str", "file1", ((20, 9), (20, 12)), []);
            ("val f", "f", "file1", ((21, 11), (21, 12)), ["defn"]);
            ("symbol Float", "ActivePatterns.( |Float|_| ).Float", "file1",
             ((21, 5), (21, 10)), ["pattern"]);
            ("val printfn", "Microsoft.FSharp.Core.ExtraTopLevelOperators.printfn",
             "file1", ((21, 16), (21, 23)), []);
            ("val f", "f", "file1", ((21, 46), (21, 47)), []);
            ("val printfn", "Microsoft.FSharp.Core.ExtraTopLevelOperators.printfn",
             "file1", ((22, 10), (22, 17)), []);
            ("val str", "str", "file1", ((22, 38), (22, 41)), []);
            ("val parseNumeric", "ActivePatterns.parseNumeric", "file1",
             ((19, 4), (19, 16)), ["defn"]);
            ("ActivePatterns", "ActivePatterns", "file1", ((1, 7), (1, 21)), ["defn"])|]

[<Test>]
let ``Test complete active patterns' exact ranges from uses of symbols`` () =

    let wholeProjectResults = checker.ParseAndCheckProject(Project5.options) |> Async.RunSynchronously
    let backgroundParseResults1, backgroundTypedParse1 = 
        checker.GetBackgroundCheckResultsForFileInProject(Project5.fileName1, Project5.options) 
        |> Async.RunSynchronously

    let oddSymbolUse = backgroundTypedParse1.GetSymbolUseAtLocation(11,8,"",["Odd"]) |> Async.RunSynchronously
    oddSymbolUse.IsSome |> shouldEqual true  
    let oddSymbol = oddSymbolUse.Value.Symbol
    oddSymbol.ToString() |> shouldEqual "symbol Odd"

    let oddActivePatternCase = oddSymbol :?> FSharpActivePatternCase
    oddActivePatternCase.XmlDoc |> Seq.toList |> shouldEqual ["Total active pattern for even/odd integers"]
    oddActivePatternCase.XmlDocSig |> shouldEqual ""
    let oddGroup = oddActivePatternCase.Group
    oddGroup.IsTotal |> shouldEqual true
    oddGroup.Names |> Seq.toList |> shouldEqual ["Even"; "Odd"]
    oddGroup.OverallType.Format(oddSymbolUse.Value.DisplayContext) |> shouldEqual "int -> Choice<unit,unit>"
    let oddEntity = oddGroup.EnclosingEntity.Value
    oddEntity.ToString() |> shouldEqual "ActivePatterns"

    let evenSymbolUse = backgroundTypedParse1.GetSymbolUseAtLocation(10,9,"",["Even"]) |> Async.RunSynchronously
    evenSymbolUse.IsSome |> shouldEqual true  
    let evenSymbol = evenSymbolUse.Value.Symbol
    evenSymbol.ToString() |> shouldEqual "symbol Even"
    let evenActivePatternCase = evenSymbol :?> FSharpActivePatternCase
    evenActivePatternCase.XmlDoc |> Seq.toList |> shouldEqual ["Total active pattern for even/odd integers"]
    evenActivePatternCase.XmlDocSig |> shouldEqual ""
    let evenGroup = evenActivePatternCase.Group
    evenGroup.IsTotal |> shouldEqual true
    evenGroup.Names |> Seq.toList |> shouldEqual ["Even"; "Odd"]
    evenGroup.OverallType.Format(evenSymbolUse.Value.DisplayContext) |> shouldEqual "int -> Choice<unit,unit>"
    let evenEntity = evenGroup.EnclosingEntity.Value
    evenEntity.ToString() |> shouldEqual "ActivePatterns"

    let usesOfEvenSymbol = 
        wholeProjectResults.GetUsesOfSymbol(evenSymbol) 
        |> Async.RunSynchronously
        |> Array.map (fun su -> su.Symbol.ToString(), Project5.cleanFileName su.FileName, tupsZ su.RangeAlternate)

    let usesOfOddSymbol = 
        wholeProjectResults.GetUsesOfSymbol(oddSymbol) 
        |> Async.RunSynchronously
        |> Array.map (fun su -> su.Symbol.ToString(), Project5.cleanFileName su.FileName, tupsZ su.RangeAlternate)

    usesOfEvenSymbol |> shouldEqual 
          [|("symbol Even", "file1", ((4, 6), (4, 10)));
            ("symbol Even", "file1", ((4, 47), (4, 51)));
            ("symbol Even", "file1", ((9, 5), (9, 9)))|]

    usesOfOddSymbol |> shouldEqual 
          [|("symbol Odd", "file1", ((4, 11), (4, 14)));
            ("symbol Odd", "file1", ((4, 57), (4, 60)));
            ("symbol Odd", "file1", ((10, 5), (10, 8)))|]


[<Test>]
let ``Test partial active patterns' exact ranges from uses of symbols`` () =

    let wholeProjectResults = checker.ParseAndCheckProject(Project5.options) |> Async.RunSynchronously
    let backgroundParseResults1, backgroundTypedParse1 = 
        checker.GetBackgroundCheckResultsForFileInProject(Project5.fileName1, Project5.options) 
        |> Async.RunSynchronously    

    let floatSymbolUse = backgroundTypedParse1.GetSymbolUseAtLocation(22,10,"",["Float"]) |> Async.RunSynchronously
    floatSymbolUse.IsSome |> shouldEqual true  
    let floatSymbol = floatSymbolUse.Value.Symbol 
    floatSymbol.ToString() |> shouldEqual "symbol Float"

    let floatActivePatternCase = floatSymbol :?> FSharpActivePatternCase
    floatActivePatternCase.XmlDoc |> Seq.toList |> shouldEqual ["Partial active pattern for floats"]
    floatActivePatternCase.XmlDocSig |> shouldEqual ""
    let floatGroup = floatActivePatternCase.Group
    floatGroup.IsTotal |> shouldEqual false
    floatGroup.Names |> Seq.toList |> shouldEqual ["Float"]
    floatGroup.OverallType.Format(floatSymbolUse.Value.DisplayContext) |> shouldEqual "string -> float option"
    let evenEntity = floatGroup.EnclosingEntity.Value
    evenEntity.ToString() |> shouldEqual "ActivePatterns"

    let usesOfFloatSymbol = 
        wholeProjectResults.GetUsesOfSymbol(floatSymbol) 
        |> Async.RunSynchronously
        |> Array.map (fun su -> su.Symbol.ToString(), Project5.cleanFileName su.FileName, tups su.RangeAlternate)

    usesOfFloatSymbol |> shouldEqual 
          [|("symbol Float", "file1", ((14, 6), (14, 11)));
            ("symbol Float", "file1", ((22, 5), (22, 10)))|]

    // Should also return its definition
    let floatSymUseOpt = 
        backgroundTypedParse1.GetSymbolUseAtLocation(14,11,"",["Float"])
        |> Async.RunSynchronously

    floatSymUseOpt.IsSome |> shouldEqual true

//-----------------------------------------------------------------------------------------

module internal Project6 = 
    open System.IO

    let fileName1 = Path.ChangeExtension(Path.GetTempFileName(), ".fs")
    let base2 = Path.GetTempFileName()
    let dllName = Path.ChangeExtension(base2, ".dll")
    let projFileName = Path.ChangeExtension(base2, ".fsproj")
    let fileSource1 = """
module Exceptions

exception Fail of string

let f () =
   raise (Fail "unknown")
    """
    File.WriteAllText(fileName1, fileSource1)

    let cleanFileName a = if a = fileName1 then "file1" else "??"

    let fileNames = [fileName1]
    let args = mkProjectCommandLineArgs (dllName, fileNames)
    let options =  checker.GetProjectOptionsFromCommandLineArgs (projFileName, args)


[<Test>]
let ``Test project6 whole project errors`` () = 

    let wholeProjectResults = checker.ParseAndCheckProject(Project6.options) |> Async.RunSynchronously
    for e in wholeProjectResults.Errors do 
        printfn "Project6 error: <<<%s>>>" e.Message
    wholeProjectResults.Errors.Length |> shouldEqual 0


[<Test>]
let ``Test project 6 all symbols`` () =

    let wholeProjectResults = checker.ParseAndCheckProject(Project6.options) |> Async.RunSynchronously

    let allUsesOfAllSymbols = 
        wholeProjectResults.GetAllUsesOfAllSymbols()
        |> Async.RunSynchronously
        |> Array.map (fun su -> su.Symbol.ToString(), Project6.cleanFileName su.FileName, tupsZ su.RangeAlternate, attribsOfSymbol su.Symbol)

    allUsesOfAllSymbols |> shouldEqual
          [|("string", "file1", ((3, 18), (3, 24)), ["abbrev"]);
            ("Fail", "file1", ((3, 10), (3, 14)), ["exn"]);
            ("val raise", "file1", ((6, 3), (6, 8)), ["val"]);
            ("Fail", "file1", ((6, 10), (6, 14)), ["exn"]);
            ("val f", "file1", ((5, 4), (5, 5)), ["val"]);
            ("Exceptions", "file1", ((1, 7), (1, 17)), ["module"])|]


//-----------------------------------------------------------------------------------------

module internal Project7 = 
    open System.IO

    let fileName1 = Path.ChangeExtension(Path.GetTempFileName(), ".fs")
    let base2 = Path.GetTempFileName()
    let dllName = Path.ChangeExtension(base2, ".dll")
    let projFileName = Path.ChangeExtension(base2, ".fsproj")
    let fileSource1 = """
module NamedArgs

type C() = 
    static member M(arg1: int, arg2: int, ?arg3 : int) = arg1 + arg2 + defaultArg arg3 4

let x1 = C.M(arg1 = 3, arg2 = 4, arg3 = 5)

let x2 = C.M(arg1 = 3, arg2 = 4, ?arg3 = Some 5)

    """
    File.WriteAllText(fileName1, fileSource1)

    let cleanFileName a = if a = fileName1 then "file1" else "??"

    let fileNames = [fileName1]
    let args = mkProjectCommandLineArgs (dllName, fileNames)
    let options =  checker.GetProjectOptionsFromCommandLineArgs (projFileName, args)


[<Test>]
let ``Test project7 whole project errors`` () = 

    let wholeProjectResults = checker.ParseAndCheckProject(Project7.options) |> Async.RunSynchronously
    for e in wholeProjectResults.Errors do 
        printfn "Project7 error: <<<%s>>>" e.Message
    wholeProjectResults.Errors.Length |> shouldEqual 0


[<Test>]
let ``Test project 7 all symbols`` () =

    let wholeProjectResults = checker.ParseAndCheckProject(Project7.options) |> Async.RunSynchronously

    let allUsesOfAllSymbols = 
        wholeProjectResults.GetAllUsesOfAllSymbols()
        |> Async.RunSynchronously
        |> Array.map (fun su -> su.Symbol.ToString(), su.Symbol.DisplayName, Project7.cleanFileName su.FileName, tups su.RangeAlternate)

    let arg1symbol = 
        wholeProjectResults.GetAllUsesOfAllSymbols() 
        |> Async.RunSynchronously
        |> Array.pick (fun x -> if x.Symbol.DisplayName = "arg1" then Some x.Symbol else None)
    let arg1uses = 
        wholeProjectResults.GetUsesOfSymbol(arg1symbol) 
        |> Async.RunSynchronously
        |> Array.map (fun su -> su.Symbol.ToString(), Option.map tups su.Symbol.DeclarationLocation, Project7.cleanFileName su.FileName, tups su.RangeAlternate, attribsOfSymbol su.Symbol)
    arg1uses |> shouldEqual
          [|("val arg1", Some ((5, 20), (5, 24)), "file1", ((5, 20), (5, 24)), []);
            ("val arg1", Some ((5, 20), (5, 24)), "file1", ((5, 57), (5, 61)), []);
            ("val arg1", Some ((5, 20), (5, 24)), "file1", ((7, 13), (7, 17)), []);
            ("val arg1", Some ((5, 20), (5, 24)), "file1", ((9, 13), (9, 17)), [])|]


//-----------------------------------------------------------------------------------------
module internal Project8 = 
    open System.IO

    let fileName1 = Path.ChangeExtension(Path.GetTempFileName(), ".fs")
    let base2 = Path.GetTempFileName()
    let dllName = Path.ChangeExtension(base2, ".dll")
    let projFileName = Path.ChangeExtension(base2, ".fsproj")
    let fileSource1 = """
module NamedUnionFields

type A = B of xxx: int * yyy : int
let b = B(xxx=1, yyy=2)

let x = 
    match b with
    // does not find usage here
    | B (xxx = a; yyy = b) -> ()
    """
    File.WriteAllText(fileName1, fileSource1)

    let cleanFileName a = if a = fileName1 then "file1" else "??"

    let fileNames = [fileName1]
    let args = mkProjectCommandLineArgs (dllName, fileNames)
    let options =  checker.GetProjectOptionsFromCommandLineArgs (projFileName, args)


[<Test>]
let ``Test project8 whole project errors`` () = 

    let wholeProjectResults = checker.ParseAndCheckProject(Project8.options) |> Async.RunSynchronously
    for e in wholeProjectResults.Errors do 
        printfn "Project8 error: <<<%s>>>" e.Message
    wholeProjectResults.Errors.Length |> shouldEqual 0


[<Test>]
let ``Test project 8 all symbols`` () =

    let wholeProjectResults = checker.ParseAndCheckProject(Project8.options) |> Async.RunSynchronously

    let allUsesOfAllSymbols = 
        wholeProjectResults.GetAllUsesOfAllSymbols()
        |> Async.RunSynchronously
        |> Array.map (fun su -> su.Symbol.ToString(), su.Symbol.DisplayName, Project8.cleanFileName su.FileName, tups su.RangeAlternate, attribsOfSymbolUse su, attribsOfSymbol su.Symbol)

    allUsesOfAllSymbols 
      |> shouldEqual
              [|("int", "int", "file1", ((4, 19), (4, 22)), ["type"], ["abbrev"]);
                ("int", "int", "file1", ((4, 31), (4, 34)), ["type"], ["abbrev"]);
                ("int", "int", "file1", ((4, 19), (4, 22)), ["type"], ["abbrev"]);
                ("parameter xxx", "xxx", "file1", ((4, 14), (4, 17)), ["defn"], []);
                ("int", "int", "file1", ((4, 31), (4, 34)), ["type"], ["abbrev"]);
                ("parameter yyy", "yyy", "file1", ((4, 25), (4, 28)), ["defn"], []);
                ("B", "B", "file1", ((4, 9), (4, 10)), ["defn"], []);
                ("A", "A", "file1", ((4, 5), (4, 6)), ["defn"], ["union"]);
                ("B", "B", "file1", ((5, 8), (5, 9)), [], []);
                ("parameter xxx", "xxx", "file1", ((5, 10), (5, 13)), [], []);
                ("parameter yyy", "yyy", "file1", ((5, 17), (5, 20)), [], []);
                ("val b", "b", "file1", ((5, 4), (5, 5)), ["defn"], ["val"]);
                ("val b", "b", "file1", ((8, 10), (8, 11)), [], ["val"]);
                ("parameter xxx", "xxx", "file1", ((10, 9), (10, 12)), ["pattern"], []);
                ("parameter yyy", "yyy", "file1", ((10, 18), (10, 21)), ["pattern"], []);
                ("val b", "b", "file1", ((10, 24), (10, 25)), ["defn"], []);
                ("val a", "a", "file1", ((10, 15), (10, 16)), ["defn"], []);
                ("B", "B", "file1", ((10, 6), (10, 7)), ["pattern"], []);
                ("val x", "x", "file1", ((7, 4), (7, 5)), ["defn"], ["val"]);
                ("NamedUnionFields", "NamedUnionFields", "file1", ((2, 7), (2, 23)),
                 ["defn"], ["module"])|]

    let arg1symbol = 
        wholeProjectResults.GetAllUsesOfAllSymbols() 
        |> Async.RunSynchronously
        |> Array.pick (fun x -> if x.Symbol.DisplayName = "xxx" then Some x.Symbol else None)
    let arg1uses = 
        wholeProjectResults.GetUsesOfSymbol(arg1symbol) 
        |> Async.RunSynchronously
        |> Array.map (fun su -> Option.map tups su.Symbol.DeclarationLocation, Project8.cleanFileName su.FileName, tups su.RangeAlternate)

    arg1uses |> shouldEqual
     [|(Some ((4, 14), (4, 17)), "file1", ((4, 14), (4, 17)));
       (Some ((4, 14), (4, 17)), "file1", ((5, 10), (5, 13)));
       (Some ((4, 14), (4, 17)), "file1", ((10, 9), (10, 12)))|]

//-----------------------------------------------------------------------------------------
module internal Project9 = 
    open System.IO

    let fileName1 = Path.ChangeExtension(Path.GetTempFileName(), ".fs")
    let base2 = Path.GetTempFileName()
    let dllName = Path.ChangeExtension(base2, ".dll")
    let projFileName = Path.ChangeExtension(base2, ".fsproj")
    let fileSource1 = """
module Constraints

let inline check< ^T when ^T : (static member IsInfinity : ^T -> bool)> (num: ^T) : ^T option =
    if (^T : (static member IsInfinity: ^T -> bool) (num)) then None
    else Some num
    """
    File.WriteAllText(fileName1, fileSource1)

    let cleanFileName a = if a = fileName1 then "file1" else "??"

    let fileNames = [fileName1]
    let args = mkProjectCommandLineArgs (dllName, fileNames)
    let options =  checker.GetProjectOptionsFromCommandLineArgs (projFileName, args)


[<Test>]
let ``Test project9 whole project errors`` () = 

    let wholeProjectResults = checker.ParseAndCheckProject(Project9.options) |> Async.RunSynchronously
    for e in wholeProjectResults.Errors do 
        printfn "Project9 error: <<<%s>>>" e.Message
    wholeProjectResults.Errors.Length |> shouldEqual 0


[<Test>]
let ``Test project 9 all symbols`` () =

    let wholeProjectResults = checker.ParseAndCheckProject(Project9.options) |> Async.RunSynchronously

    let allUsesOfAllSymbols = 
        wholeProjectResults.GetAllUsesOfAllSymbols()
        |> Async.RunSynchronously
        |> Array.map (fun su -> su.Symbol.ToString(), su.Symbol.DisplayName, Project9.cleanFileName su.FileName, tups su.RangeAlternate, attribsOfSymbol su.Symbol)

    allUsesOfAllSymbols |> shouldEqual
          [|("generic parameter T", "T", "file1", ((4, 18), (4, 20)), []);
            ("generic parameter T", "T", "file1", ((4, 26), (4, 28)), []);
            ("generic parameter T", "T", "file1", ((4, 59), (4, 61)), []);
            ("bool", "bool", "file1", ((4, 65), (4, 69)), ["abbrev"]);
            ("parameter IsInfinity", "IsInfinity", "file1", ((4, 46), (4, 56)), []);
            ("generic parameter T", "T", "file1", ((4, 78), (4, 80)), []);
            ("val num", "num", "file1", ((4, 73), (4, 76)), []);
            ("option`1", "option", "file1", ((4, 87), (4, 93)), ["abbrev"]);
            ("generic parameter T", "T", "file1", ((4, 84), (4, 86)), []);
            ("generic parameter T", "T", "file1", ((5, 8), (5, 10)), []);
            ("generic parameter T", "T", "file1", ((5, 40), (5, 42)), []);
            ("bool", "bool", "file1", ((5, 46), (5, 50)), ["abbrev"]);
            ("parameter IsInfinity", "IsInfinity", "file1", ((5, 28), (5, 38)), []);
            ("val num", "num", "file1", ((5, 53), (5, 56)), []);
            ("None", "None", "file1", ((5, 64), (5, 68)), []);
            ("Some", "Some", "file1", ((6, 9), (6, 13)), []);
            ("val num", "num", "file1", ((6, 14), (6, 17)), []);
            ("val check", "check", "file1", ((4, 11), (4, 16)), ["val"]);
            ("Constraints", "Constraints", "file1", ((2, 7), (2, 18)), ["module"])|]

    let arg1symbol = 
        wholeProjectResults.GetAllUsesOfAllSymbols() 
        |> Async.RunSynchronously
        |> Array.pick (fun x -> if x.Symbol.DisplayName = "IsInfinity" then Some x.Symbol else None)
    let arg1uses = 
        wholeProjectResults.GetUsesOfSymbol(arg1symbol) 
        |> Async.RunSynchronously
        |> Array.map (fun su -> Option.map tups su.Symbol.DeclarationLocation, Project9.cleanFileName su.FileName, tups su.RangeAlternate)

    arg1uses |> shouldEqual
     [|(Some ((4, 46), (4, 56)), "file1", ((4, 46), (4, 56)))|]

//-----------------------------------------------------------------------------------------
// see https://github.com/fsharp/FSharp.Compiler.Service/issues/95

module internal Project10 = 
    open System.IO

    let fileName1 = Path.ChangeExtension(Path.GetTempFileName(), ".fs")
    let base2 = Path.GetTempFileName()
    let dllName = Path.ChangeExtension(base2, ".dll")
    let projFileName = Path.ChangeExtension(base2, ".fsproj")
    let fileSource1 = """
module NamedArgs

type C() = 
    static member M(url: string, query: int)  = ()

C.M("http://goo", query = 1)

    """
    File.WriteAllText(fileName1, fileSource1)

    let cleanFileName a = if a = fileName1 then "file1" else "??"

    let fileNames = [fileName1]
    let args = mkProjectCommandLineArgs (dllName, fileNames)
    let options =  checker.GetProjectOptionsFromCommandLineArgs (projFileName, args)


[<Test>]
let ``Test Project10 whole project errors`` () = 

    let wholeProjectResults = checker.ParseAndCheckProject(Project10.options) |> Async.RunSynchronously
    for e in wholeProjectResults.Errors do 
        printfn "Project10 error: <<<%s>>>" e.Message
    wholeProjectResults.Errors.Length |> shouldEqual 0


[<Test>]
let ``Test Project10 all symbols`` () =

    let wholeProjectResults = checker.ParseAndCheckProject(Project10.options) |> Async.RunSynchronously

    let allUsesOfAllSymbols = 
        wholeProjectResults.GetAllUsesOfAllSymbols()
        |> Async.RunSynchronously
        |> Array.map (fun su -> su.Symbol.ToString(), su.Symbol.DisplayName, Project10.cleanFileName su.FileName, tups su.RangeAlternate, attribsOfSymbol su.Symbol)

    allUsesOfAllSymbols |> shouldEqual
          [|("C", "C", "file1", ((4, 5), (4, 6)), ["class"]);
            ("member .ctor", "( .ctor )", "file1", ((4, 5), (4, 6)),
             ["member"; "ctor"]);
            ("string", "string", "file1", ((5, 25), (5, 31)), ["abbrev"]);
            ("int", "int", "file1", ((5, 40), (5, 43)), ["abbrev"]);
            ("member M", "M", "file1", ((5, 18), (5, 19)), ["member"]);
            ("string", "string", "file1", ((5, 25), (5, 31)), ["abbrev"]);
            ("int", "int", "file1", ((5, 40), (5, 43)), ["abbrev"]);
            ("val url", "url", "file1", ((5, 20), (5, 23)), []);
            ("val query", "query", "file1", ((5, 33), (5, 38)), []);
            ("C", "C", "file1", ((7, 0), (7, 1)), ["class"]);
            ("member M", "M", "file1", ((7, 0), (7, 3)), ["member"]);
            ("parameter query", "query", "file1", ((7, 18), (7, 23)), []);
            ("NamedArgs", "NamedArgs", "file1", ((2, 7), (2, 16)), ["module"])|]

    let backgroundParseResults1, backgroundTypedParse1 = 
        checker.GetBackgroundCheckResultsForFileInProject(Project10.fileName1, Project10.options) 
        |> Async.RunSynchronously

    let querySymbolUseOpt = 
        backgroundTypedParse1.GetSymbolUseAtLocation(7,23,"",["query"]) 
        |> Async.RunSynchronously

    let querySymbolUse = querySymbolUseOpt.Value
    let querySymbol = querySymbolUse.Symbol
    querySymbol.ToString() |> shouldEqual "parameter query"

    let querySymbolUse2Opt = 
        backgroundTypedParse1.GetSymbolUseAtLocation(7,22,"",["query"])
        |> Async.RunSynchronously

    let querySymbolUse2 = querySymbolUse2Opt.Value
    let querySymbol2 = querySymbolUse2.Symbol
    querySymbol2.ToString() |> shouldEqual "val query" // This is perhaps the wrong result, but not that the input location was wrong - was not the "column at end of names"

//-----------------------------------------------------------------------------------------
// see https://github.com/fsharp/FSharp.Compiler.Service/issues/92

module internal Project11 = 
    open System.IO

    let fileName1 = Path.ChangeExtension(Path.GetTempFileName(), ".fs")
    let base2 = Path.GetTempFileName()
    let dllName = Path.ChangeExtension(base2, ".dll")
    let projFileName = Path.ChangeExtension(base2, ".fsproj")
    let fileSource1 = """
module NestedTypes

let enum = new System.Collections.Generic.Dictionary<int,int>.Enumerator()
let fff (x:System.Collections.Generic.Dictionary<int,int>.Enumerator) = ()

    """
    File.WriteAllText(fileName1, fileSource1)

    let cleanFileName a = if a = fileName1 then "file1" else "??"

    let fileNames = [fileName1]
    let args = mkProjectCommandLineArgs (dllName, fileNames)
    let options =  checker.GetProjectOptionsFromCommandLineArgs (projFileName, args)


[<Test>]
let ``Test Project11 whole project errors`` () = 

    let wholeProjectResults = checker.ParseAndCheckProject(Project11.options) |> Async.RunSynchronously
    for e in wholeProjectResults.Errors do 
        printfn "Project11 error: <<<%s>>>" e.Message
    wholeProjectResults.Errors.Length |> shouldEqual 0


[<Test>]
let ``Test Project11 all symbols`` () =

    let wholeProjectResults = checker.ParseAndCheckProject(Project11.options) |> Async.RunSynchronously

    let allUsesOfAllSymbols = 
        wholeProjectResults.GetAllUsesOfAllSymbols()
        |> Async.RunSynchronously
        |> Array.map (fun su -> su.Symbol.ToString(), su.Symbol.DisplayName, Project11.cleanFileName su.FileName, tups su.RangeAlternate, attribsOfSymbolUse su, attribsOfSymbol su.Symbol)

    allUsesOfAllSymbols |> shouldEqual
          [|("Generic", "Generic", "file1", ((4, 34), (4, 41)), ["type"],
             ["namespace"]);
            ("Collections", "Collections", "file1", ((4, 22), (4, 33)), ["type"],
             ["namespace"]);
            ("System", "System", "file1", ((4, 15), (4, 21)), ["type"], ["namespace"]);
            ("Dictionary`2", "Dictionary", "file1", ((4, 15), (4, 52)), ["type"],
             ["class"]); ("int", "int", "file1", ((4, 53), (4, 56)), [], ["abbrev"]);
            ("int", "int", "file1", ((4, 57), (4, 60)), [], ["abbrev"]);
            ("Enumerator", "Enumerator", "file1", ((4, 62), (4, 72)), ["type"],
             ["valuetype"]);
            ("member .ctor", "Enumerator", "file1", ((4, 15), (4, 72)), [], ["member"]);
            ("val enum", "enum", "file1", ((4, 4), (4, 8)), ["defn"], ["val"]);
            ("Generic", "Generic", "file1", ((5, 30), (5, 37)), ["type"],
             ["namespace"]);
            ("Collections", "Collections", "file1", ((5, 18), (5, 29)), ["type"],
             ["namespace"]);
            ("System", "System", "file1", ((5, 11), (5, 17)), ["type"], ["namespace"]);
            ("Dictionary`2", "Dictionary", "file1", ((5, 11), (5, 48)), ["type"],
             ["class"]);
            ("int", "int", "file1", ((5, 49), (5, 52)), ["type"], ["abbrev"]);
            ("int", "int", "file1", ((5, 53), (5, 56)), ["type"], ["abbrev"]);
            ("Enumerator", "Enumerator", "file1", ((5, 58), (5, 68)), ["type"],
             ["valuetype"]); ("val x", "x", "file1", ((5, 9), (5, 10)), ["defn"], []);
            ("val fff", "fff", "file1", ((5, 4), (5, 7)), ["defn"], ["val"]);
            ("NestedTypes", "NestedTypes", "file1", ((2, 7), (2, 18)), ["defn"],
             ["module"])|]

//-----------------------------------------------------------------------------------------
// see https://github.com/fsharp/FSharp.Compiler.Service/issues/92

module internal Project12 = 
    open System.IO

    let fileName1 = Path.ChangeExtension(Path.GetTempFileName(), ".fs")
    let base2 = Path.GetTempFileName()
    let dllName = Path.ChangeExtension(base2, ".dll")
    let projFileName = Path.ChangeExtension(base2, ".fsproj")
    let fileSource1 = """
module ComputationExpressions

let x1 = seq { for i in 0 .. 100 -> i }
let x2 = query { for i in 0 .. 100 do
                 where (i = 0)
                 select (i,i) }

    """
    File.WriteAllText(fileName1, fileSource1)

    let cleanFileName a = if a = fileName1 then "file1" else "??"

    let fileNames = [fileName1]
    let args = mkProjectCommandLineArgs (dllName, fileNames)
    let options =  checker.GetProjectOptionsFromCommandLineArgs (projFileName, args)


[<Test>]
let ``Test Project12 whole project errors`` () = 

    let wholeProjectResults = checker.ParseAndCheckProject(Project12.options) |> Async.RunSynchronously
    for e in wholeProjectResults.Errors do 
        printfn "Project12 error: <<<%s>>>" e.Message
    wholeProjectResults.Errors.Length |> shouldEqual 0


[<Test>]
let ``Test Project12 all symbols`` () =

    let wholeProjectResults = checker.ParseAndCheckProject(Project12.options) |> Async.RunSynchronously

    let allUsesOfAllSymbols = 
        wholeProjectResults.GetAllUsesOfAllSymbols()
        |> Async.RunSynchronously
        |> Array.map (fun su -> su.Symbol.ToString(), su.Symbol.DisplayName, Project12.cleanFileName su.FileName, tups su.RangeAlternate, attribsOfSymbolUse su, attribsOfSymbol su.Symbol)

    allUsesOfAllSymbols |> shouldEqual
          [|("val seq", "seq", "file1", ((4, 9), (4, 12)), ["compexpr"], ["val"]);
            ("val op_Range", "( .. )", "file1", ((4, 26), (4, 28)), [], ["val"]);
            ("val i", "i", "file1", ((4, 19), (4, 20)), ["defn"], []);
            ("val i", "i", "file1", ((4, 36), (4, 37)), [], []);
            ("val x1", "x1", "file1", ((4, 4), (4, 6)), ["defn"], ["val"]);
            ("val query", "query", "file1", ((5, 9), (5, 14)), [], ["val"]);
            ("val query", "query", "file1", ((5, 9), (5, 14)), ["compexpr"], ["val"]);
            ("member Where", "where", "file1", ((6, 17), (6, 22)), ["compexpr"],
             ["member"]);
            ("member Select", "select", "file1", ((7, 17), (7, 23)), ["compexpr"],
             ["member"]);
            ("val op_Range", "( .. )", "file1", ((5, 28), (5, 30)), [], ["val"]);
            ("val i", "i", "file1", ((5, 21), (5, 22)), ["defn"], []);
            ("val op_Equality", "( = )", "file1", ((6, 26), (6, 27)), [], ["val"]);
            ("val i", "i", "file1", ((6, 24), (6, 25)), [], []);
            ("val i", "i", "file1", ((7, 25), (7, 26)), [], []);
            ("val i", "i", "file1", ((7, 27), (7, 28)), [], []);
            ("val x2", "x2", "file1", ((5, 4), (5, 6)), ["defn"], ["val"]);
            ("ComputationExpressions", "ComputationExpressions", "file1",
             ((2, 7), (2, 29)), ["defn"], ["module"])|]

//-----------------------------------------------------------------------------------------
// Test fetching information about some external types (e.g. System.Object, System.DateTime)

module internal Project13 = 
    open System.IO

    let fileName1 = Path.ChangeExtension(Path.GetTempFileName(), ".fs")
    let base2 = Path.GetTempFileName()
    let dllName = Path.ChangeExtension(base2, ".dll")
    let projFileName = Path.ChangeExtension(base2, ".fsproj")
    let fileSource1 = """
module ExternalTypes

let x1  = new System.Object()
let x2  = new System.DateTime(1,1,1)
let x3 = new System.DateTime()

    """
    File.WriteAllText(fileName1, fileSource1)

    let cleanFileName a = if a = fileName1 then "file1" else "??"

    let fileNames = [fileName1]
    let args = mkProjectCommandLineArgs (dllName, fileNames)
    let options =  checker.GetProjectOptionsFromCommandLineArgs (projFileName, args)


[<Test>]
let ``Test Project13 whole project errors`` () = 

    let wholeProjectResults = checker.ParseAndCheckProject(Project13.options) |> Async.RunSynchronously
    for e in wholeProjectResults.Errors do 
        printfn "Project13 error: <<<%s>>>" e.Message
    wholeProjectResults.Errors.Length |> shouldEqual 0


[<Test>]
let ``Test Project13 all symbols`` () =

    let wholeProjectResults = checker.ParseAndCheckProject(Project13.options) |> Async.RunSynchronously

    let allUsesOfAllSymbols = 
        wholeProjectResults.GetAllUsesOfAllSymbols()
        |> Async.RunSynchronously
        |> Array.map (fun su -> su.Symbol.ToString(), su.Symbol.DisplayName, Project13.cleanFileName su.FileName, tups su.RangeAlternate, attribsOfSymbolUse su, attribsOfSymbol su.Symbol)

    allUsesOfAllSymbols |> shouldEqual
          [|("System", "System", "file1", ((4, 14), (4, 20)), ["type"], ["namespace"]);
            ("Object", "Object", "file1", ((4, 14), (4, 27)), [], ["class"]);
            ("member .ctor", "Object", "file1", ((4, 14), (4, 27)), [], ["member"]);
            ("val x1", "x1", "file1", ((4, 4), (4, 6)), ["defn"], ["val"]);
            ("System", "System", "file1", ((5, 14), (5, 20)), ["type"], ["namespace"]);
            ("DateTime", "DateTime", "file1", ((5, 14), (5, 29)), [], ["valuetype"]);
            ("member .ctor", "DateTime", "file1", ((5, 14), (5, 29)), [], ["member"]);
            ("val x2", "x2", "file1", ((5, 4), (5, 6)), ["defn"], ["val"]);
            ("System", "System", "file1", ((6, 13), (6, 19)), ["type"], ["namespace"]);
            ("DateTime", "DateTime", "file1", ((6, 13), (6, 28)), [], ["valuetype"]);
            ("member .ctor", "DateTime", "file1", ((6, 13), (6, 28)), [], ["member"]);
            ("val x3", "x3", "file1", ((6, 4), (6, 6)), ["defn"], ["val"]);
            ("ExternalTypes", "ExternalTypes", "file1", ((2, 7), (2, 20)), ["defn"],
             ["module"])|]
    

    let objSymbol = wholeProjectResults.GetAllUsesOfAllSymbols() |> Async.RunSynchronously |> Array.find (fun su -> su.Symbol.DisplayName = "Object")
    let objEntity = objSymbol.Symbol :?> FSharpEntity
    let objMemberNames = [ for x in objEntity.MembersFunctionsAndValues -> x.DisplayName ]
    set objMemberNames |> shouldEqual (set [".ctor"; "ToString"; "Equals"; "Equals"; "ReferenceEquals"; "GetHashCode"; "GetType"; "Finalize"; "MemberwiseClone"])
       
    let dtSymbol = wholeProjectResults.GetAllUsesOfAllSymbols() |> Async.RunSynchronously |> Array.find (fun su -> su.Symbol.DisplayName = "DateTime")
    let dtEntity = dtSymbol.Symbol :?> FSharpEntity
    let dtPropNames = [ for x in dtEntity.MembersFunctionsAndValues do if x.IsProperty then yield x.DisplayName ]

    let dtType = dtSymbol.Symbol:?> FSharpEntity

    set [ for i in dtType.DeclaredInterfaces -> i.ToString() ] |> shouldEqual
        (set
          ["type System.IComparable"; 
           "type System.IFormattable";
           "type System.IConvertible";
#if !DOTNETCORE
           "type System.Runtime.Serialization.ISerializable";
#endif
           "type System.IComparable<System.DateTime>";
           "type System.IEquatable<System.DateTime>"])

    dtType.BaseType.ToString() |> shouldEqual "Some(type System.ValueType)"
    
    set ["Date"; "Day"; "DayOfWeek"; "DayOfYear"; "Hour"; "Kind"; "Millisecond"; "Minute"; "Month"; "Now"; "Second"; "Ticks"; "TimeOfDay"; "Today"; "Year"]  
    - set dtPropNames  
      |> shouldEqual (set [])

    let objDispatchSlotNames = [ for x in objEntity.MembersFunctionsAndValues do if x.IsDispatchSlot then yield x.DisplayName ]
    
    set objDispatchSlotNames |> shouldEqual (set ["ToString"; "Equals"; "GetHashCode"; "Finalize"])

    // check we can get the CurriedParameterGroups
    let objMethodsCurriedParameterGroups = 
        [ for x in objEntity.MembersFunctionsAndValues do 
             for pg in x.CurriedParameterGroups do 
                 for p in pg do 
                     yield x.CompiledName, p.Name,  p.Type.ToString(), p.Type.Format(dtSymbol.DisplayContext) ]

    objMethodsCurriedParameterGroups |> shouldEqual 
          [("Equals", Some "obj", "type Microsoft.FSharp.Core.obj", "obj");
           ("Equals", Some "objA", "type Microsoft.FSharp.Core.obj", "obj");
           ("Equals", Some "objB", "type Microsoft.FSharp.Core.obj", "obj");
           ("ReferenceEquals", Some "objA", "type Microsoft.FSharp.Core.obj", "obj");
           ("ReferenceEquals", Some "objB", "type Microsoft.FSharp.Core.obj", "obj")]

    // check we can get the ReturnParameter
    let objMethodsReturnParameter = 
        [ for x in objEntity.MembersFunctionsAndValues do 
             let p = x.ReturnParameter 
             yield x.DisplayName, p.Name,  p.Type.ToString(), p.Type.Format(dtSymbol.DisplayContext) ]
    set objMethodsReturnParameter |> shouldEqual
       (set
           [(".ctor", None, "type Microsoft.FSharp.Core.unit", "unit");
            ("ToString", None, "type Microsoft.FSharp.Core.string", "string");
            ("Equals", None, "type Microsoft.FSharp.Core.bool", "bool");
            ("Equals", None, "type Microsoft.FSharp.Core.bool", "bool");
            ("ReferenceEquals", None, "type Microsoft.FSharp.Core.bool", "bool");
            ("GetHashCode", None, "type Microsoft.FSharp.Core.int", "int");
            ("GetType", None, "type System.Type", "System.Type");
            ("Finalize", None, "type Microsoft.FSharp.Core.unit", "unit");
            ("MemberwiseClone", None, "type Microsoft.FSharp.Core.obj", "obj")])

    // check we can get the CurriedParameterGroups
    let dtMethodsCurriedParameterGroups = 
        [ for x in dtEntity.MembersFunctionsAndValues do 
           if x.CompiledName = "FromFileTime" || x.CompiledName = "AddMilliseconds"  then 
             for pg in x.CurriedParameterGroups do 
                 for p in pg do 
                     yield x.CompiledName, p.Name,  p.Type.ToString(), p.Type.Format(dtSymbol.DisplayContext) ]

    dtMethodsCurriedParameterGroups |> shouldEqual 
          [("AddMilliseconds", Some "value", "type Microsoft.FSharp.Core.float","float");
           ("FromFileTime", Some "fileTime", "type Microsoft.FSharp.Core.int64","int64")]


    let _test1 = [ for x in objEntity.MembersFunctionsAndValues -> x.FullType ]
    for x in objEntity.MembersFunctionsAndValues do 
       x.IsCompilerGenerated |> shouldEqual false
       x.IsExtensionMember |> shouldEqual false
       x.IsEvent |> shouldEqual false
       x.IsProperty |> shouldEqual false
       x.IsPropertySetterMethod |> shouldEqual false
       x.IsPropertyGetterMethod |> shouldEqual false
       x.IsImplicitConstructor |> shouldEqual false
       x.IsTypeFunction |> shouldEqual false
       x.IsUnresolved |> shouldEqual false
    ()

//-----------------------------------------------------------------------------------------
// Misc - structs

module internal Project14 = 
    open System.IO

    let fileName1 = Path.ChangeExtension(Path.GetTempFileName(), ".fs")
    let base2 = Path.GetTempFileName()
    let dllName = Path.ChangeExtension(base2, ".dll")
    let projFileName = Path.ChangeExtension(base2, ".fsproj")
    let fileSource1 = """
module Structs

[<Struct>]
type S(p:int) = 
   member x.P = p

let x1  = S()
let x2  = S(3)

    """
    File.WriteAllText(fileName1, fileSource1)

    let cleanFileName a = if a = fileName1 then "file1" else "??"

    let fileNames = [fileName1]
    let args = mkProjectCommandLineArgs (dllName, fileNames)
    let options =  checker.GetProjectOptionsFromCommandLineArgs (projFileName, args)


[<Test>]
let ``Test Project14 whole project errors`` () = 

    let wholeProjectResults = checker.ParseAndCheckProject(Project14.options) |> Async.RunSynchronously
    for e in wholeProjectResults.Errors do 
        printfn "Project14 error: <<<%s>>>" e.Message
    wholeProjectResults.Errors.Length |> shouldEqual 0


[<Test>]
let ``Test Project14 all symbols`` () =

    let wholeProjectResults = checker.ParseAndCheckProject(Project14.options) |> Async.RunSynchronously

    let allUsesOfAllSymbols = 
        wholeProjectResults.GetAllUsesOfAllSymbols()
        |> Async.RunSynchronously
        |> Array.map (fun su -> su.Symbol.ToString(), su.Symbol.DisplayName, Project14.cleanFileName su.FileName, tups su.RangeAlternate, attribsOfSymbolUse su)

    allUsesOfAllSymbols |> shouldEqual
          [|("StructAttribute", "StructAttribute", "file1", ((4, 2), (4, 8)),
             ["attribute"]);
            ("StructAttribute", "StructAttribute", "file1", ((4, 2), (4, 8)), ["type"]);
            ("member .ctor", "StructAttribute", "file1", ((4, 2), (4, 8)), []);
            ("int", "int", "file1", ((5, 9), (5, 12)), ["type"]);
            ("int", "int", "file1", ((5, 9), (5, 12)), ["type"]);
            ("S", "S", "file1", ((5, 5), (5, 6)), ["defn"]);
            ("int", "int", "file1", ((5, 9), (5, 12)), ["type"]);
            ("val p", "p", "file1", ((5, 7), (5, 8)), ["defn"]);
            ("member .ctor", "( .ctor )", "file1", ((5, 5), (5, 6)), ["defn"]);
            ("member get_P", "P", "file1", ((6, 12), (6, 13)), ["defn"]);
            ("val x", "x", "file1", ((6, 10), (6, 11)), ["defn"]);
            ("val p", "p", "file1", ((6, 16), (6, 17)), []);
            ("member .ctor", ".ctor", "file1", ((8, 10), (8, 11)), []);
            ("val x1", "x1", "file1", ((8, 4), (8, 6)), ["defn"]);
            ("member .ctor", ".ctor", "file1", ((9, 10), (9, 11)), []);
            ("val x2", "x2", "file1", ((9, 4), (9, 6)), ["defn"]);
            ("Structs", "Structs", "file1", ((2, 7), (2, 14)), ["defn"])|]

//-----------------------------------------------------------------------------------------
// Misc - union patterns

module internal Project15 = 
    open System.IO

    let fileName1 = Path.ChangeExtension(Path.GetTempFileName(), ".fs")
    let base2 = Path.GetTempFileName()
    let dllName = Path.ChangeExtension(base2, ".dll")
    let projFileName = Path.ChangeExtension(base2, ".fsproj")
    let fileSource1 = """
module UnionPatterns

let f x = 
    match x with 
    | [h] 
    | [_; h] 
    | [_; _; h] -> h 
    | _ -> 0

    """
    File.WriteAllText(fileName1, fileSource1)

    let cleanFileName a = if a = fileName1 then "file1" else "??"

    let fileNames = [fileName1]
    let args = mkProjectCommandLineArgs (dllName, fileNames)
    let options =  checker.GetProjectOptionsFromCommandLineArgs (projFileName, args)


[<Test>]
let ``Test Project15 whole project errors`` () = 

    let wholeProjectResults = checker.ParseAndCheckProject(Project15.options) |> Async.RunSynchronously
    for e in wholeProjectResults.Errors do 
        printfn "Project15 error: <<<%s>>>" e.Message
    wholeProjectResults.Errors.Length |> shouldEqual 0


[<Test>]
let ``Test Project15 all symbols`` () =

    let wholeProjectResults = checker.ParseAndCheckProject(Project15.options) |> Async.RunSynchronously

    let allUsesOfAllSymbols = 
        wholeProjectResults.GetAllUsesOfAllSymbols()
        |> Async.RunSynchronously
        |> Array.map (fun su -> su.Symbol.ToString(), su.Symbol.DisplayName, Project15.cleanFileName su.FileName, tups su.RangeAlternate, attribsOfSymbolUse su)

    allUsesOfAllSymbols |> shouldEqual
          [|("val x", "x", "file1", ((4, 6), (4, 7)), ["defn"]);
            ("val x", "x", "file1", ((5, 10), (5, 11)), []);
            ("val h", "h", "file1", ((6, 7), (6, 8)), ["defn"]);
            ("val h", "h", "file1", ((7, 10), (7, 11)), ["defn"]);
            ("val h", "h", "file1", ((8, 13), (8, 14)), ["defn"]);
            ("val h", "h", "file1", ((8, 19), (8, 20)), []);
            ("val f", "f", "file1", ((4, 4), (4, 5)), ["defn"]);
            ("UnionPatterns", "UnionPatterns", "file1", ((2, 7), (2, 20)), ["defn"])|]


//-----------------------------------------------------------------------------------------
// Misc - signature files

module internal Project16 = 
    open System.IO

    let fileName1 = Path.ChangeExtension(Path.GetTempFileName(), ".fs")
    let sigFileName1 = Path.ChangeExtension(fileName1, ".fsi")
    let base2 = Path.GetTempFileName()
    let dllName = Path.ChangeExtension(base2, ".dll")
    let projFileName = Path.ChangeExtension(base2, ".fsproj")
    let fileSource1 = """
module Impl

type C() = 
    member x.PC = 1

and D() = 
    member x.PD = 1

and E() = 
    member x.PE = 1

and F = { Field1 : int; Field2 : int }
and G = Case1 | Case2 of int

    """
    File.WriteAllText(fileName1, fileSource1)

    let sigFileSource1 = """
module Impl

type C = 
    new : unit -> C
    member PC : int

and [<Class>] D = 
    new : unit -> D
    member PD : int

and [<Class>] E = 
    new : unit -> E
    member PE : int

and F = { Field1 : int; Field2 : int }
and G = Case1 | Case2 of int

    """
    File.WriteAllText(sigFileName1, sigFileSource1)
    let cleanFileName a = if a = fileName1 then "file1" elif a = sigFileName1 then "sig1"  else "??"

    let fileNames = [sigFileName1; fileName1]
    let args = mkProjectCommandLineArgs (dllName, fileNames)
    let options =  checker.GetProjectOptionsFromCommandLineArgs (projFileName, args)


[<Test>]
let ``Test Project16 whole project errors`` () = 

    let wholeProjectResults = checker.ParseAndCheckProject(Project16.options) |> Async.RunSynchronously
    for e in wholeProjectResults.Errors do 
        printfn "Project16 error: <<<%s>>>" e.Message
    wholeProjectResults.Errors.Length |> shouldEqual 0


[<Test>]
let ``Test Project16 all symbols`` () =

    let wholeProjectResults = checker.ParseAndCheckProject(Project16.options) |> Async.RunSynchronously

    let allUsesOfAllSymbols = 
        wholeProjectResults.GetAllUsesOfAllSymbols()
        |> Async.RunSynchronously
        |> Array.map (fun su -> su.Symbol.ToString(), su.Symbol.DisplayName, Project16.cleanFileName su.FileName, tups su.RangeAlternate, attribsOfSymbolUse su, attribsOfSymbol su.Symbol)

    allUsesOfAllSymbols |> shouldEqual
          [|("ClassAttribute", "ClassAttribute", "sig1", ((8, 6), (8, 11)),
             ["attribute"], ["class"]);
            ("ClassAttribute", "ClassAttribute", "sig1", ((8, 6), (8, 11)), ["type"],
             ["class"]);
            ("member .ctor", "ClassAttribute", "sig1", ((8, 6), (8, 11)), [],
             ["member"]);
            ("ClassAttribute", "ClassAttribute", "sig1", ((12, 6), (12, 11)),
             ["attribute"], ["class"]);
            ("ClassAttribute", "ClassAttribute", "sig1", ((12, 6), (12, 11)), ["type"],
             ["class"]);
            ("member .ctor", "ClassAttribute", "sig1", ((12, 6), (12, 11)), [],
             ["member"]);
            ("int", "int", "sig1", ((16, 19), (16, 22)), ["type"], ["abbrev"]);
            ("int", "int", "sig1", ((16, 33), (16, 36)), ["type"], ["abbrev"]);
            ("int", "int", "sig1", ((17, 25), (17, 28)), ["type"], ["abbrev"]);
            ("int", "int", "sig1", ((16, 19), (16, 22)), ["type"], ["abbrev"]);
            ("int", "int", "sig1", ((16, 33), (16, 36)), ["type"], ["abbrev"]);
            ("field Field1", "Field1", "sig1", ((16, 10), (16, 16)), ["defn"],
             ["field"]);
            ("field Field2", "Field2", "sig1", ((16, 24), (16, 30)), ["defn"],
             ["field"]);
            ("int", "int", "sig1", ((17, 25), (17, 28)), ["type"], ["abbrev"]);
            ("Case1", "Case1", "sig1", ((17, 8), (17, 13)), ["defn"], []);
            ("Case2", "Case2", "sig1", ((17, 16), (17, 21)), ["defn"], []);
            ("C", "C", "sig1", ((4, 5), (4, 6)), ["defn"], ["class"]);
            ("unit", "unit", "sig1", ((5, 10), (5, 14)), ["type"], ["abbrev"]);
            ("C", "C", "sig1", ((5, 18), (5, 19)), ["type"], ["class"]);
            ("member .ctor", "( .ctor )", "sig1", ((5, 4), (5, 7)), ["defn"],
             ["member"]);
            ("int", "int", "sig1", ((6, 16), (6, 19)), ["type"], ["abbrev"]);
            ("member get_PC", "PC", "sig1", ((6, 11), (6, 13)), ["defn"],
             ["member"; "getter"]);
            ("D", "D", "sig1", ((8, 14), (8, 15)), ["defn"], ["class"]);
            ("unit", "unit", "sig1", ((9, 10), (9, 14)), ["type"], ["abbrev"]);
            ("D", "D", "sig1", ((9, 18), (9, 19)), ["type"], ["class"]);
            ("member .ctor", "( .ctor )", "sig1", ((9, 4), (9, 7)), ["defn"],
             ["member"]);
            ("int", "int", "sig1", ((10, 16), (10, 19)), ["type"], ["abbrev"]);
            ("member get_PD", "PD", "sig1", ((10, 11), (10, 13)), ["defn"],
             ["member"; "getter"]);
            ("E", "E", "sig1", ((12, 14), (12, 15)), ["defn"], ["class"]);
            ("unit", "unit", "sig1", ((13, 10), (13, 14)), ["type"], ["abbrev"]);
            ("E", "E", "sig1", ((13, 18), (13, 19)), ["type"], ["class"]);
            ("member .ctor", "( .ctor )", "sig1", ((13, 4), (13, 7)), ["defn"],
             ["member"]);
            ("int", "int", "sig1", ((14, 16), (14, 19)), ["type"], ["abbrev"]);
            ("member get_PE", "PE", "sig1", ((14, 11), (14, 13)), ["defn"],
             ["member"; "getter"]);
            ("F", "F", "sig1", ((16, 4), (16, 5)), ["defn"], ["record"]);
            ("G", "G", "sig1", ((17, 4), (17, 5)), ["defn"], ["union"]);
            ("Impl", "Impl", "sig1", ((2, 7), (2, 11)), ["defn"], ["module"]);
            ("int", "int", "file1", ((13, 19), (13, 22)), ["type"], ["abbrev"]);
            ("int", "int", "file1", ((13, 33), (13, 36)), ["type"], ["abbrev"]);
            ("int", "int", "file1", ((14, 25), (14, 28)), ["type"], ["abbrev"]);
            ("int", "int", "file1", ((13, 19), (13, 22)), ["type"], ["abbrev"]);
            ("int", "int", "file1", ((13, 33), (13, 36)), ["type"], ["abbrev"]);
            ("field Field1", "Field1", "file1", ((13, 10), (13, 16)), ["defn"],
             ["field"]);
            ("field Field2", "Field2", "file1", ((13, 24), (13, 30)), ["defn"],
             ["field"]);
            ("int", "int", "file1", ((14, 25), (14, 28)), ["type"], ["abbrev"]);
            ("Case1", "Case1", "file1", ((14, 8), (14, 13)), ["defn"], []);
            ("Case2", "Case2", "file1", ((14, 16), (14, 21)), ["defn"], []);
            ("C", "C", "file1", ((4, 5), (4, 6)), ["defn"], ["class"]);
            ("D", "D", "file1", ((7, 4), (7, 5)), ["defn"], ["class"]);
            ("E", "E", "file1", ((10, 4), (10, 5)), ["defn"], ["class"]);
            ("F", "F", "file1", ((13, 4), (13, 5)), ["defn"], ["record"]);
            ("G", "G", "file1", ((14, 4), (14, 5)), ["defn"], ["union"]);
            ("member .ctor", "( .ctor )", "file1", ((4, 5), (4, 6)), ["defn"],
             ["member"; "ctor"]);
            ("member get_PC", "PC", "file1", ((5, 13), (5, 15)), ["defn"],
             ["member"; "getter"]);
            ("member .ctor", "( .ctor )", "file1", ((7, 4), (7, 5)), ["defn"],
             ["member"; "ctor"]);
            ("member get_PD", "PD", "file1", ((8, 13), (8, 15)), ["defn"],
             ["member"; "getter"]);
            ("member .ctor", "( .ctor )", "file1", ((10, 4), (10, 5)), ["defn"],
             ["member"; "ctor"]);
            ("member get_PE", "PE", "file1", ((11, 13), (11, 15)), ["defn"],
             ["member"; "getter"]);
            ("val x", "x", "file1", ((5, 11), (5, 12)), ["defn"], []);
            ("val x", "x", "file1", ((8, 11), (8, 12)), ["defn"], []);
            ("val x", "x", "file1", ((11, 11), (11, 12)), ["defn"], []);
            ("Impl", "Impl", "file1", ((2, 7), (2, 11)), ["defn"], ["module"])|]

[<Test>]
let ``Test Project16 sig symbols are equal to impl symbols`` () =

    let checkResultsSig = 
        checker.ParseAndCheckFileInProject(Project16.sigFileName1, 0, Project16.sigFileSource1, Project16.options)  |> Async.RunSynchronously
        |> function 
            | _, FSharpCheckFileAnswer.Succeeded(res) -> res
            | _ -> failwithf "Parsing aborted unexpectedly..." 

    let checkResultsImpl = 
        checker.ParseAndCheckFileInProject(Project16.fileName1, 0, Project16.fileSource1, Project16.options)  |> Async.RunSynchronously
        |> function 
            | _, FSharpCheckFileAnswer.Succeeded(res) -> res
            | _ -> failwithf "Parsing aborted unexpectedly..." 


    let symbolsSig = checkResultsSig.GetAllUsesOfAllSymbolsInFile() |> Async.RunSynchronously
    let symbolsImpl = checkResultsImpl.GetAllUsesOfAllSymbolsInFile() |> Async.RunSynchronously

    // Test that all 'definition' symbols in the signature (or implementation) have a matching symbol in the 
    // implementation (or signature).
    let testFind (tag1,symbols1) (tag2,symbols2) = 
        for (symUse1: FSharpSymbolUse) in symbols1 do 

          if symUse1.IsFromDefinition && 
             (match symUse1.Symbol with 
              | :? FSharpMemberOrFunctionOrValue as m -> m.IsModuleValueOrMember
              | :? FSharpEntity -> true
              | _ -> false) then

            let ok = 
                symbols2 
                |> Seq.filter (fun (symUse2:FSharpSymbolUse) -> 
                    //if symUse2.IsFromDefinition && symUse1.Symbol.DisplayName = symUse2.Symbol.DisplayName then 
                    //   printfn "Comparing \n\t'%A' \n\t\t@ %A \n\t\t@@ %A and \n\t'%A' \n\t\t@ %A \n\t\t@@ %A" symUse1.Symbol symUse1.Symbol.ImplementationLocation symUse1.Symbol.SignatureLocation symUse2.Symbol symUse2.Symbol.ImplementationLocation symUse2.Symbol.SignatureLocation
                    symUse2.Symbol.IsEffectivelySameAs(symUse1.Symbol) )
                |> Seq.toList

            match ok with 
            | [] -> failwith (sprintf "Didn't find symbol equivalent to %s symbol '%A' in %s" tag1 symUse1.Symbol tag2)
            | [sym] -> ()  
            | [sym1;sym2] when sym1.Symbol.DisplayName = sym2.Symbol.DisplayName -> ()   // constructor and type
            | syms -> failwith (sprintf "Found multiple symbols for %s '%A' in  %s: '%A'" tag1 symUse1.Symbol tag2 [for sym in syms -> sym.Symbol ] )

    testFind ("signature", symbolsSig) ("implementation", symbolsImpl)
    testFind ("implementation", symbolsImpl) ("signature", symbolsSig)  // test the other way around too, since this signature doesn't hide any definitions

    testFind ("implementation", symbolsImpl) ("implementation", symbolsImpl)  // of course this should pass...
    testFind ("signature", symbolsSig) ("signature", symbolsSig)  // of course this should pass...

[<Test>]
let ``Test Project16 sym locations`` () =

    let wholeProjectResults = checker.ParseAndCheckProject(Project16.options) |> Async.RunSynchronously

    let fmtLoc (mOpt: Range.range option) = 
        match mOpt with 
        | None -> None
        | Some m -> 
            let file = Project16.cleanFileName m.FileName
            if file = "??" then None
            else Some (file, (m.StartLine, m.StartColumn), (m.EndLine, m.EndColumn ))

    let allUsesOfAllSymbols = 
        wholeProjectResults.GetAllUsesOfAllSymbols()
        |> Async.RunSynchronously
        |> Array.choose (fun su -> 
             match fmtLoc su.Symbol.SignatureLocation, fmtLoc su.Symbol.DeclarationLocation, fmtLoc su.Symbol.ImplementationLocation with 
             | Some a, Some b, Some c -> Some (su.Symbol.ToString(), a, b, c)
             | _ -> None)

    allUsesOfAllSymbols |> shouldEqual
          [|("field Field1", ("sig1", (16, 10), (16, 16)),("sig1", (16, 10), (16, 16)), ("file1", (13, 10), (13, 16)));
            ("field Field2", ("sig1", (16, 24), (16, 30)),("sig1", (16, 24), (16, 30)), ("file1", (13, 24), (13, 30)));
            ("Case1", ("sig1", (17, 8), (17, 13)), ("sig1", (17, 8), (17, 13)),("file1", (14, 8), (14, 13)));
            ("Case2", ("sig1", (17, 16), (17, 21)), ("sig1", (17, 16), (17, 21)),("file1", (14, 16), (14, 21)));
            ("C", ("sig1", (4, 5), (4, 6)), ("sig1", (4, 5), (4, 6)),("file1", (4, 5), (4, 6)));
            ("C", ("sig1", (4, 5), (4, 6)), ("sig1", (4, 5), (4, 6)),("file1", (4, 5), (4, 6)));
            ("member .ctor", ("sig1", (5, 4), (5, 7)), ("sig1", (5, 4), (5, 7)),("file1", (4, 5), (4, 6)));
            ("member get_PC", ("sig1", (6, 11), (6, 13)), ("sig1", (6, 11), (6, 13)),("file1", (5, 13), (5, 15)));
            ("D", ("sig1", (8, 14), (8, 15)), ("sig1", (8, 14), (8, 15)),("file1", (7, 4), (7, 5)));
            ("D", ("sig1", (8, 14), (8, 15)), ("sig1", (8, 14), (8, 15)),("file1", (7, 4), (7, 5)));
            ("member .ctor", ("sig1", (9, 4), (9, 7)), ("sig1", (9, 4), (9, 7)),("file1", (7, 4), (7, 5)));
            ("member get_PD", ("sig1", (10, 11), (10, 13)),("sig1", (10, 11), (10, 13)), ("file1", (8, 13), (8, 15)));
            ("E", ("sig1", (12, 14), (12, 15)), ("sig1", (12, 14), (12, 15)),("file1", (10, 4), (10, 5)));
            ("E", ("sig1", (12, 14), (12, 15)), ("sig1", (12, 14), (12, 15)),("file1", (10, 4), (10, 5)));
            ("member .ctor", ("sig1", (13, 4), (13, 7)), ("sig1", (13, 4), (13, 7)),("file1", (10, 4), (10, 5)));
            ("member get_PE", ("sig1", (14, 11), (14, 13)),("sig1", (14, 11), (14, 13)), ("file1", (11, 13), (11, 15)));
            ("F", ("sig1", (16, 4), (16, 5)), ("sig1", (16, 4), (16, 5)),("file1", (13, 4), (13, 5)));
            ("G", ("sig1", (17, 4), (17, 5)), ("sig1", (17, 4), (17, 5)),("file1", (14, 4), (14, 5)));
            ("Impl", ("sig1", (2, 7), (2, 11)), ("sig1", (2, 7), (2, 11)),("file1", (2, 7), (2, 11)));
            ("field Field1", ("sig1", (16, 10), (16, 16)),("file1", (13, 10), (13, 16)), ("file1", (13, 10), (13, 16)));
            ("field Field2", ("sig1", (16, 24), (16, 30)),("file1", (13, 24), (13, 30)), ("file1", (13, 24), (13, 30)));
            ("Case1", ("sig1", (17, 8), (17, 13)), ("file1", (14, 8), (14, 13)),("file1", (14, 8), (14, 13)));
            ("Case2", ("sig1", (17, 16), (17, 21)), ("file1", (14, 16), (14, 21)),("file1", (14, 16), (14, 21)));
            ("C", ("sig1", (4, 5), (4, 6)), ("file1", (4, 5), (4, 6)),("file1", (4, 5), (4, 6)));
            ("D", ("sig1", (8, 14), (8, 15)), ("file1", (7, 4), (7, 5)),("file1", (7, 4), (7, 5)));
            ("E", ("sig1", (12, 14), (12, 15)), ("file1", (10, 4), (10, 5)),("file1", (10, 4), (10, 5)));
            ("F", ("sig1", (16, 4), (16, 5)), ("file1", (13, 4), (13, 5)),("file1", (13, 4), (13, 5)));
            ("G", ("sig1", (17, 4), (17, 5)), ("file1", (14, 4), (14, 5)),("file1", (14, 4), (14, 5)));
            ("member .ctor", ("sig1", (5, 4), (5, 7)), ("file1", (4, 5), (4, 6)),("file1", (4, 5), (4, 6)));
            ("member get_PC", ("sig1", (6, 11), (6, 13)), ("file1", (5, 13), (5, 15)),("file1", (5, 13), (5, 15)));
            ("member .ctor", ("sig1", (9, 4), (9, 7)), ("file1", (7, 4), (7, 5)),("file1", (7, 4), (7, 5)));
            ("member get_PD", ("sig1", (10, 11), (10, 13)),("file1", (8, 13), (8, 15)), ("file1", (8, 13), (8, 15)));
            ("member .ctor", ("sig1", (13, 4), (13, 7)), ("file1", (10, 4), (10, 5)),("file1", (10, 4), (10, 5)));
            ("member get_PE", ("sig1", (14, 11), (14, 13)),("file1", (11, 13), (11, 15)), ("file1", (11, 13), (11, 15)));
            ("val x", ("file1", (5, 11), (5, 12)), ("file1", (5, 11), (5, 12)),("file1", (5, 11), (5, 12)));
            ("val x", ("file1", (8, 11), (8, 12)), ("file1", (8, 11), (8, 12)),("file1", (8, 11), (8, 12)));
            ("val x", ("file1", (11, 11), (11, 12)), ("file1", (11, 11), (11, 12)),("file1", (11, 11), (11, 12)));
            ("Impl", ("sig1", (2, 7), (2, 11)), ("file1", (2, 7), (2, 11)),("file1", (2, 7), (2, 11)))|]



//-----------------------------------------------------------------------------------------
// Misc - namespace symbols

module internal Project17 = 
    open System.IO

    let fileName1 = Path.ChangeExtension(Path.GetTempFileName(), ".fs")
    let base2 = Path.GetTempFileName()
    let dllName = Path.ChangeExtension(base2, ".dll")
    let projFileName = Path.ChangeExtension(base2, ".fsproj")
    let fileSource1 = """
module Impl

let _ = Microsoft.FSharp.Collections.List<int>.Empty // check use of getter property using long namespace

let f1 (x: System.Collections.Generic.IList<'T>) = x.Item(3), x.[3], x.Count  // check use of getter properties and indexer

let f2 (x: System.Collections.Generic.IList<int>) = x.[3] <- 4  // check use of .NET setter indexer

let f3 (x: System.Exception) = x.HelpLink <- "" // check use of .NET setter property
    """
    File.WriteAllText(fileName1, fileSource1)
    let cleanFileName a = if a = fileName1 then "file1" else "??"

    let fileNames = [fileName1]
    let args = mkProjectCommandLineArgs (dllName, fileNames)
    let options =  checker.GetProjectOptionsFromCommandLineArgs (projFileName, args)


[<Test>]
let ``Test Project17 whole project errors`` () = 

    let wholeProjectResults = checker.ParseAndCheckProject(Project17.options) |> Async.RunSynchronously
    for e in wholeProjectResults.Errors do 
        printfn "Project17 error: <<<%s>>>" e.Message
    wholeProjectResults.Errors.Length |> shouldEqual 0


[<Test>]
let ``Test Project17 all symbols`` () =

    let wholeProjectResults = checker.ParseAndCheckProject(Project17.options) |> Async.RunSynchronously

    let allUsesOfAllSymbols = 
        wholeProjectResults.GetAllUsesOfAllSymbols()
        |> Async.RunSynchronously
        |> Array.map (fun su -> su.Symbol.ToString(), su.Symbol.DisplayName, Project17.cleanFileName su.FileName, tups su.RangeAlternate, attribsOfSymbolUse su, attribsOfSymbol su.Symbol)

    allUsesOfAllSymbols 
      |> shouldEqual
              [|("Collections", "Collections", "file1", ((4, 25), (4, 36)), [],
                 ["namespace"]);
                ("FSharp", "FSharp", "file1", ((4, 18), (4, 24)), [], ["namespace"]);
                ("Microsoft", "Microsoft", "file1", ((4, 8), (4, 17)), [], ["namespace"]);
                ("FSharpList`1", "List", "file1", ((4, 8), (4, 41)), [], ["union"]);
                ("int", "int", "file1", ((4, 42), (4, 45)), ["type"], ["abbrev"]);
                ("FSharpList`1", "List", "file1", ((4, 8), (4, 46)), [], ["union"]);
                ("property Empty", "Empty", "file1", ((4, 8), (4, 52)), [],
                 ["member"; "prop"]);
                ("Generic", "Generic", "file1", ((6, 30), (6, 37)), ["type"],
                 ["namespace"]);
                ("Collections", "Collections", "file1", ((6, 18), (6, 29)), ["type"],
                 ["namespace"]);
                ("System", "System", "file1", ((6, 11), (6, 17)), ["type"], ["namespace"]);
                ("IList`1", "IList", "file1", ((6, 11), (6, 43)), ["type"], ["interface"]);
                ("generic parameter T", "T", "file1", ((6, 44), (6, 46)), ["type"], []);
                ("val x", "x", "file1", ((6, 8), (6, 9)), ["defn"], []);
                ("val x", "x", "file1", ((6, 51), (6, 52)), [], []);
                ("property Item", "Item", "file1", ((6, 51), (6, 57)), [],
                 ["slot"; "member"; "prop"]);
                ("val x", "x", "file1", ((6, 62), (6, 63)), [], []);
                ("property Item", "Item", "file1", ((6, 62), (6, 67)), [],
                 ["slot"; "member"; "prop"]);
                ("val x", "x", "file1", ((6, 69), (6, 70)), [], []);
                ("property Count", "Count", "file1", ((6, 69), (6, 76)), [],
                 ["slot"; "member"; "prop"]);
                ("val f1", "f1", "file1", ((6, 4), (6, 6)), ["defn"], ["val"]);
                ("Generic", "Generic", "file1", ((8, 30), (8, 37)), ["type"],
                 ["namespace"]);
                ("Collections", "Collections", "file1", ((8, 18), (8, 29)), ["type"],
                 ["namespace"]);
                ("System", "System", "file1", ((8, 11), (8, 17)), ["type"], ["namespace"]);
                ("IList`1", "IList", "file1", ((8, 11), (8, 43)), ["type"], ["interface"]);
                ("int", "int", "file1", ((8, 44), (8, 47)), ["type"], ["abbrev"]);
                ("val x", "x", "file1", ((8, 8), (8, 9)), ["defn"], []);
                ("val x", "x", "file1", ((8, 52), (8, 53)), [], []);
                ("property Item", "Item", "file1", ((8, 52), (8, 57)), [],
                 ["slot"; "member"; "prop"]);
                ("val f2", "f2", "file1", ((8, 4), (8, 6)), ["defn"], ["val"]);
                ("System", "System", "file1", ((10, 11), (10, 17)), ["type"],
                 ["namespace"]);
                ("Exception", "Exception", "file1", ((10, 11), (10, 27)), ["type"],
                 ["class"]); ("val x", "x", "file1", ((10, 8), (10, 9)), ["defn"], []);
                ("val x", "x", "file1", ((10, 31), (10, 32)), [], []);
                ("property HelpLink", "HelpLink", "file1", ((10, 31), (10, 41)), [],
                 ["slot"; "member"; "prop"]);
                ("val f3", "f3", "file1", ((10, 4), (10, 6)), ["defn"], ["val"]);
                ("Impl", "Impl", "file1", ((2, 7), (2, 11)), ["defn"], ["module"])|]


//-----------------------------------------------------------------------------------------
// Misc - generic type definnitions

module internal Project18 = 
    open System.IO

    let fileName1 = Path.ChangeExtension(Path.GetTempFileName(), ".fs")
    let base2 = Path.GetTempFileName()
    let dllName = Path.ChangeExtension(base2, ".dll")
    let projFileName = Path.ChangeExtension(base2, ".fsproj")
    let fileSource1 = """
module Impl

let _ = list<_>.Empty
    """
    File.WriteAllText(fileName1, fileSource1)
    let cleanFileName a = if a = fileName1 then "file1" else "??"

    let fileNames = [fileName1]
    let args = mkProjectCommandLineArgs (dllName, fileNames)
    let options =  checker.GetProjectOptionsFromCommandLineArgs (projFileName, args)


[<Test>]
let ``Test Project18 whole project errors`` () = 

    let wholeProjectResults = checker.ParseAndCheckProject(Project18.options) |> Async.RunSynchronously
    for e in wholeProjectResults.Errors do 
        printfn "Project18 error: <<<%s>>>" e.Message
    wholeProjectResults.Errors.Length |> shouldEqual 0


[<Test>]
let ``Test Project18 all symbols`` () =

    let wholeProjectResults = checker.ParseAndCheckProject(Project18.options) |> Async.RunSynchronously

    let allUsesOfAllSymbols = 
        wholeProjectResults.GetAllUsesOfAllSymbols()
        |> Async.RunSynchronously
        |> Array.map (fun su -> su.Symbol.ToString(), su.Symbol.DisplayName, Project18.cleanFileName su.FileName, tups su.RangeAlternate, attribsOfSymbolUse su, 
                                (match su.Symbol with :? FSharpEntity as e -> e.IsNamespace | _ -> false))

    allUsesOfAllSymbols |> shouldEqual
      [|("list`1", "list", "file1", ((4, 8), (4, 12)), [], false);
        ("list`1", "list", "file1", ((4, 8), (4, 15)), [], false);
        ("property Empty", "Empty", "file1", ((4, 8), (4, 21)), [], false);
        ("Impl", "Impl", "file1", ((2, 7), (2, 11)), ["defn"], false)|]



//-----------------------------------------------------------------------------------------
// Misc - enums

module internal Project19 = 
    open System.IO

    let fileName1 = Path.ChangeExtension(Path.GetTempFileName(), ".fs")
    let base2 = Path.GetTempFileName()
    let dllName = Path.ChangeExtension(base2, ".dll")
    let projFileName = Path.ChangeExtension(base2, ".fsproj")
    let fileSource1 = """
module Impl

type Enum = | EnumCase1 = 1 | EnumCase2 = 2

let _ = Enum.EnumCase1
let _ = Enum.EnumCase2
let f x = match x with Enum.EnumCase1 -> 1 | Enum.EnumCase2 -> 2 | _ -> 3

let s = System.DayOfWeek.Monday
    """
    File.WriteAllText(fileName1, fileSource1)
    let cleanFileName a = if a = fileName1 then "file1" else "??"

    let fileNames = [fileName1]
    let args = mkProjectCommandLineArgs (dllName, fileNames)
    let options =  checker.GetProjectOptionsFromCommandLineArgs (projFileName, args)


[<Test>]
let ``Test Project19 whole project errors`` () = 

    let wholeProjectResults = checker.ParseAndCheckProject(Project19.options) |> Async.RunSynchronously
    for e in wholeProjectResults.Errors do 
        printfn "Project19 error: <<<%s>>>" e.Message
    wholeProjectResults.Errors.Length |> shouldEqual 0


[<Test>]
let ``Test Project19 all symbols`` () =

    let wholeProjectResults = checker.ParseAndCheckProject(Project19.options) |> Async.RunSynchronously

    let allUsesOfAllSymbols = 
        wholeProjectResults.GetAllUsesOfAllSymbols()
        |> Async.RunSynchronously
        |> Array.map (fun su -> su.Symbol.ToString(), su.Symbol.DisplayName, Project19.cleanFileName su.FileName, tups su.RangeAlternate, attribsOfSymbolUse su, attribsOfSymbol su.Symbol)

    allUsesOfAllSymbols |> shouldEqual
          [|("field EnumCase1", "EnumCase1", "file1", ((4, 14), (4, 23)), ["defn"],
             ["field"; "static"; "1"]);
            ("field EnumCase2", "EnumCase2", "file1", ((4, 30), (4, 39)), ["defn"],
             ["field"; "static"; "2"]);
            ("Enum", "Enum", "file1", ((4, 5), (4, 9)), ["defn"],
             ["enum"; "valuetype"]);
            ("Enum", "Enum", "file1", ((6, 8), (6, 12)), [], ["enum"; "valuetype"]);
            ("field EnumCase1", "EnumCase1", "file1", ((6, 8), (6, 22)), [],
             ["field"; "static"; "1"]);
            ("Enum", "Enum", "file1", ((7, 8), (7, 12)), [], ["enum"; "valuetype"]);
            ("field EnumCase2", "EnumCase2", "file1", ((7, 8), (7, 22)), [],
             ["field"; "static"; "2"]);
            ("val x", "x", "file1", ((8, 6), (8, 7)), ["defn"], []);
            ("val x", "x", "file1", ((8, 16), (8, 17)), [], []);
            ("Enum", "Enum", "file1", ((8, 23), (8, 27)), [], ["enum"; "valuetype"]);
            ("field EnumCase1", "EnumCase1", "file1", ((8, 23), (8, 37)), ["pattern"],
             ["field"; "static"; "1"]);
            ("Enum", "Enum", "file1", ((8, 45), (8, 49)), [], ["enum"; "valuetype"]);
            ("field EnumCase2", "EnumCase2", "file1", ((8, 45), (8, 59)), ["pattern"],
             ["field"; "static"; "2"]);
            ("val f", "f", "file1", ((8, 4), (8, 5)), ["defn"], ["val"]);
            ("DayOfWeek", "DayOfWeek", "file1", ((10, 15), (10, 24)), [],
             ["enum"; "valuetype"]);
            ("System", "System", "file1", ((10, 8), (10, 14)), [], ["namespace"]);
            ("field Monday", "Monday", "file1", ((10, 8), (10, 31)), [], ["field"; "static"; "1"]);
            ("val s", "s", "file1", ((10, 4), (10, 5)), ["defn"], ["val"]);
            ("Impl", "Impl", "file1", ((2, 7), (2, 11)), ["defn"], ["module"])|]



//-----------------------------------------------------------------------------------------
// Misc - https://github.com/fsharp/FSharp.Compiler.Service/issues/109

module internal Project20 = 
    open System.IO

    let fileName1 = Path.ChangeExtension(Path.GetTempFileName(), ".fs")
    let base2 = Path.GetTempFileName()
    let dllName = Path.ChangeExtension(base2, ".dll")
    let projFileName = Path.ChangeExtension(base2, ".fsproj")
    let fileSource1 = """
module Impl

type A<'T>() = 
    member x.M() : 'T = failwith ""

    """
    File.WriteAllText(fileName1, fileSource1)
    let cleanFileName a = if a = fileName1 then "file1" else "??"

    let fileNames = [fileName1]
    let args = mkProjectCommandLineArgs (dllName, fileNames)
    let options =  checker.GetProjectOptionsFromCommandLineArgs (projFileName, args)


[<Test>]
let ``Test Project20 whole project errors`` () = 

    let wholeProjectResults = checker.ParseAndCheckProject(Project20.options) |> Async.RunSynchronously
    for e in wholeProjectResults.Errors do 
        printfn "Project20 error: <<<%s>>>" e.Message
    wholeProjectResults.Errors.Length |> shouldEqual 0


[<Test>]
let ``Test Project20 all symbols`` () =

    let wholeProjectResults = checker.ParseAndCheckProject(Project20.options) |> Async.RunSynchronously

    let tSymbolUse = wholeProjectResults.GetAllUsesOfAllSymbols() |> Async.RunSynchronously |> Array.find (fun su -> su.RangeAlternate.StartLine = 5 && su.Symbol.ToString() = "generic parameter T")
    let tSymbol = tSymbolUse.Symbol



    let allUsesOfTSymbol = 
        wholeProjectResults.GetUsesOfSymbol(tSymbol)
        |> Async.RunSynchronously
        |> Array.map (fun su -> su.Symbol.ToString(), su.Symbol.DisplayName, Project20.cleanFileName su.FileName, tups su.RangeAlternate, attribsOfSymbolUse su, attribsOfSymbol su.Symbol)

    allUsesOfTSymbol |> shouldEqual
          [|("generic parameter T", "T", "file1", ((4, 7), (4, 9)), ["type"], []);
            ("generic parameter T", "T", "file1", ((5, 19), (5, 21)), ["type"], [])|]

//-----------------------------------------------------------------------------------------
// Misc - https://github.com/fsharp/FSharp.Compiler.Service/issues/137

module internal Project21 = 
    open System.IO

    let fileName1 = Path.ChangeExtension(Path.GetTempFileName(), ".fs")
    let base2 = Path.GetTempFileName()
    let dllName = Path.ChangeExtension(base2, ".dll")
    let projFileName = Path.ChangeExtension(base2, ".fsproj")
    let fileSource1 = """
module Impl

type IMyInterface<'a> = 
    abstract Method1: 'a -> unit
    abstract Method2: 'a -> unit

let _ = { new IMyInterface<int> with
              member x.Method1(arg1: string): unit = 
                  raise (System.NotImplementedException())

              member x.Method2(arg1: int): unit = 
                  raise (System.NotImplementedException())
               }

    """
    File.WriteAllText(fileName1, fileSource1)
    let cleanFileName a = if a = fileName1 then "file1" else "??"

    let fileNames = [fileName1]
    let args = mkProjectCommandLineArgs (dllName, fileNames)
    let options =  checker.GetProjectOptionsFromCommandLineArgs (projFileName, args)


[<Test>]
let ``Test Project21 whole project errors`` () = 

    let wholeProjectResults = checker.ParseAndCheckProject(Project21.options) |> Async.RunSynchronously
    for e in wholeProjectResults.Errors do 
        printfn "Project21 error: <<<%s>>>" e.Message
    wholeProjectResults.Errors.Length |> shouldEqual 2


[<Test>]
let ``Test Project21 all symbols`` () =

    let wholeProjectResults = checker.ParseAndCheckProject(Project21.options) |> Async.RunSynchronously

    let allUsesOfAllSymbols = 
        wholeProjectResults.GetAllUsesOfAllSymbols()
        |> Async.RunSynchronously
        |> Array.map (fun su -> su.Symbol.ToString(), su.Symbol.DisplayName, Project21.cleanFileName su.FileName, tups su.RangeAlternate, attribsOfSymbolUse su, attribsOfSymbol su.Symbol)

    allUsesOfAllSymbols |> shouldEqual
          [|("generic parameter a", "a", "file1", ((4, 18), (4, 20)), ["type"], []);
            ("generic parameter a", "a", "file1", ((5, 22), (5, 24)), ["type"], []);
            ("unit", "unit", "file1", ((5, 28), (5, 32)), ["type"], ["abbrev"]);
            ("member Method1", "Method1", "file1", ((5, 13), (5, 20)), ["defn"],
             ["slot"; "member"]);
            ("generic parameter a", "a", "file1", ((6, 22), (6, 24)), ["type"], []);
            ("unit", "unit", "file1", ((6, 28), (6, 32)), ["type"], ["abbrev"]);
            ("member Method2", "Method2", "file1", ((6, 13), (6, 20)), ["defn"],
             ["slot"; "member"]);
            ("IMyInterface`1", "IMyInterface", "file1", ((4, 5), (4, 17)), ["defn"],
             ["interface"]);
            ("IMyInterface`1", "IMyInterface", "file1", ((8, 14), (8, 26)), ["type"],
             ["interface"]);
            ("int", "int", "file1", ((8, 27), (8, 30)), ["type"], ["abbrev"]);
            ("val x", "x", "file1", ((9, 21), (9, 22)), ["defn"], []);
            ("string", "string", "file1", ((9, 37), (9, 43)), ["type"], ["abbrev"]);
            ("val x", "x", "file1", ((12, 21), (12, 22)), ["defn"], []);
            ("int", "int", "file1", ((12, 37), (12, 40)), ["type"], ["abbrev"]);
            ("val arg1", "arg1", "file1", ((12, 31), (12, 35)), ["defn"], []);
            ("unit", "unit", "file1", ((12, 43), (12, 47)), ["type"], ["abbrev"]);
            ("val raise", "raise", "file1", ((13, 18), (13, 23)), [], ["val"]);
            ("System", "System", "file1", ((13, 25), (13, 31)), [], ["namespace"]);
            ("member .ctor", ".ctor", "file1", ((13, 25), (13, 55)), [], ["member"]);
            ("Impl", "Impl", "file1", ((2, 7), (2, 11)), ["defn"], ["module"])|]

//-----------------------------------------------------------------------------------------
// Misc - namespace symbols

module internal Project22 = 
    open System.IO

    let fileName1 = Path.ChangeExtension(Path.GetTempFileName(), ".fs")
    let base2 = Path.GetTempFileName()
    let dllName = Path.ChangeExtension(base2, ".dll")
    let projFileName = Path.ChangeExtension(base2, ".fsproj")
    let fileSource1 = """
module Impl

type AnotherMutableList() = 
    member x.Item with get() = 3 and set (v:int) = ()

let f1 (x: System.Collections.Generic.IList<'T>) = () // grab the IList symbol and look into it
let f2 (x: AnotherMutableList) = () // grab the AnotherMutableList symbol and look into it
let f3 (x: System.Collections.ObjectModel.ObservableCollection<'T>) = () // grab the ObservableCollection symbol and look into it
let f4 (x: int[]) = () // test a one-dimensional array
let f5 (x: int[,,]) = () // test a multi-dimensional array
    """
    File.WriteAllText(fileName1, fileSource1)
    let cleanFileName a = if a = fileName1 then "file1" else "??"

    let fileNames = [fileName1]
    let args = mkProjectCommandLineArgs (dllName, fileNames)
    let options =  checker.GetProjectOptionsFromCommandLineArgs (projFileName, args)



[<Test>]
let ``Test Project22 whole project errors`` () = 

    let wholeProjectResults = checker.ParseAndCheckProject(Project22.options) |> Async.RunSynchronously
    for e in wholeProjectResults.Errors do 
        printfn "Project22 error: <<<%s>>>" e.Message
    wholeProjectResults.Errors.Length |> shouldEqual 0


[<Test>]
let ``Test Project22 IList contents`` () =

    let wholeProjectResults = checker.ParseAndCheckProject(Project22.options) |> Async.RunSynchronously

    let allUsesOfAllSymbols = 
        wholeProjectResults.GetAllUsesOfAllSymbols()
        |> Async.RunSynchronously

    let ilistTypeUse = 
        allUsesOfAllSymbols
        |> Array.find (fun su -> su.Symbol.DisplayName = "IList")

    let ocTypeUse = 
        allUsesOfAllSymbols
        |> Array.find (fun su -> su.Symbol.DisplayName = "ObservableCollection")

    let alistTypeUse = 
        allUsesOfAllSymbols
        |> Array.find (fun su -> su.Symbol.DisplayName = "AnotherMutableList")

    let allTypes =
        allUsesOfAllSymbols
        |> Array.choose (fun su -> match su.Symbol with :? FSharpMemberOrFunctionOrValue as s -> Some s.FullType | _ -> None )

    let arrayTypes =
        allTypes
        |> Array.choose (fun t -> 
            if t.HasTypeDefinition then
               let td = t.TypeDefinition
               if td.IsArrayType then Some (td.DisplayName, td.ArrayRank) else None
            else None )

    let ilistTypeDefn = ilistTypeUse.Symbol :?> FSharpEntity
    let ocTypeDefn = ocTypeUse.Symbol :?> FSharpEntity
    let alistTypeDefn = alistTypeUse.Symbol :?> FSharpEntity

    set [ for x in ilistTypeDefn.MembersFunctionsAndValues -> x.LogicalName, attribsOfSymbol x ]
      |> shouldEqual
           (set [("get_Item", ["slot"; "member"; "getter"]);
                ("set_Item", ["slot"; "member"; "setter"]); 
                ("IndexOf", ["slot"; "member"]);
                ("Insert", ["slot"; "member"]); 
                ("RemoveAt", ["slot"; "member"]);
                ("Item", ["slot"; "member"; "prop"])])

    set [ for x in ocTypeDefn.MembersFunctionsAndValues -> x.LogicalName, attribsOfSymbol x ]
      |> shouldEqual
         (set [(".ctor", ["member"]); 
               (".ctor", ["member"]); 
               (".ctor", ["member"]);
               ("Move", ["member"]); 
               ("add_CollectionChanged", ["slot"; "member"; "add"]);
               ("remove_CollectionChanged", ["slot"; "member"; "remove"]);
               ("ClearItems", ["slot"; "member"]); 
               ("RemoveItem", ["slot"; "member"]);
               ("InsertItem", ["slot"; "member"]); 
               ("SetItem", ["slot"; "member"]);
               ("MoveItem", ["slot"; "member"]); 
               ("OnPropertyChanged", ["slot"; "member"]);
               ("add_PropertyChanged", ["slot"; "member"; "add"]);
               ("remove_PropertyChanged", ["slot"; "member"; "remove"]);
               ("OnCollectionChanged", ["slot"; "member"]);
               ("BlockReentrancy", ["member"]); 
               ("CheckReentrancy", ["member"]);
               ("CollectionChanged", ["slot"; "member"; "event"]);
               ("PropertyChanged", ["slot"; "member"; "event"])])

    set [ for x in alistTypeDefn.MembersFunctionsAndValues -> x.LogicalName, attribsOfSymbol x ]
      |> shouldEqual
            (set [(".ctor", ["member"; "ctor"]); 
                  ("get_Item", ["member"; "getter"]);
                  ("set_Item", ["member"; "setter"]); 
                  ("Item", ["member"; "prop"])])

    set [ for x in ilistTypeDefn.AllInterfaces -> x.TypeDefinition.DisplayName, attribsOfSymbol x.TypeDefinition ]
       |> shouldEqual
              (set [("IList", ["interface"]); ("ICollection", ["interface"]);
                    ("IEnumerable", ["interface"]); ("IEnumerable", ["interface"])])

    arrayTypes |> shouldEqual [|("[]", 1); ("[,,]", 3)|]

[<Test>]
let ``Test Project22 IList properties`` () =

    let wholeProjectResults = checker.ParseAndCheckProject(Project22.options) |> Async.RunSynchronously

    let ilistTypeUse = 
        wholeProjectResults.GetAllUsesOfAllSymbols()
        |> Async.RunSynchronously
        |> Array.find (fun su -> su.Symbol.DisplayName = "IList")

    let ilistTypeDefn = ilistTypeUse.Symbol :?> FSharpEntity

    attribsOfSymbol ilistTypeDefn |> shouldEqual ["interface"]

#if !TODO_REWORK_ASSEMBLY_LOAD
    ilistTypeDefn.Assembly.SimpleName |> shouldEqual coreLibAssemblyName
#endif

//-----------------------------------------------------------------------------------------
// Misc - properties

module internal Project23 = 
    open System.IO

    let fileName1 = Path.ChangeExtension(Path.GetTempFileName(), ".fs")
    let base2 = Path.GetTempFileName()
    let dllName = Path.ChangeExtension(base2, ".dll")
    let projFileName = Path.ChangeExtension(base2, ".fsproj")
    let fileSource1 = """
module Impl

type Class() =
    static member StaticProperty = 1
    member x.Property = 1

module Getter =
    type System.Int32 with
        static member Zero = 0
        member x.Value = 0 

    let _ = 0 .Value

module Setter =
    type System.Int32 with
        member x.Value with set (_: int) = ()

    0 .Value <- 0
"""
    File.WriteAllText(fileName1, fileSource1)
    let cleanFileName a = if a = fileName1 then "file1" else "??"

    let fileNames = [fileName1]
    let args = mkProjectCommandLineArgs (dllName, fileNames)
    let options =  checker.GetProjectOptionsFromCommandLineArgs (projFileName, args)

[<Test>]
let ``Test Project23 whole project errors`` () = 

    let wholeProjectResults = checker.ParseAndCheckProject(Project23.options) |> Async.RunSynchronously
    for e in wholeProjectResults.Errors do 
        printfn "Project23 error: <<<%s>>>" e.Message
    wholeProjectResults.Errors.Length |> shouldEqual 0

[<Test>]
let ``Test Project23 property`` () =

    let wholeProjectResults = checker.ParseAndCheckProject(Project23.options) |> Async.RunSynchronously
    let allSymbolsUses = wholeProjectResults.GetAllUsesOfAllSymbols() |> Async.RunSynchronously
    
    let classTypeUse = allSymbolsUses |> Array.find (fun su -> su.Symbol.DisplayName = "Class")
    let classTypeDefn = classTypeUse.Symbol :?> FSharpEntity

    [ for x in classTypeDefn.MembersFunctionsAndValues -> x.LogicalName, attribsOfSymbol x ]
      |> shouldEqual 
          [(".ctor", ["member"; "ctor"]); 
           ("get_Property", ["member"; "getter"]);
           ("get_StaticProperty", ["member"; "getter"]);
           ("StaticProperty", ["member"; "prop"]); 
           ("Property", ["member"; "prop"])]

    let getterModuleUse = allSymbolsUses |> Array.find (fun su -> su.Symbol.DisplayName = "Getter")
    let getterModuleDefn = getterModuleUse.Symbol :?> FSharpEntity

    [ for x in getterModuleDefn.MembersFunctionsAndValues -> x.LogicalName, attribsOfSymbol x ]
      |> shouldEqual 
              [("get_Zero", ["member"; "extmem"; "getter"]);
               ("Zero", ["member"; "prop"; "extmem"]);
               ("get_Value", ["member"; "extmem"; "getter"]);
               ("Value", ["member"; "prop"; "extmem"])]

    let extensionProps = getterModuleDefn.MembersFunctionsAndValues |> Seq.toArray |> Array.filter (fun su -> su.LogicalName = "Value" || su.LogicalName = "Zero" )
    let extensionPropsRelated = 
        extensionProps
        |> Array.collect (fun f -> 
            [|  if f.HasGetterMethod then
                    yield (f.EnclosingEntity.Value.FullName, f.GetterMethod.CompiledName, f.GetterMethod.EnclosingEntity.Value.FullName, attribsOfSymbol f)
                if f.HasSetterMethod then
                    yield (f.EnclosingEntity.Value.FullName, f.SetterMethod.CompiledName, f.SetterMethod.EnclosingEntity.Value.FullName, attribsOfSymbol f)
            |])
        |> Array.toList

    extensionPropsRelated  |> shouldEqual
          [("System.Int32", "Int32.get_Zero.Static", "Impl.Getter",
            ["member"; "prop"; "extmem"]);
           ("System.Int32", "Int32.get_Value", "Impl.Getter",
            ["member"; "prop"; "extmem"])]       

    allSymbolsUses 
    |> Array.map (fun x -> x.Symbol)
    |> Array.choose (function 
        | :? FSharpMemberOrFunctionOrValue as f -> Some (f.LogicalName, attribsOfSymbol f)
        | _ -> None)
    |> Array.toList
    |> shouldEqual         
        [(".ctor", ["member"; "ctor"]); 
         ("get_StaticProperty", ["member"; "getter"]);
         ("get_Property", ["member"; "getter"]); 
         ("x", []);
         ("get_Zero", ["member"; "extmem"; "getter"]);
         ("get_Value", ["member"; "extmem"; "getter"]); 
         ("x", []);
         ("Value", ["member"; "prop"; "extmem"]);
         ("set_Value", ["member"; "extmem"; "setter"]); 
         ("x", []);
         ("_arg1", ["compgen"]); 
         ("Value", ["member"; "prop"; "extmem"])]

[<Test>]
let ``Test Project23 extension properties' getters/setters should refer to the correct declaring entities`` () =

    let wholeProjectResults = checker.ParseAndCheckProject(Project23.options) |> Async.RunSynchronously
    let allSymbolsUses = wholeProjectResults.GetAllUsesOfAllSymbols() |> Async.RunSynchronously

    let extensionMembers = allSymbolsUses |> Array.rev |> Array.filter (fun su -> su.Symbol.DisplayName = "Value")
    extensionMembers
    |> Array.collect (fun memb -> wholeProjectResults.GetUsesOfSymbol(memb.Symbol) |> Async.RunSynchronously)
    |> Array.collect (fun x -> 
        [|
        match x.Symbol with
        | :? FSharpMemberOrFunctionOrValue as f -> 
            if f.HasGetterMethod then
                yield (f.EnclosingEntity.Value.FullName, f.GetterMethod.EnclosingEntity.Value.FullName, attribsOfSymbol f)
            if f.HasSetterMethod then
                yield (f.EnclosingEntity.Value.FullName, f.SetterMethod.EnclosingEntity.Value.FullName, attribsOfSymbol f)
        | _ -> () 
        |])
    |> Array.toList
    |> shouldEqual 
        [ ("System.Int32", "Impl.Setter", ["member"; "prop"; "extmem"]);
          ("System.Int32", "Impl.Setter", ["member"; "prop"; "extmem"]);
          ("System.Int32", "Impl.Getter", ["member"; "prop"; "extmem"])
          ("System.Int32", "Impl.Getter", ["member"; "prop"; "extmem"]) ]

// Misc - property symbols
module internal Project24 = 
    open System.IO

    let fileName1 = Path.ChangeExtension(Path.GetTempFileName(), ".fs")
    let base2 = Path.GetTempFileName()
    let dllName = Path.ChangeExtension(base2, ".dll")
    let projFileName = Path.ChangeExtension(base2, ".fsproj")
    let fileSource1 = """
module PropertyTest

type TypeWithProperties() =
    member x.NameGetSet
        with get() = 0
        and set (v: int) = ()

    member x.NameGet
        with get() = 0
        and set (v: int) = ()

    member x.NameSet
        with set (v: int) = ()

    static member StaticNameGetSet
        with get() = 0
        and set (v: int) = ()

    static member StaticNameGet
        with get() = 0
        and set (v: int) = ()

    static member StaticNameSet
        with set (v: int) = ()

    member val AutoPropGet = 0 with get
    member val AutoPropGetSet = 0 with get, set

    static member val StaticAutoPropGet = 0 with get
    static member val StaticAutoPropGetSet = 0 with get, set

let v1 = TypeWithProperties().NameGetSet 
TypeWithProperties().NameGetSet  <- 3

let v2 = TypeWithProperties().NameGet

TypeWithProperties().NameSet  <- 3

let v3 = TypeWithProperties.StaticNameGetSet 
TypeWithProperties.StaticNameGetSet  <- 3

let v4 = TypeWithProperties.StaticNameGet

TypeWithProperties.StaticNameSet  <- 3

let v5 = TypeWithProperties().AutoPropGet 

let v6 = TypeWithProperties().AutoPropGetSet
TypeWithProperties().AutoPropGetSet  <- 3

let v7 = TypeWithProperties.StaticAutoPropGet

let v8 = TypeWithProperties.StaticAutoPropGetSet
TypeWithProperties.StaticAutoPropGetSet  <- 3

"""
    File.WriteAllText(fileName1, fileSource1)
    let cleanFileName a = if a = fileName1 then "file1" else "??"

    let fileNames = [fileName1]
    let args = mkProjectCommandLineArgs (dllName, fileNames) 
    let options = checker.GetProjectOptionsFromCommandLineArgs (projFileName, args)

[<Test>]
let ``Test Project24 whole project errors`` () = 
    let wholeProjectResults = checker.ParseAndCheckProject(Project24.options) |> Async.RunSynchronously
    for e in wholeProjectResults.Errors do 
        printfn "Project24 error: <<<%s>>>" e.Message
    wholeProjectResults.Errors.Length |> shouldEqual 0

[<Test>]
let ``Test Project24 all symbols`` () = 
    let wholeProjectResults = checker.ParseAndCheckProject(Project24.options) |> Async.RunSynchronously
    let backgroundParseResults1, backgroundTypedParse1 = 
        checker.GetBackgroundCheckResultsForFileInProject(Project24.fileName1, Project24.options) 
        |> Async.RunSynchronously   

    let allUses  = 
        backgroundTypedParse1.GetAllUsesOfAllSymbolsInFile() 
        |> Async.RunSynchronously
        |> Array.map (fun s -> (s.Symbol.DisplayName, Project24.cleanFileName s.FileName, tups s.RangeAlternate, attribsOfSymbolUse s, attribsOfSymbol s.Symbol))

    allUses |> shouldEqual 
          [|("TypeWithProperties", "file1", ((4, 5), (4, 23)), ["defn"], ["class"]);
            ("( .ctor )", "file1", ((4, 5), (4, 23)), ["defn"], ["member"; "ctor"]);
            ("NameGetSet", "file1", ((5, 13), (5, 23)), ["defn"], ["member"; "getter"]);
            ("int", "file1", ((7, 20), (7, 23)), ["type"], ["abbrev"]);
            ("NameGet", "file1", ((9, 13), (9, 20)), ["defn"], ["member"; "getter"]);
            ("int", "file1", ((11, 20), (11, 23)), ["type"], ["abbrev"]);
            ("int", "file1", ((14, 21), (14, 24)), ["type"], ["abbrev"]);
            ("NameSet", "file1", ((13, 13), (13, 20)), ["defn"], ["member"; "setter"]);
            ("StaticNameGetSet", "file1", ((16, 18), (16, 34)), ["defn"],
             ["member"; "getter"]);
            ("int", "file1", ((18, 20), (18, 23)), ["type"], ["abbrev"]);
            ("StaticNameGet", "file1", ((20, 18), (20, 31)), ["defn"],
             ["member"; "getter"]);
            ("int", "file1", ((22, 20), (22, 23)), ["type"], ["abbrev"]);
            ("int", "file1", ((25, 21), (25, 24)), ["type"], ["abbrev"]);
            ("StaticNameSet", "file1", ((24, 18), (24, 31)), ["defn"],
             ["member"; "setter"]);
            ("AutoPropGet", "file1", ((27, 15), (27, 26)), ["defn"],
             ["member"; "getter"]);
            ("AutoPropGetSet", "file1", ((28, 15), (28, 29)), ["defn"],
             ["member"; "getter"]);
            ("StaticAutoPropGet", "file1", ((30, 22), (30, 39)), ["defn"],
             ["member"; "getter"]);
            ("StaticAutoPropGetSet", "file1", ((31, 22), (31, 42)), ["defn"],
             ["member"; "getter"]);
            ("( AutoPropGet@ )", "file1", ((27, 29), (27, 30)), ["defn"], []);
            ("( AutoPropGetSet@ )", "file1", ((28, 32), (28, 33)), ["defn"],
             ["mutable"]);
            ("( StaticAutoPropGet@ )", "file1", ((30, 42), (30, 43)), ["defn"], []);
            ("( StaticAutoPropGetSet@ )", "file1", ((31, 45), (31, 46)), ["defn"],
             ["mutable"]); ("x", "file1", ((5, 11), (5, 12)), ["defn"], []);
            ("int", "file1", ((7, 20), (7, 23)), ["type"], ["abbrev"]);
            ("v", "file1", ((7, 17), (7, 18)), ["defn"], []);
            ("x", "file1", ((9, 11), (9, 12)), ["defn"], []);
            ("int", "file1", ((11, 20), (11, 23)), ["type"], ["abbrev"]);
            ("v", "file1", ((11, 17), (11, 18)), ["defn"], []);
            ("x", "file1", ((13, 11), (13, 12)), ["defn"], []);
            ("int", "file1", ((14, 21), (14, 24)), ["type"], ["abbrev"]);
            ("v", "file1", ((14, 18), (14, 19)), ["defn"], []);
            ("int", "file1", ((18, 20), (18, 23)), ["type"], ["abbrev"]);
            ("v", "file1", ((18, 17), (18, 18)), ["defn"], []);
            ("int", "file1", ((22, 20), (22, 23)), ["type"], ["abbrev"]);
            ("v", "file1", ((22, 17), (22, 18)), ["defn"], []);
            ("int", "file1", ((25, 21), (25, 24)), ["type"], ["abbrev"]);
            ("v", "file1", ((25, 18), (25, 19)), ["defn"], []);
            ("( AutoPropGet@ )", "file1", ((27, 15), (27, 26)), [], []);
            ("( AutoPropGetSet@ )", "file1", ((28, 15), (28, 29)), [], ["mutable"]);
            ("v", "file1", ((28, 15), (28, 29)), ["defn"], []);
            ("( StaticAutoPropGet@ )", "file1", ((30, 22), (30, 39)), [], []);
            ("( StaticAutoPropGetSet@ )", "file1", ((31, 22), (31, 42)), [],
             ["mutable"]); ("v", "file1", ((31, 22), (31, 42)), ["defn"], []);
            ("( .cctor )", "file1", ((4, 5), (4, 23)), ["defn"], ["member"]);
            ("TypeWithProperties", "file1", ((33, 9), (33, 27)), [],
             ["member"; "ctor"]);
            ("NameGetSet", "file1", ((33, 9), (33, 40)), [], ["member"; "prop"]);
            ("v1", "file1", ((33, 4), (33, 6)), ["defn"], ["val"]);
            ("TypeWithProperties", "file1", ((34, 0), (34, 18)), [],
             ["member"; "ctor"]);
            ("NameGetSet", "file1", ((34, 0), (34, 31)), [], ["member"; "prop"]);
            ("TypeWithProperties", "file1", ((36, 9), (36, 27)), [],
             ["member"; "ctor"]);
            ("NameGet", "file1", ((36, 9), (36, 37)), [], ["member"; "prop"]);
            ("v2", "file1", ((36, 4), (36, 6)), ["defn"], ["val"]);
            ("TypeWithProperties", "file1", ((38, 0), (38, 18)), [],
             ["member"; "ctor"]);
            ("NameSet", "file1", ((38, 0), (38, 28)), [], ["member"; "prop"]);
            ("TypeWithProperties", "file1", ((40, 9), (40, 27)), [], ["class"]);
            ("StaticNameGetSet", "file1", ((40, 9), (40, 44)), [], ["member"; "prop"]);
            ("v3", "file1", ((40, 4), (40, 6)), ["defn"], ["val"]);
            ("TypeWithProperties", "file1", ((41, 0), (41, 18)), [], ["class"]);
            ("StaticNameGetSet", "file1", ((41, 0), (41, 35)), [], ["member"; "prop"]);
            ("TypeWithProperties", "file1", ((43, 9), (43, 27)), [], ["class"]);
            ("StaticNameGet", "file1", ((43, 9), (43, 41)), [], ["member"; "prop"]);
            ("v4", "file1", ((43, 4), (43, 6)), ["defn"], ["val"]);
            ("TypeWithProperties", "file1", ((45, 0), (45, 18)), [], ["class"]);
            ("StaticNameSet", "file1", ((45, 0), (45, 32)), [], ["member"; "prop"]);
            ("TypeWithProperties", "file1", ((47, 9), (47, 27)), [],
             ["member"; "ctor"]);
            ("AutoPropGet", "file1", ((47, 9), (47, 41)), [], ["member"; "prop"]);
            ("v5", "file1", ((47, 4), (47, 6)), ["defn"], ["val"]);
            ("TypeWithProperties", "file1", ((49, 9), (49, 27)), [],
             ["member"; "ctor"]);
            ("AutoPropGetSet", "file1", ((49, 9), (49, 44)), [], ["member"; "prop"]);
            ("v6", "file1", ((49, 4), (49, 6)), ["defn"], ["val"]);
            ("TypeWithProperties", "file1", ((50, 0), (50, 18)), [],
             ["member"; "ctor"]);
            ("AutoPropGetSet", "file1", ((50, 0), (50, 35)), [], ["member"; "prop"]);
            ("TypeWithProperties", "file1", ((52, 9), (52, 27)), [], ["class"]);
            ("StaticAutoPropGet", "file1", ((52, 9), (52, 45)), [], ["member"; "prop"]);
            ("v7", "file1", ((52, 4), (52, 6)), ["defn"], ["val"]);
            ("TypeWithProperties", "file1", ((54, 9), (54, 27)), [], ["class"]);
            ("StaticAutoPropGetSet", "file1", ((54, 9), (54, 48)), [],
             ["member"; "prop"]);
            ("v8", "file1", ((54, 4), (54, 6)), ["defn"], ["val"]);
            ("TypeWithProperties", "file1", ((55, 0), (55, 18)), [], ["class"]);
            ("StaticAutoPropGetSet", "file1", ((55, 0), (55, 39)), [],
             ["member"; "prop"]);
            ("PropertyTest", "file1", ((2, 7), (2, 19)), ["defn"], ["module"])|]

[<Test>]
let ``Test symbol uses of properties with both getters and setters`` () = 
    let wholeProjectResults = checker.ParseAndCheckProject(Project24.options) |> Async.RunSynchronously
    let backgroundParseResults1, backgroundTypedParse1 = 
        checker.GetBackgroundCheckResultsForFileInProject(Project24.fileName1, Project24.options) 
        |> Async.RunSynchronously   

    let getAllSymbolUses = 
        backgroundTypedParse1.GetAllUsesOfAllSymbolsInFile() 
        |> Async.RunSynchronously
        |> Array.map (fun s -> (s.Symbol.DisplayName, Project24.cleanFileName s.FileName, tups s.RangeAlternate, attribsOfSymbol s.Symbol))

    getAllSymbolUses |> shouldEqual
          [|("TypeWithProperties", "file1", ((4, 5), (4, 23)), ["class"]);
            ("( .ctor )", "file1", ((4, 5), (4, 23)), ["member"; "ctor"]);
            ("NameGetSet", "file1", ((5, 13), (5, 23)), ["member"; "getter"]);
            ("int", "file1", ((7, 20), (7, 23)), ["abbrev"]);
            ("NameGet", "file1", ((9, 13), (9, 20)), ["member"; "getter"]);
            ("int", "file1", ((11, 20), (11, 23)), ["abbrev"]);
            ("int", "file1", ((14, 21), (14, 24)), ["abbrev"]);
            ("NameSet", "file1", ((13, 13), (13, 20)), ["member"; "setter"]);
            ("StaticNameGetSet", "file1", ((16, 18), (16, 34)), ["member"; "getter"]);
            ("int", "file1", ((18, 20), (18, 23)), ["abbrev"]);
            ("StaticNameGet", "file1", ((20, 18), (20, 31)), ["member"; "getter"]);
            ("int", "file1", ((22, 20), (22, 23)), ["abbrev"]);
            ("int", "file1", ((25, 21), (25, 24)), ["abbrev"]);
            ("StaticNameSet", "file1", ((24, 18), (24, 31)), ["member"; "setter"]);
            ("AutoPropGet", "file1", ((27, 15), (27, 26)), ["member"; "getter"]);
            ("AutoPropGetSet", "file1", ((28, 15), (28, 29)), ["member"; "getter"]);
            ("StaticAutoPropGet", "file1", ((30, 22), (30, 39)), ["member"; "getter"]);
            ("StaticAutoPropGetSet", "file1", ((31, 22), (31, 42)),
             ["member"; "getter"]);
            ("( AutoPropGet@ )", "file1", ((27, 29), (27, 30)), []);
            ("( AutoPropGetSet@ )", "file1", ((28, 32), (28, 33)), ["mutable"]);
            ("( StaticAutoPropGet@ )", "file1", ((30, 42), (30, 43)), []);
            ("( StaticAutoPropGetSet@ )", "file1", ((31, 45), (31, 46)), ["mutable"]);
            ("x", "file1", ((5, 11), (5, 12)), []);
            ("int", "file1", ((7, 20), (7, 23)), ["abbrev"]);
            ("v", "file1", ((7, 17), (7, 18)), []);
            ("x", "file1", ((9, 11), (9, 12)), []);
            ("int", "file1", ((11, 20), (11, 23)), ["abbrev"]);
            ("v", "file1", ((11, 17), (11, 18)), []);
            ("x", "file1", ((13, 11), (13, 12)), []);
            ("int", "file1", ((14, 21), (14, 24)), ["abbrev"]);
            ("v", "file1", ((14, 18), (14, 19)), []);
            ("int", "file1", ((18, 20), (18, 23)), ["abbrev"]);
            ("v", "file1", ((18, 17), (18, 18)), []);
            ("int", "file1", ((22, 20), (22, 23)), ["abbrev"]);
            ("v", "file1", ((22, 17), (22, 18)), []);
            ("int", "file1", ((25, 21), (25, 24)), ["abbrev"]);
            ("v", "file1", ((25, 18), (25, 19)), []);
            ("( AutoPropGet@ )", "file1", ((27, 15), (27, 26)), []);
            ("( AutoPropGetSet@ )", "file1", ((28, 15), (28, 29)), ["mutable"]);
            ("v", "file1", ((28, 15), (28, 29)), []);
            ("( StaticAutoPropGet@ )", "file1", ((30, 22), (30, 39)), []);
            ("( StaticAutoPropGetSet@ )", "file1", ((31, 22), (31, 42)), ["mutable"]);
            ("v", "file1", ((31, 22), (31, 42)), []);
            ("( .cctor )", "file1", ((4, 5), (4, 23)), ["member"]);
            ("TypeWithProperties", "file1", ((33, 9), (33, 27)), ["member"; "ctor"]);
            ("NameGetSet", "file1", ((33, 9), (33, 40)), ["member"; "prop"]);
            ("v1", "file1", ((33, 4), (33, 6)), ["val"]);
            ("TypeWithProperties", "file1", ((34, 0), (34, 18)), ["member"; "ctor"]);
            ("NameGetSet", "file1", ((34, 0), (34, 31)), ["member"; "prop"]);
            ("TypeWithProperties", "file1", ((36, 9), (36, 27)), ["member"; "ctor"]);
            ("NameGet", "file1", ((36, 9), (36, 37)), ["member"; "prop"]);
            ("v2", "file1", ((36, 4), (36, 6)), ["val"]);
            ("TypeWithProperties", "file1", ((38, 0), (38, 18)), ["member"; "ctor"]);
            ("NameSet", "file1", ((38, 0), (38, 28)), ["member"; "prop"]);
            ("TypeWithProperties", "file1", ((40, 9), (40, 27)), ["class"]);
            ("StaticNameGetSet", "file1", ((40, 9), (40, 44)), ["member"; "prop"]);
            ("v3", "file1", ((40, 4), (40, 6)), ["val"]);
            ("TypeWithProperties", "file1", ((41, 0), (41, 18)), ["class"]);
            ("StaticNameGetSet", "file1", ((41, 0), (41, 35)), ["member"; "prop"]);
            ("TypeWithProperties", "file1", ((43, 9), (43, 27)), ["class"]);
            ("StaticNameGet", "file1", ((43, 9), (43, 41)), ["member"; "prop"]);
            ("v4", "file1", ((43, 4), (43, 6)), ["val"]);
            ("TypeWithProperties", "file1", ((45, 0), (45, 18)), ["class"]);
            ("StaticNameSet", "file1", ((45, 0), (45, 32)), ["member"; "prop"]);
            ("TypeWithProperties", "file1", ((47, 9), (47, 27)), ["member"; "ctor"]);
            ("AutoPropGet", "file1", ((47, 9), (47, 41)), ["member"; "prop"]);
            ("v5", "file1", ((47, 4), (47, 6)), ["val"]);
            ("TypeWithProperties", "file1", ((49, 9), (49, 27)), ["member"; "ctor"]);
            ("AutoPropGetSet", "file1", ((49, 9), (49, 44)), ["member"; "prop"]);
            ("v6", "file1", ((49, 4), (49, 6)), ["val"]);
            ("TypeWithProperties", "file1", ((50, 0), (50, 18)), ["member"; "ctor"]);
            ("AutoPropGetSet", "file1", ((50, 0), (50, 35)), ["member"; "prop"]);
            ("TypeWithProperties", "file1", ((52, 9), (52, 27)), ["class"]);
            ("StaticAutoPropGet", "file1", ((52, 9), (52, 45)), ["member"; "prop"]);
            ("v7", "file1", ((52, 4), (52, 6)), ["val"]);
            ("TypeWithProperties", "file1", ((54, 9), (54, 27)), ["class"]);
            ("StaticAutoPropGetSet", "file1", ((54, 9), (54, 48)), ["member"; "prop"]);
            ("v8", "file1", ((54, 4), (54, 6)), ["val"]);
            ("TypeWithProperties", "file1", ((55, 0), (55, 18)), ["class"]);
            ("StaticAutoPropGetSet", "file1", ((55, 0), (55, 39)), ["member"; "prop"]);
            ("PropertyTest", "file1", ((2, 7), (2, 19)), ["module"])|]

    let getSampleSymbolUseOpt = 
        backgroundTypedParse1.GetSymbolUseAtLocation(9,20,"",["NameGet"]) 
        |> Async.RunSynchronously

    let getSampleSymbol = getSampleSymbolUseOpt.Value.Symbol
    
    let usesOfGetSampleSymbol = 
        backgroundTypedParse1.GetUsesOfSymbolInFile(getSampleSymbol) 
        |> Async.RunSynchronously
        |> Array.map (fun s -> (Project24.cleanFileName s.FileName, tups s.RangeAlternate))

    usesOfGetSampleSymbol |> shouldEqual [|("file1", ((9, 13), (9, 20))); ("file1", ((36, 9), (36, 37)))|]

#if NO_CHECK_USE_OF_FSHARP_DATA_DLL
#endif
// Misc - type provider symbols
module internal Project25 = 
    open System.IO

    let fileName1 = Path.ChangeExtension(Path.GetTempFileName(), ".fs")
    let base2 = Path.GetTempFileName()
    let dllName = Path.ChangeExtension(base2, ".dll")
    let projFileName = Path.ChangeExtension(base2, ".fsproj")
    let fileSource1 = """
module TypeProviderTests
open FSharp.Data
type Project = XmlProvider<"<root><value>1</value><value>3</value></root>">
let _ = Project.GetSample()

type Record = { Field: int }
let r = { Record.Field = 1 }

let _ = XmlProvider<"<root><value>1</value><value>3</value></root>">.GetSample()
"""
    File.WriteAllText(fileName1, fileSource1)
    let cleanFileName a = if a = fileName1 then "file1" else "??"

    let fileNames = [fileName1]
    let args = 
        [| yield! mkProjectCommandLineArgs (dllName, fileNames) 
           yield @"-r:" + Path.Combine(__SOURCE_DIRECTORY__, Path.Combine("data", "FSharp.Data.dll"))
           yield @"-r:" + sysLib "System.Xml.Linq" |]
    let options = checker.GetProjectOptionsFromCommandLineArgs (projFileName, args)

#if DOTNETCORE
[<Test; Ignore "Disabled until FSharp.Data.dll is build for dotnet core.">]
#else
[<Test>]
#endif
let ``Test Project25 whole project errors`` () = 
    let wholeProjectResults = checker.ParseAndCheckProject(Project25.options) |> Async.RunSynchronously
    for e in wholeProjectResults.Errors do 
        printfn "Project25 error: <<<%s>>>" e.Message
    wholeProjectResults.Errors.Length |> shouldEqual 0

#if DOTNETCORE
[<Test; Ignore "Disabled until FSharp.Data.dll is build for dotnet core.">]
#else
[<Test>]
#endif
<<<<<<< HEAD
let ``Test symbol uses of type-provided members`` () = 
=======
let ``Test Project25 symbol uses of type-provided members`` () = 
>>>>>>> 86fcbe34
    let wholeProjectResults = checker.ParseAndCheckProject(Project25.options) |> Async.RunSynchronously
    let backgroundParseResults1, backgroundTypedParse1 = 
        checker.GetBackgroundCheckResultsForFileInProject(Project25.fileName1, Project25.options) 
        |> Async.RunSynchronously   

    let allUses  = 
        backgroundTypedParse1.GetAllUsesOfAllSymbolsInFile() 
        |> Async.RunSynchronously
        |> Array.map (fun s -> (s.Symbol.FullName, Project25.cleanFileName s.FileName, tups s.RangeAlternate, attribsOfSymbol s.Symbol))

    allUses |> shouldEqual 

          [|("FSharp.Data.XmlProvider", "file1", ((4, 15), (4, 26)),
             ["class"; "provided"; "erased"]);
            ("FSharp.Data.XmlProvider", "file1", ((4, 15), (4, 26)),
             ["class"; "provided"; "erased"]);
            ("FSharp.Data.XmlProvider", "file1", ((4, 15), (4, 26)),
             ["class"; "provided"; "erased"]);
            ("FSharp.Data.XmlProvider", "file1", ((4, 15), (4, 26)),
             ["class"; "provided"; "erased"]);
            ("TypeProviderTests.Project", "file1", ((4, 5), (4, 12)), ["abbrev"]);
            ("TypeProviderTests.Project", "file1", ((5, 8), (5, 15)), ["abbrev"]);
            ("FSharp.Data.XmlProvider<...>.GetSample", "file1", ((5, 8), (5, 25)),
             ["member"]);
            ("Microsoft.FSharp.Core.int", "file1", ((7, 23), (7, 26)), ["abbrev"]);
            ("Microsoft.FSharp.Core.int", "file1", ((7, 23), (7, 26)), ["abbrev"]);
            ("TypeProviderTests.Record.Field", "file1", ((7, 16), (7, 21)), ["field"]);
            ("TypeProviderTests.Record", "file1", ((7, 5), (7, 11)), ["record"]);
            ("TypeProviderTests.Record", "file1", ((8, 10), (8, 16)), ["record"]);
            ("TypeProviderTests.Record.Field", "file1", ((8, 17), (8, 22)), ["field"]);
            ("TypeProviderTests.r", "file1", ((8, 4), (8, 5)), ["val"]);
            ("FSharp.Data.XmlProvider", "file1", ((10, 8), (10, 19)),
             ["class"; "provided"; "erased"]);
            ("FSharp.Data.XmlProvider<...>", "file1", ((10, 8), (10, 68)),
             ["class"; "provided"; "staticinst"; "erased"]);
            ("FSharp.Data.XmlProvider<...>.GetSample", "file1", ((10, 8), (10, 78)),
             ["member"]);
            ("TypeProviderTests", "file1", ((2, 7), (2, 24)), ["module"])|]
    let getSampleSymbolUseOpt = 
        backgroundTypedParse1.GetSymbolUseAtLocation(5,25,"",["GetSample"]) 
        |> Async.RunSynchronously

    let getSampleSymbol = getSampleSymbolUseOpt.Value.Symbol
    
    let usesOfGetSampleSymbol = 
        backgroundTypedParse1.GetUsesOfSymbolInFile(getSampleSymbol) 
        |> Async.RunSynchronously
        |> Array.map (fun s -> (Project25.cleanFileName s.FileName, tups s.RangeAlternate))

    usesOfGetSampleSymbol |> shouldEqual [|("file1", ((5, 8), (5, 25))); ("file1", ((10, 8), (10, 78)))|]

#if DOTNETCORE
[<Test; Ignore "Disabled until FSharp.Data.dll is build for dotnet core.">]
#else
[<Test>]
#endif
let ``Test symbol uses of type-provided types`` () = 
    let wholeProjectResults = checker.ParseAndCheckProject(Project25.options) |> Async.RunSynchronously
    let backgroundParseResults1, backgroundTypedParse1 = 
        checker.GetBackgroundCheckResultsForFileInProject(Project25.fileName1, Project25.options) 
        |> Async.RunSynchronously   

    let getSampleSymbolUseOpt = 
        backgroundTypedParse1.GetSymbolUseAtLocation(4,26,"",["XmlProvider"]) 
        |> Async.RunSynchronously

    let getSampleSymbol = getSampleSymbolUseOpt.Value.Symbol
    
    let usesOfGetSampleSymbol = 
        backgroundTypedParse1.GetUsesOfSymbolInFile(getSampleSymbol) 
        |> Async.RunSynchronously
        |> Array.map (fun s -> (Project25.cleanFileName s.FileName, tups s.RangeAlternate))

    usesOfGetSampleSymbol |> shouldEqual [|("file1", ((4, 15), (4, 26))); ("file1", ((10, 8), (10, 19)))|]

[<Test>]
let ``Test symbol uses of fully-qualified records`` () = 
    let wholeProjectResults = checker.ParseAndCheckProject(Project25.options) |> Async.RunSynchronously
    let backgroundParseResults1, backgroundTypedParse1 = 
        checker.GetBackgroundCheckResultsForFileInProject(Project25.fileName1, Project25.options) 
        |> Async.RunSynchronously   

    let getSampleSymbolUseOpt = 
        backgroundTypedParse1.GetSymbolUseAtLocation(7,11,"",["Record"]) 
        |> Async.RunSynchronously

    let getSampleSymbol = getSampleSymbolUseOpt.Value.Symbol
    
    let usesOfGetSampleSymbol = 
        backgroundTypedParse1.GetUsesOfSymbolInFile(getSampleSymbol) 
        |> Async.RunSynchronously
        |> Array.map (fun s -> (Project25.cleanFileName s.FileName, tups s.RangeAlternate))

    usesOfGetSampleSymbol |> shouldEqual [|("file1", ((7, 5), (7, 11))); ("file1", ((8, 10), (8, 16)))|]
<<<<<<< HEAD

=======
>>>>>>> 86fcbe34


module internal Project26 = 
    open System.IO

    let fileName1 = Path.ChangeExtension(Path.GetTempFileName(), ".fs")
    let base2 = Path.GetTempFileName()
    let dllName = Path.ChangeExtension(base2, ".dll")
    let projFileName = Path.ChangeExtension(base2, ".fsproj")
    let fileSource1 = """
module FSharpParameter
open System
open System.Runtime.InteropServices

type Class() =
    member x.M1(arg1, ?arg2) = ()
    member x.M2([<ParamArray>] arg1, [<OptionalArgument>] arg2) = ()
    member x.M3([<Out>] arg: byref<int>) = ()
    """
    File.WriteAllText(fileName1, fileSource1)

    let cleanFileName a = if a = fileName1 then "file1" else "??"

    let fileNames = [fileName1]
    let args = mkProjectCommandLineArgs (dllName, fileNames)
    let options =  checker.GetProjectOptionsFromCommandLineArgs (projFileName, args)


[<Test>]
let ``Test Project26 whole project errors`` () = 

    let wholeProjectResults = checker.ParseAndCheckProject(Project26.options) |> Async.RunSynchronously
    for e in wholeProjectResults.Errors do 
        printfn "Project26 error: <<<%s>>>" e.Message
    wholeProjectResults.Errors.Length |> shouldEqual 0


[<Test>]
let ``Test Project26 parameter symbols`` () =
    let wholeProjectResults = checker.ParseAndCheckProject(Project26.options) |> Async.RunSynchronously

    let allUsesOfAllSymbols = 
        wholeProjectResults.GetAllUsesOfAllSymbols()
        |> Async.RunSynchronously
        |> Array.map (fun su -> su.Symbol.ToString(), su.Symbol.DisplayName, Project13.cleanFileName su.FileName, tups su.RangeAlternate, attribsOfSymbolUse su, attribsOfSymbol su.Symbol)


    let objSymbol = wholeProjectResults.GetAllUsesOfAllSymbols() |> Async.RunSynchronously |> Array.find (fun su -> su.Symbol.DisplayName = "Class")
    let objEntity = objSymbol.Symbol :?> FSharpEntity
    
    // check we can get the CurriedParameterGroups
    let objMethodsCurriedParameterGroups = 
        [ for x in objEntity.MembersFunctionsAndValues do 
             for pg in x.CurriedParameterGroups do 
                 for p in pg do
                     let attributeNames = 
                        seq {
                            if p.IsParamArrayArg then yield "params"
                            if p.IsOutArg then yield "out"
                            if p.IsOptionalArg then yield "optional"
                        }
                        |> String.concat ","
                     yield x.CompiledName, p.Name,  p.Type.ToString(), attributeNames ]

    objMethodsCurriedParameterGroups |> shouldEqual 
          [("M1", Some "arg1", "type 'c", "");
           ("M1", Some "arg2", "type 'd Microsoft.FSharp.Core.option", "optional");
           ("M2", Some "arg1", "type 'a", "params");
           ("M2", Some "arg2", "type 'b", "optional");
           ("M3", Some "arg", "type Microsoft.FSharp.Core.byref<Microsoft.FSharp.Core.int>", "out")]

    // check we can get the ReturnParameter
    let objMethodsReturnParameter = 
        [ for x in objEntity.MembersFunctionsAndValues do 
             let p = x.ReturnParameter 
             let attributeNames = 
                 seq {
                    if p.IsParamArrayArg then yield "params"
                    if p.IsOutArg then yield "out"
                    if p.IsOptionalArg then yield "optional"
                 }
                 |> String.concat ","
             yield x.DisplayName, p.Name,  p.Type.ToString(), attributeNames ]
    set objMethodsReturnParameter |> shouldEqual
       (set
           [("( .ctor )", None, "type FSharpParameter.Class", "");
            ("M1", None, "type Microsoft.FSharp.Core.unit", "");
            ("M2", None, "type Microsoft.FSharp.Core.unit", "");
            ("M3", None, "type Microsoft.FSharp.Core.unit", "")])

module internal Project27 = 
    open System.IO

    let fileName1 = Path.ChangeExtension(Path.GetTempFileName(), ".fs")
    let base2 = Path.GetTempFileName()
    let dllName = Path.ChangeExtension(base2, ".dll")
    let projFileName = Path.ChangeExtension(base2, ".fsproj")
    let fileSource1 = """
module M

type CFoo() =
    abstract AbstractMethod: int -> string
    default __.AbstractMethod _ = "dflt"
    
type CFooImpl() =
    inherit CFoo()
    override __.AbstractMethod _ = "v"
"""
    File.WriteAllText(fileName1, fileSource1)
    
    let fileNames = [fileName1]
    let args = mkProjectCommandLineArgs (dllName, fileNames)
    let options =  checker.GetProjectOptionsFromCommandLineArgs (projFileName, args)

[<Test>]
let ``Test project27 whole project errors`` () = 

    let wholeProjectResults = checker.ParseAndCheckProject(Project27.options) |> Async.RunSynchronously
    wholeProjectResults .Errors.Length |> shouldEqual 0

[<Test>]
let ``Test project27 all symbols in signature`` () = 

    let wholeProjectResults = checker.ParseAndCheckProject(Project27.options) |> Async.RunSynchronously
    let allSymbols = allSymbolsInEntities true wholeProjectResults.AssemblySignature.Entities
    [ for x in allSymbols -> x.ToString(), attribsOfSymbol x ] 
      |> shouldEqual 
            [("M", ["module"]); 
             ("CFoo", ["class"]); 
             ("member .ctor", ["member"; "ctor"]);
             ("member AbstractMethod", ["slot"; "member"]);
             ("member AbstractMethod", ["member"; "overridemem"]); 
             ("CFooImpl", ["class"]);
             ("member .ctor", ["member"; "ctor"]);
             ("member AbstractMethod", ["member"; "overridemem"])]

module internal Project28 = 
    open System.IO

    let fileName1 = Path.ChangeExtension(Path.GetTempFileName(), ".fs")
    let base2 = Path.GetTempFileName()
    let dllName = Path.ChangeExtension(base2, ".dll")
    let projFileName = Path.ChangeExtension(base2, ".fsproj")
    let fileSource1 = """
module M
open System
open System.Collections.Generic
let (|Even|Odd|) input = if input % 2 = 0 then Even else Odd
let TestNumber input =
   match input with
   | Even -> printfn "%d is even" input
   | Odd -> printfn "%d is odd" input
type DU = A of string | B of int
type XmlDocSigTest() =
    let event1 = new Event<_>()
    let event2 = new Event<_>()
    let aString = "fourtytwo"
    let anInt = 42
    member x.AProperty = Dictionary<int, string>()
    member x.AnotherProperty = aString
    member x.AMethod () = x.AProperty
    member x.AnotherMethod () = anInt
    [<CLIEvent>]
    member this.AnEvent = event1.Publish
    member this.AnotherEvent = event2.Publish
    member this.TestEvent1(arg) = event1.Trigger(this, arg)
    member this.TestEvent2(arg) = event2.Trigger(this, arg)

type Use() =
    let a = XmlDocSigTest ()
    do a.AnEvent.Add (fun _ -> () )
    member x.Test number =
        TestNumber 42
"""
    File.WriteAllText(fileName1, fileSource1)

    let fileNames = [fileName1]
    let args = mkProjectCommandLineArgs (dllName, fileNames)
    let options =  checker.GetProjectOptionsFromCommandLineArgs (projFileName, args)
#if EXTENSIONTYPING
[<Test>]
let ``Test project28 all symbols in signature`` () = 
    let wholeProjectResults = checker.ParseAndCheckProject(Project28.options) |> Async.RunSynchronously
    let allSymbols = allSymbolsInEntities true wholeProjectResults.AssemblySignature.Entities
    let xmlDocSigs =
        allSymbols
        |> Seq.map (fun s ->
                        let typeName = s.GetType().Name
                        match s with
                        #if EXTENSIONTYPING
                        | :? FSharpEntity as fse -> typeName, fse.DisplayName, fse.XmlDocSig
                        #endif
                        | :? FSharpField as fsf -> typeName, fsf.DisplayName, fsf.XmlDocSig
                        | :? FSharpMemberOrFunctionOrValue as fsm -> typeName, fsm.DisplayName, fsm.XmlDocSig
                        | :? FSharpUnionCase as fsu -> typeName, fsu.DisplayName, fsu.XmlDocSig
                        | :? FSharpActivePatternCase as ap -> typeName, ap.DisplayName, ap.XmlDocSig
                        | :? FSharpGenericParameter as fsg -> typeName, fsg.DisplayName, ""
                        | :? FSharpParameter as fsp -> typeName, fsp.DisplayName, ""
                        #if EXTENSIONTYPING
                        | :? FSharpStaticParameter as fss -> typeName, fss.DisplayName, ""
                        #endif
                        | _ -> typeName, s.DisplayName, "unknown")
        |> Seq.toArray

    xmlDocSigs
      |> shouldEqual 
            [|("FSharpEntity", "M", "T:M");
              ("FSharpMemberOrFunctionOrValue", "( |Even|Odd| )", "M:|Even|Odd|(System.Int32)");
              ("FSharpMemberOrFunctionOrValue", "TestNumber", "M:TestNumber(System.Int32)");
              ("FSharpEntity", "DU", "T:M.DU"); 
              ("FSharpUnionCase", "A", "T:M.DU.A");
              ("FSharpField", "A", "T:M.DU.A"); 
              ("FSharpUnionCase", "B", "T:M.DU.B");
              ("FSharpField", "B", "T:M.DU.B");
              ("FSharpEntity", "XmlDocSigTest", "T:M.XmlDocSigTest");
              ("FSharpMemberOrFunctionOrValue", "( .ctor )", "M:M.XmlDocSigTest.#ctor");
              ("FSharpMemberOrFunctionOrValue", "AMethod", "M:M.XmlDocSigTest.AMethod");
              ("FSharpMemberOrFunctionOrValue", "AnotherMethod", "M:M.XmlDocSigTest.AnotherMethod");
              ("FSharpMemberOrFunctionOrValue", "TestEvent1", "M:M.XmlDocSigTest.TestEvent1(System.Object)");
              ("FSharpMemberOrFunctionOrValue", "TestEvent2", "M:M.XmlDocSigTest.TestEvent2(System.Object)");
              ("FSharpMemberOrFunctionOrValue", "add_AnEvent", "M:M.XmlDocSigTest.add_AnEvent(Microsoft.FSharp.Control.FSharpHandler{System.Tuple{M.XmlDocSigTest,System.Object}})");
              ("FSharpMemberOrFunctionOrValue", "AProperty", "P:M.XmlDocSigTest.AProperty");
              ("FSharpMemberOrFunctionOrValue", "AnEvent", "P:M.XmlDocSigTest.AnEvent");
              ("FSharpMemberOrFunctionOrValue", "AnotherEvent", "P:M.XmlDocSigTest.AnotherEvent");
              ("FSharpMemberOrFunctionOrValue", "AnotherProperty", "P:M.XmlDocSigTest.AnotherProperty");
              ("FSharpMemberOrFunctionOrValue", "remove_AnEvent", "M:M.XmlDocSigTest.remove_AnEvent(Microsoft.FSharp.Control.FSharpHandler{System.Tuple{M.XmlDocSigTest,System.Object}})");
              ("FSharpMemberOrFunctionOrValue", "AnotherProperty", "P:M.XmlDocSigTest.AnotherProperty");
              ("FSharpMemberOrFunctionOrValue", "AnotherEvent", "P:M.XmlDocSigTest.AnotherEvent");
              ("FSharpMemberOrFunctionOrValue", "AnEvent", "P:M.XmlDocSigTest.AnEvent");
              ("FSharpMemberOrFunctionOrValue", "AProperty", "P:M.XmlDocSigTest.AProperty");
              ("FSharpField", "event1", "P:M.XmlDocSigTest.event1");
              ("FSharpField", "event2", "P:M.XmlDocSigTest.event2");
              ("FSharpField", "aString", "P:M.XmlDocSigTest.aString");
              ("FSharpField", "anInt", "P:M.XmlDocSigTest.anInt");
              ("FSharpEntity", "Use", "T:M.Use");
              ("FSharpMemberOrFunctionOrValue", "( .ctor )", "M:M.Use.#ctor");
              ("FSharpMemberOrFunctionOrValue", "Test", "M:M.Use.Test``1(``0)");
              ("FSharpGenericParameter", "?", "")|]
#endif
<<<<<<< HEAD
module Project29 = 
=======
module internal Project29 = 
>>>>>>> 86fcbe34
    open System.IO

    let fileName1 = Path.ChangeExtension(Path.GetTempFileName(), ".fs")
    let base2 = Path.GetTempFileName()
    let dllName = Path.ChangeExtension(base2, ".dll")
    let projFileName = Path.ChangeExtension(base2, ".fsproj")
    let fileSource1 = """
module M
open System.ComponentModel
let f (x: INotifyPropertyChanged) = failwith ""            
"""
    File.WriteAllText(fileName1, fileSource1)

    let fileNames = [fileName1]
    let args = mkProjectCommandLineArgs (dllName, fileNames)
    let options =  checker.GetProjectOptionsFromCommandLineArgs (projFileName, args)


[<Test>]
let ``Test project29 whole project errors`` () = 

    let wholeProjectResults = checker.ParseAndCheckProject(Project29.options) |> Async.RunSynchronously
    for e in wholeProjectResults.Errors do 
        printfn "Project29 error: <<<%s>>>" e.Message
    wholeProjectResults.Errors.Length |> shouldEqual 0

[<Test>]
let ``Test project29 event symbols`` () = 

    let wholeProjectResults = checker.ParseAndCheckProject(Project29.options) |> Async.RunSynchronously
    
    let objSymbol = wholeProjectResults.GetAllUsesOfAllSymbols() |> Async.RunSynchronously |> Array.find (fun su -> su.Symbol.DisplayName = "INotifyPropertyChanged")
    let objEntity = objSymbol.Symbol :?> FSharpEntity

    let objMethodsCurriedParameterGroups = 
        [ for x in objEntity.MembersFunctionsAndValues do 
             for pg in x.CurriedParameterGroups do 
                 for p in pg do
                     yield x.CompiledName, p.Name,  p.Type.Format(objSymbol.DisplayContext) ]

    objMethodsCurriedParameterGroups |> shouldEqual 
          [("add_PropertyChanged", Some "value", "PropertyChangedEventHandler");
           ("remove_PropertyChanged", Some "value", "PropertyChangedEventHandler")]
   
    // check we can get the ReturnParameter
    let objMethodsReturnParameter = 
        [ for x in objEntity.MembersFunctionsAndValues do 
             let p = x.ReturnParameter 
             yield x.DisplayName, p.Name, p.Type.Format(objSymbol.DisplayContext) ]
    set objMethodsReturnParameter |> shouldEqual
       (set
           [("PropertyChanged", None, "IEvent<PropertyChangedEventHandler,PropertyChangedEventArgs>");
           ("add_PropertyChanged", None, "unit");
           ("remove_PropertyChanged", None, "unit")])


module internal Project30 = 
    open System.IO

    let fileName1 = Path.ChangeExtension(Path.GetTempFileName(), ".fs")
    let base2 = Path.GetTempFileName()
    let dllName = Path.ChangeExtension(base2, ".dll")
    let projFileName = Path.ChangeExtension(base2, ".fsproj")
    let fileSource1 = """
[<CompilationRepresentation(CompilationRepresentationFlags.ModuleSuffix)>]
module Module
open System
type T() = 
    [<Obsolete("hello")>]
    member __.Member = 0         
"""
    File.WriteAllText(fileName1, fileSource1)

    let fileNames = [fileName1]
    let args = mkProjectCommandLineArgs (dllName, fileNames)
    let options = checker.GetProjectOptionsFromCommandLineArgs (projFileName, args)

let ``Test project30 whole project errors`` () = 

    let wholeProjectResults = checker.ParseAndCheckProject(Project30.options) |> Async.RunSynchronously
    for e in wholeProjectResults.Errors do 
        printfn "Project30 error: <<<%s>>>" e.Message
    wholeProjectResults.Errors.Length |> shouldEqual 0

[<Test>]
let ``Test project30 Format attributes`` () = 

    let wholeProjectResults = checker.ParseAndCheckProject(Project30.options) |> Async.RunSynchronously
    
    let moduleSymbol = wholeProjectResults.GetAllUsesOfAllSymbols() |> Async.RunSynchronously |> Array.find (fun su -> su.Symbol.DisplayName = "Module")
    let moduleEntity = moduleSymbol.Symbol :?> FSharpEntity
    
    let moduleAttributes = 
        [ for x in moduleEntity.Attributes do 
             yield x.Format(moduleSymbol.DisplayContext), x.Format(FSharpDisplayContext.Empty) ]

    moduleAttributes 
    |> set
    |> shouldEqual 
         (set
            [("[<CompilationRepresentationAttribute (enum<CompilationRepresentationFlags> (4))>]", 
              "[<Microsoft.FSharp.Core.CompilationRepresentationAttribute (enum<Microsoft.FSharp.Core.CompilationRepresentationFlags> (4))>]")])
   
    let memberSymbol = wholeProjectResults.GetAllUsesOfAllSymbols() |> Async.RunSynchronously |> Array.find (fun su -> su.Symbol.DisplayName = "Member")
    let memberEntity = memberSymbol.Symbol :?> FSharpMemberOrFunctionOrValue
    
    let memberAttributes = 
        [ for x in memberEntity.Attributes do 
             yield x.Format(memberSymbol.DisplayContext), x.Format(FSharpDisplayContext.Empty) ]

    memberAttributes
    |> set 
    |> shouldEqual 
         (set
              [("""[<Obsolete ("hello")>]""", 
                """[<System.Obsolete ("hello")>]""")])

module internal Project31 = 
    open System.IO

    let fileName1 = Path.ChangeExtension(Path.GetTempFileName(), ".fs")
    let base2 = Path.GetTempFileName()
    let dllName = Path.ChangeExtension(base2, ".dll")
    let projFileName = Path.ChangeExtension(base2, ".fsproj")
    let fileSource1 = """
module M
open System
open System.Collections.Generic
open System.Diagnostics
let f (x: List<'T>) = failwith ""
let g = Console.ReadKey()        
"""
    File.WriteAllText(fileName1, fileSource1)

    let fileNames = [fileName1]
    let args = mkProjectCommandLineArgs (dllName, fileNames)

    let options =  checker.GetProjectOptionsFromCommandLineArgs (projFileName, args)

let ``Test project31 whole project errors`` () = 
    let wholeProjectResults = checker.ParseAndCheckProject(Project31.options) |> Async.RunSynchronously
    for e in wholeProjectResults.Errors do 
        printfn "Project31 error: <<<%s>>>" e.Message
    wholeProjectResults.Errors.Length |> shouldEqual 0

[<Test>]
#if DOTNETCORE
[<Ignore("Fails on .NET Core - DebuggerTypeProxyAttribute and DebuggerDisplayAttribute note being emitted?")>]
#endif
let ``Test project31 C# type attributes`` () =
    if not runningOnMono then 
        let wholeProjectResults = checker.ParseAndCheckProject(Project31.options) |> Async.RunSynchronously
    
        let objSymbol = wholeProjectResults.GetAllUsesOfAllSymbols() |> Async.RunSynchronously |> Array.find (fun su -> su.Symbol.DisplayName = "List")
        let objEntity = objSymbol.Symbol :?> FSharpEntity
        let attributes = objEntity.Attributes |> Seq.filter (fun attrib -> attrib.AttributeType.DisplayName <> "__DynamicallyInvokableAttribute")

        [ for attrib in attributes do 
             let args = try Seq.toList attrib.ConstructorArguments with _ -> []
             let namedArgs = try Seq.toList attrib.NamedArguments with _ -> []
             let output = sprintf "%A" (attrib.AttributeType, args, namedArgs)
             yield output.Replace("\r\n", "\n").Replace("\n", "") ]
        |> set
        |> shouldEqual
             (set [
                  "(DebuggerTypeProxyAttribute, [], [])";
                  """(DebuggerDisplayAttribute, [(type Microsoft.FSharp.Core.string, "Count = {Count}")], [])""";
                  """(DefaultMemberAttribute, [(type Microsoft.FSharp.Core.string, "Item")], [])""";
                  ])

[<Test>]
let ``Test project31 C# method attributes`` () =
    if not runningOnMono then 
        let wholeProjectResults = checker.ParseAndCheckProject(Project31.options) |> Async.RunSynchronously
    
        let objSymbol = wholeProjectResults.GetAllUsesOfAllSymbols() |> Async.RunSynchronously |> Array.find (fun su -> su.Symbol.DisplayName = "Console")
        let objEntity = objSymbol.Symbol :?> FSharpEntity
  
        let objMethodsAttributes = 
            [ for x in objEntity.MembersFunctionsAndValues do 
                 for attrib in x.Attributes do 
                    let args = try Seq.toList attrib.ConstructorArguments with _ -> []
                    let namedArgs = try Seq.toList attrib.NamedArguments with _ -> []
                    yield sprintf "%A" (attrib.AttributeType, args, namedArgs) ]

        objMethodsAttributes 
        |> set
        |> shouldEqual 
              (set [
#if !DOTNETCORE
                   "(SecuritySafeCriticalAttribute, [], [])";
#endif
                   "(CLSCompliantAttribute, [(type Microsoft.FSharp.Core.bool, false)], [])"])

[<Test>]
#if DOTNETCORE
[<Ignore("Fails on .NET Core - DebuggerTypeProxyAttribute and DebuggerDisplayAttribute note being emitted?")>]
#endif
let ``Test project31 Format C# type attributes`` () =
    if not runningOnMono then 
        let wholeProjectResults = checker.ParseAndCheckProject(Project31.options) |> Async.RunSynchronously
    
        let objSymbol = wholeProjectResults.GetAllUsesOfAllSymbols() |> Async.RunSynchronously |> Array.find (fun su -> su.Symbol.DisplayName = "List")
        let objEntity = objSymbol.Symbol :?> FSharpEntity
        let attributes = objEntity.Attributes |> Seq.filter (fun attrib -> attrib.AttributeType.DisplayName <> "__DynamicallyInvokableAttribute")

        [ for attrib in attributes -> attrib.Format(objSymbol.DisplayContext) ]
        |> set
        |> shouldEqual
             (set ["[<DebuggerTypeProxyAttribute (typeof<Mscorlib_CollectionDebugView<>>)>]";
                   """[<DebuggerDisplayAttribute ("Count = {Count}")>]""";
                   """[<Reflection.DefaultMemberAttribute ("Item")>]""";
                   ])

[<Test>]
let ``Test project31 Format C# method attributes`` () =
    if not runningOnMono then 
        let wholeProjectResults = checker.ParseAndCheckProject(Project31.options) |> Async.RunSynchronously
    
        let objSymbol = wholeProjectResults.GetAllUsesOfAllSymbols() |> Async.RunSynchronously |> Array.find (fun su -> su.Symbol.DisplayName = "Console")
        let objEntity = objSymbol.Symbol :?> FSharpEntity
  
        let objMethodsAttributes = 
            [ for x in objEntity.MembersFunctionsAndValues do 
                 for attrib in x.Attributes -> attrib.Format(objSymbol.DisplayContext) ]

        objMethodsAttributes 
        |> set
        |> shouldEqual 
              (set ["[<CLSCompliantAttribute (false)>]";
#if !DOTNETCORE
                    "[<Security.SecuritySafeCriticalAttribute ()>]";
#endif
                    ])

module internal Project32 = 
    open System.IO

    let fileName1 = Path.ChangeExtension(Path.GetTempFileName(), ".fs")
    let sigFileName1 = Path.ChangeExtension(fileName1, ".fsi")
    let base2 = Path.GetTempFileName()
    let dllName = Path.ChangeExtension(base2, ".dll")
    let projFileName = Path.ChangeExtension(base2, ".fsproj")
    let fileSource1 = """
module Sample
let func x = x + 1
    """
    File.WriteAllText(fileName1, fileSource1)

    let sigFileSource1 = """
module Sample

val func : int -> int
    """
    File.WriteAllText(sigFileName1, sigFileSource1)
    let cleanFileName a = if a = fileName1 then "file1" elif a = sigFileName1 then "sig1"  else "??"

    let fileNames = [sigFileName1; fileName1]
    let args = mkProjectCommandLineArgs (dllName, fileNames)
    let options =  checker.GetProjectOptionsFromCommandLineArgs (projFileName, args)


[<Test>]
let ``Test Project32 whole project errors`` () = 

    let wholeProjectResults = checker.ParseAndCheckProject(Project32.options) |> Async.RunSynchronously
    for e in wholeProjectResults.Errors do 
        printfn "Project32 error: <<<%s>>>" e.Message
    wholeProjectResults.Errors.Length |> shouldEqual 0

[<Test>]
let ``Test Project32 should be able to find sig symbols`` () =

    let wholeProjectResults = checker.ParseAndCheckProject(Project32.options) |> Async.RunSynchronously
    let _sigBackgroundParseResults1, sigBackgroundTypedParse1 = 
        checker.GetBackgroundCheckResultsForFileInProject(Project32.sigFileName1, Project32.options) 
        |> Async.RunSynchronously

    let sigSymbolUseOpt = sigBackgroundTypedParse1.GetSymbolUseAtLocation(4,5,"",["func"]) |> Async.RunSynchronously
    let sigSymbol = sigSymbolUseOpt.Value.Symbol
    
    let usesOfSigSymbol = 
        [ for su in wholeProjectResults.GetUsesOfSymbol(sigSymbol) |> Async.RunSynchronously do
              yield Project32.cleanFileName su.FileName , tups su.RangeAlternate, attribsOfSymbol su.Symbol ]

    usesOfSigSymbol |> shouldEqual
       [("sig1", ((4, 4), (4, 8)), ["val"]); 
        ("file1", ((3, 4), (3, 8)), ["val"])]

[<Test>]
let ``Test Project32 should be able to find impl symbols`` () =

    let wholeProjectResults = checker.ParseAndCheckProject(Project32.options) |> Async.RunSynchronously
    let _implBackgroundParseResults1, implBackgroundTypedParse1 = 
        checker.GetBackgroundCheckResultsForFileInProject(Project32.fileName1, Project32.options) 
        |> Async.RunSynchronously

    let implSymbolUseOpt = implBackgroundTypedParse1.GetSymbolUseAtLocation(3,5,"",["func"]) |> Async.RunSynchronously
    let implSymbol = implSymbolUseOpt.Value.Symbol
    
    let usesOfImplSymbol = 
        [ for su in wholeProjectResults.GetUsesOfSymbol(implSymbol) |> Async.RunSynchronously do
              yield Project32.cleanFileName su.FileName , tups su.RangeAlternate, attribsOfSymbol su.Symbol ]

    usesOfImplSymbol |> shouldEqual
       [("sig1", ((4, 4), (4, 8)), ["val"]); 
        ("file1", ((3, 4), (3, 8)), ["val"])]

module internal Project33 = 
    open System.IO

    let fileName1 = Path.ChangeExtension(Path.GetTempFileName(), ".fs")
    let base2 = Path.GetTempFileName()
    let dllName = Path.ChangeExtension(base2, ".dll")
    let projFileName = Path.ChangeExtension(base2, ".fsproj")
    let fileSource1 = """
module Impl
open System.Runtime.CompilerServices

type System.Int32 with
    member x.SetValue (_: int) = ()
    member x.GetValue () = x
"""
    File.WriteAllText(fileName1, fileSource1)
    let cleanFileName a = if a = fileName1 then "file1" else "??"

    let fileNames = [fileName1]
    let args = mkProjectCommandLineArgs (dllName, fileNames)
    let options =  checker.GetProjectOptionsFromCommandLineArgs (projFileName, args)

[<Test>]
let ``Test Project33 whole project errors`` () = 

    let wholeProjectResults = checker.ParseAndCheckProject(Project33.options) |> Async.RunSynchronously
    for e in wholeProjectResults.Errors do 
        printfn "Project33 error: <<<%s>>>" e.Message
    wholeProjectResults.Errors.Length |> shouldEqual 0

[<Test>]
let ``Test Project33 extension methods`` () =

    let wholeProjectResults = checker.ParseAndCheckProject(Project33.options) |> Async.RunSynchronously
    let allSymbolsUses = wholeProjectResults.GetAllUsesOfAllSymbols() |> Async.RunSynchronously
    
    let implModuleUse = allSymbolsUses |> Array.find (fun su -> su.Symbol.DisplayName = "Impl")
    let implModuleDefn = implModuleUse.Symbol :?> FSharpEntity

    [ 
      for x in implModuleDefn.MembersFunctionsAndValues -> x.LogicalName, attribsOfSymbol x
    ]
    |> shouldEqual 
            [("SetValue", ["member"; "extmem"]); 
             ("GetValue", ["member"; "extmem"])]

module internal Project34 = 
    open System.IO

    let fileName1 = Path.ChangeExtension(Path.GetTempFileName(), ".fs")
    let base2 = Path.GetTempFileName()
    let dllName = Path.ChangeExtension(base2, ".dll")
    let projFileName = Path.ChangeExtension(base2, ".fsproj")
    let fileSource1 = """
module Dummy
"""
    File.WriteAllText(fileName1, fileSource1)
    let cleanFileName a = if a = fileName1 then "file1" else "??"

    let fileNames = [fileName1]
    let args = 
        [|
            yield! mkProjectCommandLineArgs (dllName, fileNames)
            // We use .NET-buit version of System.Data.dll since the tests depend on implementation details
            // i.e. the private type System.Data.Listeners may not be available on Mono.
<<<<<<< HEAD
            yield @"-r:" + Path.Combine(__SOURCE_DIRECTORY__, "System.Data.dll")
=======
            yield @"-r:" + Path.Combine(__SOURCE_DIRECTORY__, Path.Combine("data", "System.Data.dll"))
>>>>>>> 86fcbe34
        |]
    let options = checker.GetProjectOptionsFromCommandLineArgs (projFileName, args)

[<Test>]
let ``Test Project34 whole project errors`` () = 
    let wholeProjectResults = checker.ParseAndCheckProject(Project34.options) |> Async.RunSynchronously
    for e in wholeProjectResults.Errors do 
        printfn "Project34 error: <<<%s>>>" e.Message
    wholeProjectResults.Errors.Length |> shouldEqual 0

[<Test>]
let ``Test project34 should report correct accessibility for System.Data.Listeners`` () =
    let wholeProjectResults = checker.ParseAndCheckProject(Project34.options) |> Async.RunSynchronously
    let rec getNestedEntities (entity: FSharpEntity) = 
        seq { yield entity
              for e in entity.NestedEntities do
                  yield! getNestedEntities e }
    let listenerEntity =
        wholeProjectResults.ProjectContext.GetReferencedAssemblies()
        |> List.tryPick (fun asm -> if asm.SimpleName.Contains("System.Data") then Some asm.Contents.Entities else None)
        |> Option.get
        |> Seq.collect getNestedEntities
        |> Seq.tryFind (fun entity -> 
            entity.TryFullName 
            |> Option.map (fun s -> s.Contains("System.Data.Listeners")) 
            |> fun arg -> defaultArg arg false)
        |> Option.get
    listenerEntity.Accessibility.IsPrivate |> shouldEqual true

    let listenerFuncEntity =
        listenerEntity.NestedEntities
        |> Seq.tryFind (fun entity -> 
            entity.TryFullName 
            |> Option.map (fun s -> s.Contains("Func")) 
            |> fun arg -> defaultArg arg false)
        |> Option.get

    listenerFuncEntity.Accessibility.IsPrivate |> shouldEqual true


//------------------------------------------------------

module internal Project35 = 
    open System.IO

    let fileName1 = Path.ChangeExtension(Path.GetTempFileName(), ".fs")
    let base2 = Path.GetTempFileName()
    let dllName = Path.ChangeExtension(base2, ".dll")
    let projFileName = Path.ChangeExtension(base2, ".fsproj")
    let fileSource1 = """
type Test =
    let curriedFunction (one:int) (two:float) (three:string) =
        float32 (one + int two + int three)
    let tupleFunction (one:int, two:float, three:string) =
        float32 (one + int two + int three)
"""
    File.WriteAllText(fileName1, fileSource1)
    let cleanFileName a = if a = fileName1 then "file1" else "??"

    let fileNames = [fileName1]
    let args = mkProjectCommandLineArgs (dllName, fileNames)
    let options =  checker.GetProjectOptionsFromCommandLineArgs (projFileName, args)


[<Test>]
let ``Test project35 CurriedParameterGroups should be available for nested functions`` () =
    let wholeProjectResults = checker.ParseAndCheckProject(Project35.options) |> Async.RunSynchronously
    let allSymbolUses = wholeProjectResults.GetAllUsesOfAllSymbols() |> Async.RunSynchronously
    let findByDisplayName name = 
        Array.find (fun (su:FSharpSymbolUse) -> su.Symbol.DisplayName = name)
           
    let curriedFunction = allSymbolUses |> findByDisplayName "curriedFunction"

    match curriedFunction.Symbol with
    | :? FSharpMemberOrFunctionOrValue as mfv ->

        let curriedParamGroups =
            mfv.CurriedParameterGroups
            |> Seq.map Seq.toList
            |> Seq.toList

        //check the parameters
        match curriedParamGroups with
        | [[param1];[param2];[param3]] ->
            param1.Type.TypeDefinition.DisplayName |> shouldEqual "int"
            param2.Type.TypeDefinition.DisplayName |> shouldEqual "float"
            param3.Type.TypeDefinition.DisplayName |> shouldEqual "string"
        | _ -> failwith "Unexpected parameters"

        //now check the return type
        let retTyp = mfv.ReturnParameter
        retTyp.Type.TypeDefinition.DisplayName |> shouldEqual "float32"

    | _ -> failwith "Unexpected symbol type"

    let tupledFunction = allSymbolUses |> findByDisplayName "tupleFunction"
    match tupledFunction.Symbol with
    | :? FSharpMemberOrFunctionOrValue as mfv ->

        let curriedParamGroups =
            mfv.CurriedParameterGroups
            |> Seq.map Seq.toList
            |> Seq.toList

        //check the parameters
        match curriedParamGroups with
        | [[param1;param2;param3]] ->
            param1.Type.TypeDefinition.DisplayName |> shouldEqual "int"
            param2.Type.TypeDefinition.DisplayName |> shouldEqual "float"
            param3.Type.TypeDefinition.DisplayName |> shouldEqual "string"
        | _ -> failwith "Unexpected parameters"

        //now check the return type
        let retTyp = mfv.ReturnParameter
        retTyp.Type.TypeDefinition.DisplayName |> shouldEqual "float32"

    | _ -> failwith "Unexpected symbol type"

//------------------------------------------------------

module internal Project35b = 
    open System.IO

    let fileName1 = Path.ChangeExtension(Path.GetTempFileName(), ".fsx")
    let fileSource1 = """
#r "System.dll"
#r "notexist.dll"
"""
    File.WriteAllText(fileName1, fileSource1)
    let cleanFileName a = if a = fileName1 then "file1" else "??"

    let fileNames = [fileName1]
#if TODO_REWORK_ASSEMBLY_LOAD
    let projPath = Path.ChangeExtension(fileName1, ".fsproj")
    let dllPath = Path.ChangeExtension(fileName1, ".dll")
    let args = mkProjectCommandLineArgs(dllPath, fileNames)
    let args2 = Array.append args [| "-r:notexist.dll" |]
    let options = checker.GetProjectOptionsFromCommandLineArgs (projPath, args2)
#else    
<<<<<<< HEAD
    let internal options =  checker.GetProjectOptionsFromScript(fileName1, fileSource1) |> Async.RunSynchronously |> fst
#endif

[<Test>]
let ``Test project35b Dependency files for ParseAndCheckFileInProject`` () =
    let checkFileResults = 
        checker.ParseAndCheckFileInProject(Project35b.fileName1, 0, Project35b.fileSource1, Project35b.options) |> Async.RunSynchronously
        |> function 
            | _, FSharpCheckFileAnswer.Succeeded(res) -> res
            | _ -> failwithf "Parsing aborted unexpectedly..." 
    for d in checkFileResults.DependencyFiles do 
        printfn "ParseAndCheckFileInProject dependency: %s" d
    checkFileResults.DependencyFiles |> List.exists (fun s -> s.Contains "notexist.dll") |> shouldEqual true
    // The file itself is not a dependency since it is never read from the file system when using ParseAndCheckFileInProject
    checkFileResults.DependencyFiles |> List.exists (fun s -> s.Contains Project35b.fileName1) |> shouldEqual false

[<Test>]
=======
    let options =  checker.GetProjectOptionsFromScript(fileName1, fileSource1) |> Async.RunSynchronously |> fst
#endif

[<Test>]
let ``Test project35b Dependency files for ParseAndCheckFileInProject`` () =
    let checkFileResults = 
        checker.ParseAndCheckFileInProject(Project35b.fileName1, 0, Project35b.fileSource1, Project35b.options) |> Async.RunSynchronously
        |> function 
            | _, FSharpCheckFileAnswer.Succeeded(res) -> res
            | _ -> failwithf "Parsing aborted unexpectedly..." 
    for d in checkFileResults.DependencyFiles do 
        printfn "ParseAndCheckFileInProject dependency: %s" d
    checkFileResults.DependencyFiles |> List.exists (fun s -> s.Contains "notexist.dll") |> shouldEqual true
    // The file itself is not a dependency since it is never read from the file system when using ParseAndCheckFileInProject
    checkFileResults.DependencyFiles |> List.exists (fun s -> s.Contains Project35b.fileName1) |> shouldEqual false

[<Test>]
>>>>>>> 86fcbe34
let ``Test project35b Dependency files for GetBackgroundCheckResultsForFileInProject`` () =
    let _,checkFileResults = checker.GetBackgroundCheckResultsForFileInProject(Project35b.fileName1, Project35b.options) |> Async.RunSynchronously
    for d in checkFileResults.DependencyFiles do 
        printfn "GetBackgroundCheckResultsForFileInProject dependency: %s" d
    checkFileResults.DependencyFiles |> List.exists (fun s -> s.Contains "notexist.dll") |> shouldEqual true
    // The file is a dependency since it is read from the file system when using GetBackgroundCheckResultsForFileInProject
    checkFileResults.DependencyFiles |> List.exists (fun s -> s.Contains Project35b.fileName1) |> shouldEqual true

[<Test>]
let ``Test project35b Dependency files for check of project`` () =
    let checkResults = checker.ParseAndCheckProject(Project35b.options) |> Async.RunSynchronously
    for d in checkResults.DependencyFiles do 
        printfn "ParseAndCheckProject dependency: %s" d
    checkResults.DependencyFiles |> List.exists (fun s -> s.Contains "notexist.dll") |> shouldEqual true
    checkResults.DependencyFiles |> List.exists (fun s -> s.Contains Project35b.fileName1) |> shouldEqual true

//------------------------------------------------------

module internal Project36 =
    open System.IO

    let fileName1 = Path.ChangeExtension(Path.GetTempFileName(), ".fs")
    let base2 = Path.GetTempFileName()
    let dllName = Path.ChangeExtension(base2, ".dll")
    let projFileName = Path.ChangeExtension(base2, ".fsproj")
    let fileSource1 = """
type A(i:int) =
    member x.Value = i

type B(i:int) as b =
    inherit A(i*2)
    let a = b.Overload(i)
    member x.Overload() = a
    member x.Overload(y: int) = y + y
    member x.BaseValue = base.Value

let [<Literal>] lit = 1.0
let notLit = 1.0
let callToOverload = B(5).Overload(4)
"""
    File.WriteAllText(fileName1, fileSource1)
    let cleanFileName a = if a = fileName1 then "file1" else "??"

    let fileNames = [fileName1]
    let args = mkProjectCommandLineArgs (dllName, fileNames)
    let keepAssemblyContentsChecker = FSharpChecker.Create(keepAssemblyContents=true)
    let options =  keepAssemblyContentsChecker.GetProjectOptionsFromCommandLineArgs (projFileName, args)
    let wholeProjectResults =
        keepAssemblyContentsChecker.ParseAndCheckProject(options)
        |> Async.RunSynchronously
    let declarations =
        let checkedFile = wholeProjectResults.AssemblyContents.ImplementationFiles.[0]
        match checkedFile.Declarations.[0] with
        | FSharpImplementationFileDeclaration.Entity (_, subDecls) -> subDecls
        | _ -> failwith "unexpected declaration"
    let getExpr exprIndex =
        match declarations.[exprIndex] with
        | FSharpImplementationFileDeclaration.MemberOrFunctionOrValue(_,_,e) -> e
        | FSharpImplementationFileDeclaration.InitAction e -> e
        | _ -> failwith "unexpected declaration"

[<Test>]
let ``Test project36 FSharpMemberOrFunctionOrValue.IsBaseValue`` () =
    Project36.wholeProjectResults.GetAllUsesOfAllSymbols()
    |> Async.RunSynchronously
    |> Array.pick (fun (su:FSharpSymbolUse) ->
        if su.Symbol.DisplayName = "base"
        then Some (su.Symbol :?> FSharpMemberOrFunctionOrValue)
        else None)
    |> fun baseSymbol -> shouldEqual true baseSymbol.IsBaseValue

[<Test>]
let ``Test project36 FSharpMemberOrFunctionOrValue.IsConstructorThisValue & IsMemberThisValue`` () =
    let wholeProjectResults = Project36.keepAssemblyContentsChecker.ParseAndCheckProject(Project36.options) |> Async.RunSynchronously
    let declarations =
        let checkedFile = wholeProjectResults.AssemblyContents.ImplementationFiles.[0]
        match checkedFile.Declarations.[0] with
        | FSharpImplementationFileDeclaration.Entity (_, subDecls) -> subDecls
        | _ -> failwith "unexpected declaration"
    let getExpr exprIndex =
        match declarations.[exprIndex] with
        | FSharpImplementationFileDeclaration.MemberOrFunctionOrValue(_,_,e) -> e
        | FSharpImplementationFileDeclaration.InitAction e -> e
        | _ -> failwith "unexpected declaration"
    // Instead of checking the symbol uses directly, walk the typed tree to check
    // the correct values are also visible from there. Also note you cannot use
    // BasicPatterns.ThisValue in these cases, this is only used when the symbol
    // is implicit in the constructor
    match Project36.getExpr 4 with
    | BasicPatterns.Let((b,_),_) ->
        b.IsConstructorThisValue && not b.IsMemberThisValue
    | _ -> failwith "unexpected expression"
    |> shouldEqual true

    match Project36.getExpr 5 with
    | BasicPatterns.FSharpFieldGet(Some(BasicPatterns.Value x),_,_) ->
        x.IsMemberThisValue && not x.IsConstructorThisValue
    | _ -> failwith "unexpected expression"
    |> shouldEqual true

    match Project36.getExpr 6 with
    | BasicPatterns.Call(_,_,_,_,[BasicPatterns.Value s;_]) ->
        not s.IsMemberThisValue && not s.IsConstructorThisValue
    | _ -> failwith "unexpected expression"
    |> shouldEqual true

[<Test>]
let ``Test project36 FSharpMemberOrFunctionOrValue.LiteralValue`` () =
    let wholeProjectResults = Project36.keepAssemblyContentsChecker.ParseAndCheckProject(Project36.options) |> Async.RunSynchronously
    let project36Module = wholeProjectResults.AssemblySignature.Entities.[0]
    let lit = project36Module.MembersFunctionsAndValues.[0]
    shouldEqual true (lit.LiteralValue.Value |> unbox |> (=) 1.)

    let notLit = project36Module.MembersFunctionsAndValues.[1]
    shouldEqual true notLit.LiteralValue.IsNone

module internal Project37 = 
    open System.IO

    let fileName1 = Path.ChangeExtension(Path.GetTempFileName(), ".fs")
    let base2 = Path.GetTempFileName()
    let fileName2 = Path.ChangeExtension(base2, ".fs")
    let dllName = Path.ChangeExtension(base2, ".dll")
    let projFileName = Path.ChangeExtension(base2, ".fsproj")
    let fileSource1 = """
namespace AttrTests

[<System.AttributeUsage(System.AttributeTargets.Method ||| System.AttributeTargets.Assembly) >]
type AttrTestAttribute() =
    inherit System.Attribute()

    new (t: System.Type) = AttrTestAttribute()
    new (t: System.Type[]) = AttrTestAttribute()
    new (t: int[]) = AttrTestAttribute()

[<System.AttributeUsage(System.AttributeTargets.Assembly) >]
type AttrTest2Attribute() =
    inherit System.Attribute()

type TestUnion = | A of string
type TestRecord = { B : int }

module Test =
    [<AttrTest(typeof<int>)>]
    let withType = 0
    [<AttrTest(typeof<list<int>>)>]
    let withGenericType = 0
    [<AttrTest(typeof<int * int>)>]
    let withTupleType = 0
    [<AttrTest(typeof<int -> int>)>]
    let withFuncType = 0
    [<AttrTest([| typeof<TestUnion>; typeof<TestRecord> |])>]
    let withTypeArray = 0
    [<AttrTest([| 0; 1; 2 |])>]
    let withIntArray = 0

[<assembly: AttrTest()>]
do ()
"""
    File.WriteAllText(fileName1, fileSource1)
    let fileSource2 = """
namespace AttrTests

[<assembly: AttrTest2()>]
do ()
"""
    File.WriteAllText(fileName2, fileSource2)
    let fileNames = [fileName1; fileName2]
    let args = mkProjectCommandLineArgs (dllName, fileNames)
    let options =  checker.GetProjectOptionsFromCommandLineArgs (projFileName, args)

[<Test>]
let ``Test project37 typeof and arrays in attribute constructor arguments`` () =
    let wholeProjectResults =
        checker.ParseAndCheckProject(Project37.options)
        |> Async.RunSynchronously
    let allSymbolsUses = wholeProjectResults.GetAllUsesOfAllSymbols() |> Async.RunSynchronously
    for su in allSymbolsUses do
        match su.Symbol with
        | :? FSharpMemberOrFunctionOrValue as funcSymbol ->
            let getAttrArg() =
                let arg = funcSymbol.Attributes.[0].ConstructorArguments.[0] |> snd      
                arg :?> FSharpType 
            match funcSymbol.DisplayName with
            | "withType" ->
                let t = getAttrArg()
                t.TypeDefinition.DisplayName |> shouldEqual "int"
            | "withGenericType" ->
                let t = getAttrArg()
                t.TypeDefinition.DisplayName |> shouldEqual "list"
                t.GenericArguments.[0].TypeDefinition.DisplayName |> shouldEqual "int"
            | "withTupleType" ->
                let t = getAttrArg()
                t.IsTupleType |> shouldEqual true
                t.GenericArguments.[0].TypeDefinition.DisplayName |> shouldEqual "int"
                t.GenericArguments.[1].TypeDefinition.DisplayName |> shouldEqual "int"
            | "withFuncType" ->
                let t = getAttrArg()
                t.IsFunctionType |> shouldEqual true
                t.GenericArguments.[0].TypeDefinition.DisplayName |> shouldEqual "int"
                t.GenericArguments.[1].TypeDefinition.DisplayName |> shouldEqual "int"
            | "withTypeArray" ->
                let attr = funcSymbol.Attributes.[0].ConstructorArguments.[0] |> snd      
                let ta = attr :?> obj[] |> Array.map (fun t -> t :?> FSharpType)
                ta.[0].TypeDefinition.DisplayName |> shouldEqual "TestUnion"
                ta.[1].TypeDefinition.DisplayName |> shouldEqual "TestRecord"
            | "withIntArray" ->
                let attr = funcSymbol.Attributes.[0].ConstructorArguments.[0] |> snd      
                let a = attr :?> obj[] |> Array.map (fun t -> t :?> int)
                a |> shouldEqual [| 0; 1; 2 |] 
            | _ -> ()
        | _ -> ()
    wholeProjectResults.AssemblySignature.Attributes
    |> Seq.map (fun a -> a.AttributeType.CompiledName)
    |> Array.ofSeq |> shouldEqual [| "AttrTestAttribute"; "AttrTest2Attribute" |]

//-----------------------------------------------------------


module internal Project38 =
    open System.IO

    let fileName1 = Path.ChangeExtension(Path.GetTempFileName(), ".fs")
    let base2 = Path.GetTempFileName()
    let dllName = Path.ChangeExtension(base2, ".dll")
    let projFileName = Path.ChangeExtension(base2, ".fsproj")
    let fileSource1 = """
namespace OverrideTests

type I<'X> =
    abstract Method : unit -> unit
    abstract Generic : named:'X -> unit
    abstract Generic<'Y> : 'X * 'Y -> unit
    abstract Property : int 

[<AbstractClass>]
type B<'Y>() =
    abstract Method : unit -> unit
    abstract Generic : 'Y -> unit
    abstract Property : int
    [<CLIEvent>]
    abstract Event : IEvent<unit>

type A<'XX, 'YY>() =
    inherit B<'YY>()
    
    let ev = Event<unit>()

    override this.Method() = ()
    override this.Generic (a: 'YY) = ()
    override this.Property = 0
    [<CLIEvent>]
    override this.Event = ev.Publish

    member this.NotOverride() = ()

    interface I<'XX> with
        member this.Method() = ()
        member this.Generic (a: 'XX) = ()
        member this.Generic<'Y> (a: 'XX, b: 'Y) = ()
        member this.Property = 1
"""
    File.WriteAllText(fileName1, fileSource1)
    let fileNames = [fileName1]
    let args = mkProjectCommandLineArgs (dllName, fileNames)
    let options =  checker.GetProjectOptionsFromCommandLineArgs (projFileName, args)

[<Test>]
let ``Test project38 abstract slot information`` () =
    let wholeProjectResults =
        checker.ParseAndCheckProject(Project38.options)
        |> Async.RunSynchronously
    let printAbstractSignature (s: FSharpAbstractSignature) =
        let printType (t: FSharpType) = 
            hash t  |> ignore // smoke test to check hash code doesn't loop
            (string t).[5 ..]       
        let args = 
            (s.AbstractArguments |> Seq.concat |> Seq.map (fun a -> 
                (match a.Name with Some n -> n + ":" | _ -> "") + printType a.Type) |> String.concat " * ")
            |> function "" -> "()" | a -> a
        let tgen =
            match s.DeclaringTypeGenericParameters |> Seq.map (fun m -> "'" + m.Name) |> String.concat "," with
            | "" -> ""
            | g -> " original generics: <" + g + ">" 
        let mgen =
            match s.MethodGenericParameters |> Seq.map (fun m -> "'" + m.Name) |> String.concat "," with
            | "" -> ""
            | g -> "<" + g + ">" 
        "type " + printType s.DeclaringType + tgen + " with member " + s.Name + mgen + " : " + args + " -> " +
        printType s.AbstractReturnType
    
    let a2ent = wholeProjectResults.AssemblySignature.Entities |> Seq.find (fun e -> e.FullName = "OverrideTests.A`2")
    a2ent.MembersFunctionsAndValues |> Seq.map (fun m ->
        m.CompiledName, (m.ImplementedAbstractSignatures |> Seq.map printAbstractSignature |> List.ofSeq) 
    )
    |> Array.ofSeq
    |> shouldEqual 
        [|
            ".ctor", []
            "Generic", ["type OverrideTests.B<'YY> original generics: <'Y> with member Generic : 'Y -> Microsoft.FSharp.Core.unit"]
            "OverrideTests-I`1-Generic", ["type OverrideTests.I<'XX> original generics: <'X> with member Generic : named:'X -> Microsoft.FSharp.Core.unit"]
            "OverrideTests-I`1-Generic", ["type OverrideTests.I<'XX> original generics: <'X> with member Generic<'Y> : 'X * 'Y -> Microsoft.FSharp.Core.unit"]
            "Method", ["type OverrideTests.B<'YY> original generics: <'Y> with member Method : () -> Microsoft.FSharp.Core.unit"]
            "OverrideTests-I`1-Method", ["type OverrideTests.I<'XX> original generics: <'X> with member Method : () -> Microsoft.FSharp.Core.unit"]
            "NotOverride", []
            "add_Event", ["type OverrideTests.B<'YY> original generics: <'Y> with member add_Event : Microsoft.FSharp.Control.Handler<Microsoft.FSharp.Core.unit> -> Microsoft.FSharp.Core.unit"]
            "get_Event", ["type OverrideTests.B<'YY> with member get_Event : () -> Microsoft.FSharp.Core.unit"]
            "get_Property", ["type OverrideTests.B<'YY> original generics: <'Y> with member get_Property : () -> Microsoft.FSharp.Core.int"]
            "OverrideTests-I`1-get_Property", ["type OverrideTests.I<'XX> original generics: <'X> with member get_Property : () -> Microsoft.FSharp.Core.int"]
            "remove_Event", ["type OverrideTests.B<'YY> original generics: <'Y> with member remove_Event : Microsoft.FSharp.Control.Handler<Microsoft.FSharp.Core.unit> -> Microsoft.FSharp.Core.unit"]
            "get_Property", ["type OverrideTests.B<'YY> original generics: <'Y> with member get_Property : () -> Microsoft.FSharp.Core.int"]
            "get_Event", ["type OverrideTests.B<'YY> with member get_Event : () -> Microsoft.FSharp.Core.unit"]
        |]


//--------------------------------------------

module internal Project39 = 
    open System.IO

    let fileName1 = Path.ChangeExtension(Path.GetTempFileName(), ".fs")
    let base2 = Path.GetTempFileName()
    let dllName = Path.ChangeExtension(base2, ".dll")
    let projFileName = Path.ChangeExtension(base2, ".fsproj")
    let fileSource1 = """
module M

let functionWithIncompleteSignature x = System.ThisDoesntExist.SomeMethod(x)
let curriedFunctionWithIncompleteSignature (x1:'a) x2 (x3:'a,x4) = 
    (x2 = x4) |> ignore
    System.ThisDoesntExist.SomeMethod(x1,x2,x3,x4)

type C() = 
    member x.MemberWithIncompleteSignature x = System.ThisDoesntExist.SomeMethod(x)
    member x.CurriedMemberWithIncompleteSignature (x1:'a) x2 (x3:'a,x4) = 
        (x2 = x4) |> ignore
        System.ThisDoesntExist.SomeMethod(x1,x2,x3,x4)

let uses () = 
   functionWithIncompleteSignature (failwith "something")
   curriedFunctionWithIncompleteSignature (failwith "x1") (failwith "x2") (failwith "x3", failwith "x4")
   C().MemberWithIncompleteSignature (failwith "something")
   C().CurriedMemberWithIncompleteSignature (failwith "x1") (failwith "x2") (failwith "x3", failwith "x4")
    """
    File.WriteAllText(fileName1, fileSource1)
    let fileNames = [fileName1]
    let args = mkProjectCommandLineArgs (dllName, fileNames)
    let options =  checker.GetProjectOptionsFromCommandLineArgs (projFileName, args)
    let cleanFileName a = if a = fileName1 then "file1" else "??"

[<Test>]
let ``Test project39 all symbols`` () = 

    let wholeProjectResults = checker.ParseAndCheckProject(Project39.options) |> Async.RunSynchronously
    let allSymbolUses = wholeProjectResults.GetAllUsesOfAllSymbols() |> Async.RunSynchronously
    let typeTextOfAllSymbolUses = 
        [ for s in allSymbolUses do
            match s.Symbol with 
            | :? FSharpMemberOrFunctionOrValue as mem -> 
              if s.Symbol.DisplayName.Contains "Incomplete" then
                yield s.Symbol.DisplayName, tups s.RangeAlternate, 
                      ("full", mem.FullType |> FSharpType.Prettify |> fun p -> p.Format(s.DisplayContext)),
                      ("params", mem.CurriedParameterGroups |> FSharpType.Prettify |> Seq.toList |> List.map (Seq.toList >> List.map (fun p -> p.Type.Format(s.DisplayContext)))),
                      ("return", mem.ReturnParameter |> FSharpType.Prettify |> fun p -> p.Type.Format(s.DisplayContext)) 
            | _ -> () ]
    typeTextOfAllSymbolUses |> shouldEqual
              [("functionWithIncompleteSignature", ((4, 4), (4, 35)),
                ("full", "'a -> 'b"), ("params", [["'a"]]), ("return", "'b"));
               ("curriedFunctionWithIncompleteSignature", ((5, 4), (5, 42)),
                ("full", "'a -> 'a0 -> 'a * 'a0 -> 'b"),
                ("params",
                 [["'a"]; ["'a0"]; ["'a"; "'a0"]]),
                ("return", "'b"));
               ("MemberWithIncompleteSignature", ((10, 13), (10, 42)),
                ("full", "C -> 'c -> 'd"), ("params", [["'c"]]), ("return", "'d"));
               ("CurriedMemberWithIncompleteSignature", ((11, 13), (11, 49)),
                ("full", "C -> 'a -> 'a0 -> 'a * 'a0 -> 'b"),
                ("params",
                 [["'a"]; ["'a0"]; ["'a"; "'a0"]]),
                ("return", "'b"));
               ("functionWithIncompleteSignature", ((16, 3), (16, 34)),
                ("full", "'a -> 'b"), ("params", [["'a"]]), ("return", "'b"));
               ("curriedFunctionWithIncompleteSignature", ((17, 3), (17, 41)),
                ("full", "'a -> 'a0 -> 'a * 'a0 -> 'b"),
                ("params",
                 [["'a"]; ["'a0"]; ["'a"; "'a0"]]),
                ("return", "'b"));
               ("MemberWithIncompleteSignature", ((18, 3), (18, 36)),
                ("full", "'c -> 'd"), ("params", [["'c"]]), ("return", "'d"));
               ("CurriedMemberWithIncompleteSignature", ((19, 3), (19, 43)),
                ("full", "'a -> 'a0 -> 'a * 'a0 -> 'b"),
                ("params",
                 [["'a"]; ["'a0"]; ["'a"; "'a0"]]),
                ("return", "'b"))]


//--------------------------------------------

module internal Project40 = 
    open System.IO

    let fileName1 = Path.ChangeExtension(Path.GetTempFileName(), ".fs")
    let base2 = Path.GetTempFileName()
    let dllName = Path.ChangeExtension(base2, ".dll")
    let projFileName = Path.ChangeExtension(base2, ".fsproj")
    let fileSource1 = """
module M

let f (x: option<_>) = x.IsSome, x.IsNone

[<CompilationRepresentation(CompilationRepresentationFlags.UseNullAsTrueValue)>]  
type C = 
    | A 
    | B of string
    member x.IsItAnA = match x with A -> true | B _ -> false
    member x.IsItAnAMethod() = match x with A -> true | B _ -> false

let g (x: C) = x.IsItAnA,x.IsItAnAMethod() 
    """

    File.WriteAllText(fileName1, fileSource1)
    let fileNames = [fileName1]
    let args = mkProjectCommandLineArgs (dllName, fileNames)
    let options =  checker.GetProjectOptionsFromCommandLineArgs (projFileName, args)
    let cleanFileName a = if a = fileName1 then "file1" else "??"

[<Test>]
let ``Test Project40 all symbols`` () = 

    let wholeProjectResults = checker.ParseAndCheckProject(Project40.options) |> Async.RunSynchronously
    let allSymbolUses = wholeProjectResults.GetAllUsesOfAllSymbols() |> Async.RunSynchronously
    let allSymbolUsesInfo =  [ for s in allSymbolUses -> s.Symbol.DisplayName, tups s.RangeAlternate, attribsOfSymbol s.Symbol ]
    allSymbolUsesInfo |> shouldEqual
          [("option", ((4, 10), (4, 16)), ["abbrev"]); ("x", ((4, 7), (4, 8)), []);
           ("x", ((4, 23), (4, 24)), []);
           ("IsSome", ((4, 23), (4, 31)), ["member"; "prop"; "funky"]);
           ("x", ((4, 33), (4, 34)), []);
           ("IsNone", ((4, 33), (4, 41)), ["member"; "prop"; "funky"]);
           ("f", ((4, 4), (4, 5)), ["val"]);
           ("CompilationRepresentationAttribute", ((6, 2), (6, 27)), ["class"]);
           ("CompilationRepresentationAttribute", ((6, 2), (6, 27)), ["class"]);
           ("CompilationRepresentationAttribute", ((6, 2), (6, 27)), ["member"]);
           ("CompilationRepresentationFlags", ((6, 28), (6, 58)),
            ["enum"; "valuetype"]);
           ("UseNullAsTrueValue", ((6, 28), (6, 77)), ["field"; "static"; "8"]);
           ("string", ((9, 11), (9, 17)), ["abbrev"]);
           ("string", ((9, 11), (9, 17)), ["abbrev"]); ("A", ((8, 6), (8, 7)), []);
           ("B", ((9, 6), (9, 7)), []); ("C", ((7, 5), (7, 6)), ["union"]);
           ("IsItAnA", ((10, 13), (10, 20)), ["member"; "getter"; "funky"]);
           ("IsItAnAMethod", ((11, 13), (11, 26)), ["member"; "funky"]);
           ("x", ((10, 11), (10, 12)), []); ("x", ((10, 29), (10, 30)), []);
           ("A", ((10, 36), (10, 37)), []); ("B", ((10, 48), (10, 49)), []);
           ("x", ((11, 11), (11, 12)), []); ("x", ((11, 37), (11, 38)), []);
           ("A", ((11, 44), (11, 45)), []); ("B", ((11, 56), (11, 57)), []);
           ("C", ((13, 10), (13, 11)), ["union"]); ("x", ((13, 7), (13, 8)), []);
           ("x", ((13, 15), (13, 16)), []);
           ("IsItAnA", ((13, 15), (13, 24)), ["member"; "prop"; "funky"]);
           ("x", ((13, 25), (13, 26)), []);
           ("IsItAnAMethod", ((13, 25), (13, 40)), ["member"; "funky"]);
           ("g", ((13, 4), (13, 5)), ["val"]); ("M", ((2, 7), (2, 8)), ["module"])]


module internal ProjectBig = 
    open System.IO

    let fileNamesI = [ for i in 1 .. 10 -> (i, Path.ChangeExtension(Path.GetTempFileName(), ".fs")) ]
    let base2 = Path.GetTempFileName()
    let dllName = Path.ChangeExtension(base2, ".dll")
    let projFileName = Path.ChangeExtension(base2, ".fsproj")
    let fileSources = [ for (i,f) in fileNamesI -> (f, "module M" + string i) ]
    for (f,text) in fileSources do File.WriteAllText(f, text)
    let fileSources2 = [ for (i,f) in fileSources -> f ]

    let fileNames = [ for (_,f) in fileNamesI -> f ]
    let args = mkProjectCommandLineArgs (dllName, fileNames)
    let options =  checker.GetProjectOptionsFromCommandLineArgs (projFileName, args)


[<Test>]
let ``Test request for parse and check doesn't check whole project`` () = 

    let backgroundParseCount = ref 0 
    let backgroundCheckCount = ref 0 
    checker.FileChecked.Add (fun x -> incr backgroundCheckCount)
    checker.FileParsed.Add (fun x -> incr backgroundParseCount)

    checker.ClearLanguageServiceRootCachesAndCollectAndFinalizeAllTransients()
    let pB, tB = FSharpChecker.GlobalForegroundParseCountStatistic, FSharpChecker.GlobalForegroundTypeCheckCountStatistic
    let parseResults1 = checker.ParseFileInProject(ProjectBig.fileNames.[5], ProjectBig.fileSources2.[5], ProjectBig.options)  |> Async.RunSynchronously
    let pC, tC = FSharpChecker.GlobalForegroundParseCountStatistic, FSharpChecker.GlobalForegroundTypeCheckCountStatistic
    (pC - pB) |> shouldEqual 1
    (tC - tB) |> shouldEqual 0
    backgroundParseCount.Value |> shouldEqual 0
    backgroundCheckCount.Value |> shouldEqual 0
    let checkResults1 = checker.CheckFileInProject(parseResults1, ProjectBig.fileNames.[5], 0, ProjectBig.fileSources2.[5], ProjectBig.options)  |> Async.RunSynchronously
    let pD, tD = FSharpChecker.GlobalForegroundParseCountStatistic, FSharpChecker.GlobalForegroundTypeCheckCountStatistic
#if FCS_RETAIN_BACKGROUND_PARSE_RESULTS
    backgroundParseCount.Value |> shouldEqual 10
#else
    backgroundParseCount.Value |> shouldEqual 5
#endif
    backgroundCheckCount.Value |> shouldEqual 5
    (pD - pC) |> shouldEqual 0
    (tD - tC) |> shouldEqual 1

    let checkResults2 = checker.CheckFileInProject(parseResults1, ProjectBig.fileNames.[7], 0, ProjectBig.fileSources2.[7], ProjectBig.options)  |> Async.RunSynchronously
    let pE, tE = FSharpChecker.GlobalForegroundParseCountStatistic, FSharpChecker.GlobalForegroundTypeCheckCountStatistic
    (pE - pD) |> shouldEqual 0
    (tE - tD) |> shouldEqual 1
#if FCS_RETAIN_BACKGROUND_PARSE_RESULTS
    backgroundParseCount.Value |> shouldEqual 10 // but note, the project does not get reparsed
#else
    (backgroundParseCount.Value <= 8) |> shouldEqual true // but note, the project does not get reparsed
#endif
    (backgroundCheckCount.Value <= 8) |> shouldEqual true // only two extra typechecks of files

    // A subsequent ParseAndCheck of identical source code doesn't do any more anything
    let checkResults2 = checker.ParseAndCheckFileInProject(ProjectBig.fileNames.[7], 0, ProjectBig.fileSources2.[7], ProjectBig.options)  |> Async.RunSynchronously
    let pF, tF = FSharpChecker.GlobalForegroundParseCountStatistic, FSharpChecker.GlobalForegroundTypeCheckCountStatistic
    (pF - pE) |> shouldEqual 0  // note, no new parse of the file
    (tF - tE) |> shouldEqual 0  // note, no new typecheck of the file
#if FCS_RETAIN_BACKGROUND_PARSE_RESULTS
    backgroundParseCount.Value |> shouldEqual 10 // but note, the project does not get reparsed
#else
    (backgroundParseCount.Value <= 8) |> shouldEqual true // but note, the project does not get reparsed
#endif
    (backgroundCheckCount.Value <= 8) |> shouldEqual true // only two extra typechecks of files

    ()

[<Test>]
// Simplified repro for https://github.com/Microsoft/visualfsharp/issues/2679
let ``add files with same name from different folders`` () = 
    let fileNames =
        [ __SOURCE_DIRECTORY__ + "/data/samename/folder1/a.fs"
          __SOURCE_DIRECTORY__ + "/data/samename/folder2/a.fs" ]
    let projFileName = __SOURCE_DIRECTORY__ + "/data/samename/tempet.fsproj"
    let args = mkProjectCommandLineArgs ("test.dll", fileNames)
    let options = checker.GetProjectOptionsFromCommandLineArgs (projFileName, args)
    let wholeProjectResults = checker.ParseAndCheckProject(options) |> Async.RunSynchronously
    let errors =
        wholeProjectResults.Errors
        |> Array.filter (fun x -> x.Severity = FSharpErrorSeverity.Error)
    if errors.Length > 0 then
        printfn "add files with same name from different folders"
        for err in errors do
            printfn "ERROR: %s" err.Message
    shouldEqual 0 errors.Length

<<<<<<< HEAD
module ProjectStructUnions = 
=======
module internal ProjectStructUnions = 
>>>>>>> 86fcbe34
    open System.IO

    let fileName1 = Path.ChangeExtension(Path.GetTempFileName(), ".fs")
    let base2 = Path.GetTempFileName()
    let dllName = Path.ChangeExtension(base2, ".dll")
    let projFileName = Path.ChangeExtension(base2, ".fsproj")
    let fileSource1 = """
module M

// Custom struct result type as test projects still use FSharp.Core 4.0
type [<Struct>] Result<'a,'b> = Ok of ResultValue:'a | Error of ErrorValue:'b

type Foo =
    | Foo of Result<int, string>

let foo (a: Foo): bool =
    match a with
    | Foo(Ok(_)) -> true
    | _ -> false
    """

    File.WriteAllText(fileName1, fileSource1)
    let fileNames = [fileName1]
    let args = mkProjectCommandLineArgs (dllName, fileNames)
    let options =  checker.GetProjectOptionsFromCommandLineArgs (projFileName, args)

[<Test>]
let ``Test typed AST for struct unions`` () = // See https://github.com/fsharp/FSharp.Compiler.Service/issues/756
    let wholeProjectResults = Project36.keepAssemblyContentsChecker.ParseAndCheckProject(ProjectStructUnions.options) |> Async.RunSynchronously
    let declarations =
        let checkedFile = wholeProjectResults.AssemblyContents.ImplementationFiles.[0]
        match checkedFile.Declarations.[0] with
        | FSharpImplementationFileDeclaration.Entity (_, subDecls) -> subDecls
        | _ -> failwith "unexpected declaration"
    let getExpr exprIndex =
        match declarations.[exprIndex] with
        | FSharpImplementationFileDeclaration.MemberOrFunctionOrValue(_,_,e) -> e
        | FSharpImplementationFileDeclaration.InitAction e -> e
        | _ -> failwith "unexpected declaration"
    match getExpr (declarations.Length - 1) with
    | BasicPatterns.IfThenElse(BasicPatterns.UnionCaseTest(BasicPatterns.AddressOf(BasicPatterns.UnionCaseGet _),_,uci),
                                BasicPatterns.Const(trueValue, _), BasicPatterns.Const(falseValue, _))
        when uci.Name = "Ok" && obj.Equals(trueValue, true) && obj.Equals(falseValue, false) -> true
    | _ -> failwith "unexpected expression"
<<<<<<< HEAD
    |> shouldEqual true
=======
    |> shouldEqual true

module internal ProjectLineDirectives = 
    open System.IO

    let fileName1 = Path.ChangeExtension(Path.GetTempFileName(), ".fs")
    let base2 = Path.GetTempFileName()
    let dllName = Path.ChangeExtension(base2, ".dll")
    let projFileName = Path.ChangeExtension(base2, ".fsproj")
    let fileSource1 = """
module M

# 10 "Test.fsy"
let x = (1 = 3.0)
    """

    File.WriteAllText(fileName1, fileSource1)
    let fileNames = [fileName1]
    let args = mkProjectCommandLineArgs (dllName, fileNames)
    let options =  checker.GetProjectOptionsFromCommandLineArgs (projFileName, args)

[<Test>]
let ``Test line directives in foreground analysis`` () = // see https://github.com/Microsoft/visualfsharp/issues/3317

    // In background analysis and normal compiler checking, the errors are reported w.r.t. the line directives
    let wholeProjectResults = checker.ParseAndCheckProject(ProjectLineDirectives.options) |> Async.RunSynchronously
    for e in wholeProjectResults.Errors do 
        printfn "ProjectLineDirectives wholeProjectResults error file: <<<%s>>>" e.FileName

    [ for e in wholeProjectResults.Errors -> e.StartLineAlternate, e.EndLineAlternate, e.FileName ] |> shouldEqual [(10, 10, "Test.fsy")]

    // In foreground analysis routines, used by visual editing tools, the errors are reported w.r.t. the source
    // file, which is assumed to be in the editor, not the other files referred to by line directives.
    let checkResults1 = 
        checker.ParseAndCheckFileInProject(ProjectLineDirectives.fileName1, 0, ProjectLineDirectives.fileSource1, ProjectLineDirectives.options) 
        |> Async.RunSynchronously
        |> function (_,FSharpCheckFileAnswer.Succeeded x) ->  x | _ -> failwith "unexpected aborted"

    for e in checkResults1.Errors do 
        printfn "ProjectLineDirectives checkResults1 error file: <<<%s>>>" e.FileName

    [ for e in checkResults1.Errors -> e.StartLineAlternate, e.EndLineAlternate, e.FileName ] |> shouldEqual [(4, 4, ProjectLineDirectives.fileName1)]
>>>>>>> 86fcbe34
<|MERGE_RESOLUTION|>--- conflicted
+++ resolved
@@ -1,11 +1,6 @@
 ﻿#if INTERACTIVE
-<<<<<<< HEAD
-#r "../../bin/v4.5/FSharp.Compiler.Service.dll"
-#r "../../packages/NUnit/lib/nunit.framework.dll"
-=======
 #r "../../Debug/net40/bin/FSharp.Compiler.Service.dll" // note, run 'build fcs' to generate this, this DLL has a public API so can be used from F# Interactive
 #r "../../packages/NUnit.3.5.0/lib/net45/nunit.framework.dll"
->>>>>>> 86fcbe34
 #load "FsUnit.fs"
 #load "Common.fs"
 #else
@@ -25,7 +20,7 @@
 
 open FSharp.Compiler.Service.Tests.Common
 
-module Project1 = 
+module internal Project1 = 
     open System.IO
 
     let fileName1 = Path.ChangeExtension(Path.GetTempFileName(), ".fs")
@@ -3677,11 +3672,7 @@
 #else
 [<Test>]
 #endif
-<<<<<<< HEAD
-let ``Test symbol uses of type-provided members`` () = 
-=======
 let ``Test Project25 symbol uses of type-provided members`` () = 
->>>>>>> 86fcbe34
     let wholeProjectResults = checker.ParseAndCheckProject(Project25.options) |> Async.RunSynchronously
     let backgroundParseResults1, backgroundTypedParse1 = 
         checker.GetBackgroundCheckResultsForFileInProject(Project25.fileName1, Project25.options) 
@@ -3776,10 +3767,6 @@
         |> Array.map (fun s -> (Project25.cleanFileName s.FileName, tups s.RangeAlternate))
 
     usesOfGetSampleSymbol |> shouldEqual [|("file1", ((7, 5), (7, 11))); ("file1", ((8, 10), (8, 16)))|]
-<<<<<<< HEAD
-
-=======
->>>>>>> 86fcbe34
 
 
 module internal Project26 = 
@@ -4019,11 +4006,7 @@
               ("FSharpMemberOrFunctionOrValue", "Test", "M:M.Use.Test``1(``0)");
               ("FSharpGenericParameter", "?", "")|]
 #endif
-<<<<<<< HEAD
-module Project29 = 
-=======
 module internal Project29 = 
->>>>>>> 86fcbe34
     open System.IO
 
     let fileName1 = Path.ChangeExtension(Path.GetTempFileName(), ".fs")
@@ -4397,11 +4380,7 @@
             yield! mkProjectCommandLineArgs (dllName, fileNames)
             // We use .NET-buit version of System.Data.dll since the tests depend on implementation details
             // i.e. the private type System.Data.Listeners may not be available on Mono.
-<<<<<<< HEAD
-            yield @"-r:" + Path.Combine(__SOURCE_DIRECTORY__, "System.Data.dll")
-=======
             yield @"-r:" + Path.Combine(__SOURCE_DIRECTORY__, Path.Combine("data", "System.Data.dll"))
->>>>>>> 86fcbe34
         |]
     let options = checker.GetProjectOptionsFromCommandLineArgs (projFileName, args)
 
@@ -4541,8 +4520,7 @@
     let args2 = Array.append args [| "-r:notexist.dll" |]
     let options = checker.GetProjectOptionsFromCommandLineArgs (projPath, args2)
 #else    
-<<<<<<< HEAD
-    let internal options =  checker.GetProjectOptionsFromScript(fileName1, fileSource1) |> Async.RunSynchronously |> fst
+    let options =  checker.GetProjectOptionsFromScript(fileName1, fileSource1) |> Async.RunSynchronously |> fst
 #endif
 
 [<Test>]
@@ -4559,25 +4537,6 @@
     checkFileResults.DependencyFiles |> List.exists (fun s -> s.Contains Project35b.fileName1) |> shouldEqual false
 
 [<Test>]
-=======
-    let options =  checker.GetProjectOptionsFromScript(fileName1, fileSource1) |> Async.RunSynchronously |> fst
-#endif
-
-[<Test>]
-let ``Test project35b Dependency files for ParseAndCheckFileInProject`` () =
-    let checkFileResults = 
-        checker.ParseAndCheckFileInProject(Project35b.fileName1, 0, Project35b.fileSource1, Project35b.options) |> Async.RunSynchronously
-        |> function 
-            | _, FSharpCheckFileAnswer.Succeeded(res) -> res
-            | _ -> failwithf "Parsing aborted unexpectedly..." 
-    for d in checkFileResults.DependencyFiles do 
-        printfn "ParseAndCheckFileInProject dependency: %s" d
-    checkFileResults.DependencyFiles |> List.exists (fun s -> s.Contains "notexist.dll") |> shouldEqual true
-    // The file itself is not a dependency since it is never read from the file system when using ParseAndCheckFileInProject
-    checkFileResults.DependencyFiles |> List.exists (fun s -> s.Contains Project35b.fileName1) |> shouldEqual false
-
-[<Test>]
->>>>>>> 86fcbe34
 let ``Test project35b Dependency files for GetBackgroundCheckResultsForFileInProject`` () =
     let _,checkFileResults = checker.GetBackgroundCheckResultsForFileInProject(Project35b.fileName1, Project35b.options) |> Async.RunSynchronously
     for d in checkFileResults.DependencyFiles do 
@@ -5127,11 +5086,7 @@
             printfn "ERROR: %s" err.Message
     shouldEqual 0 errors.Length
 
-<<<<<<< HEAD
-module ProjectStructUnions = 
-=======
 module internal ProjectStructUnions = 
->>>>>>> 86fcbe34
     open System.IO
 
     let fileName1 = Path.ChangeExtension(Path.GetTempFileName(), ".fs")
@@ -5176,9 +5131,6 @@
                                 BasicPatterns.Const(trueValue, _), BasicPatterns.Const(falseValue, _))
         when uci.Name = "Ok" && obj.Equals(trueValue, true) && obj.Equals(falseValue, false) -> true
     | _ -> failwith "unexpected expression"
-<<<<<<< HEAD
-    |> shouldEqual true
-=======
     |> shouldEqual true
 
 module internal ProjectLineDirectives = 
@@ -5221,4 +5173,3 @@
         printfn "ProjectLineDirectives checkResults1 error file: <<<%s>>>" e.FileName
 
     [ for e in checkResults1.Errors -> e.StartLineAlternate, e.EndLineAlternate, e.FileName ] |> shouldEqual [(4, 4, ProjectLineDirectives.fileName1)]
->>>>>>> 86fcbe34
