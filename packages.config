<?xml version="1.0" encoding="utf-8"?>
<packages>

<!-- The packages to build and test the F# Compiler -->
<!-- Packages for the Visual F# IDE Tools should go in vsintegration\packages.config -->

  <!-- CodeGen-->
  <package id="FsLexYacc" version="7.0.6" targetFramework="net46" />

<<<<<<< HEAD
=======
  <!-- Build infrastructure-->
  <package id="MicroBuild.Core" version="0.2.0" />
  <package id="MicroBuild.Core.Sentinel" version="1.0.0" />

  <!-- For the internal orchestrated build.  This version should be kept in sync with `PublishToBlob.proj` -->
  <package id="Microsoft.DotNet.Build.Tasks.Feed" version="2.1.0-prerelease-02419-02" />

>>>>>>> 707e712c
  <!-- Actual dependencies of FSharp.Compiler.dll and FSharp.Core.dll -->
  <package id="System.Collections.Immutable" version="1.3.1" />
  <package id="System.Reflection.Metadata" version="1.4.2" />
  <package id="Microsoft.DiaSymReader.PortablePdb" version="1.2.0"  />
  <package id="Microsoft.DiaSymReader" version="1.1.0" />
  <package id="System.ValueTuple" version="4.3.1" />
  <package id="System.ValueTuple" version="4.4.0" />
  <package id="Microsoft.VisualFSharp.Msbuild.15.0" version="1.0.1" />
  <package id="Microsoft.Build" version="14.3.0" />
  <package id="Microsoft.Build.Framework" version="14.3.0" />
  <package id="Microsoft.Build.Utilities.Core" version="14.3.0" />
  <package id="Microsoft.Build.Tasks.Core" version="14.3.0" />

  <!-- Testing -->
  <package id="FsCheck" version="3.0.0-alpha3" />
  <package id="NUnit" version="3.5.0" targetFramework="net45" />
  <package id="NUnit.Console" version="3.0.0" targetFramework="net45" />
  <package id="NUnitLite" version="3.5.0" targetFramework="net45" />
  <package id="NUnit3TestAdapter" version="3.0.8-ctp-8" targetFramework="net45" />
  <package id="BenchmarkDotNet" version="0.9.8"/>
  <package id="BenchmarkDotNet.Diagnostics.Windows" version="0.9.8"/>
<<<<<<< HEAD
  <package id="Newtonsoft.Json" version="8.0.1"/>
=======
  <package id="Newtonsoft.Json" version="9.0.1"/>
  <package id="Microsoft.FSharp.TupleSample" version="1.0.0-alpha-161121"/>
  <package id="Microsoft.VSSDK.BuildTools" version="15.1.192" />

  <!-- Annoyingly the build of FSharp.Compiler.Server.Shared references a Visual Studio-specific attribute -->
  <!-- That DLL is logically part of the F# Compiler and F# Interactive but is shipped as part of the Visual F# IDE Tools -->
  <package id="Microsoft.VisualStudio.Shell.Immutable.10.0" version="10.0.30319" targetFramework="net46" />
  <package id="Microsoft.VisualStudio.Shell.15.0" version="15.0.26201" targetFramework="net46" />
  <package id="Microsoft.VisualStudio.Shell.Framework" version="15.0.26201" targetFramework="net46" />

>>>>>>> 707e712c
  <!-- FSharp.Compiler.Tools is only used to get a working FSI.EXE to execute some scripts during the build -->
  <!-- The LKG FSI.EXE requires MSBuild 15 to be installed, which is painful -->
  <package id="FSharp.Compiler.Tools" version="4.1.27"/>

  <!-- Frozen portable library versions of FSharp.Core.dll (simply a renamed fsharp.core.4.1.18-->
  <package id="Microsoft.Portable.FSharp.Core" version="10.1.0"/>

  <!-- FSharp.Core is used to get back versions of FSharp.Core -->
  <package id="FSharp.Core" version="4.1.17"/>

  <!-- FSharp.Core is used to get back versions of FSharp.Core -->
  <package id="FSharp.Core" version="4.0.0.1"/>

  <!-- FSharp.Core is used to get back versions of FSharp.Core -->
  <package id="FSharp.Core" version="3.1.2.5"/>

  <!-- FSharp.Core is used to get back versions of FSharp.Core -->
  <package id="FSharp.Core" version="3.0.2"/>

  <!-- FSharp.Data is used in some of the scripts ued for the coreclr build -->
  <package id="FSharp.Data" version="2.2.5" />

  <!-- FSharp.Configuration is one type provider used in testing -->
  <package id="FSharp.Configuration" version="1.3.0" />

</packages><|MERGE_RESOLUTION|>--- conflicted
+++ resolved
@@ -7,16 +7,6 @@
   <!-- CodeGen-->
   <package id="FsLexYacc" version="7.0.6" targetFramework="net46" />
 
-<<<<<<< HEAD
-=======
-  <!-- Build infrastructure-->
-  <package id="MicroBuild.Core" version="0.2.0" />
-  <package id="MicroBuild.Core.Sentinel" version="1.0.0" />
-
-  <!-- For the internal orchestrated build.  This version should be kept in sync with `PublishToBlob.proj` -->
-  <package id="Microsoft.DotNet.Build.Tasks.Feed" version="2.1.0-prerelease-02419-02" />
-
->>>>>>> 707e712c
   <!-- Actual dependencies of FSharp.Compiler.dll and FSharp.Core.dll -->
   <package id="System.Collections.Immutable" version="1.3.1" />
   <package id="System.Reflection.Metadata" version="1.4.2" />
@@ -38,20 +28,7 @@
   <package id="NUnit3TestAdapter" version="3.0.8-ctp-8" targetFramework="net45" />
   <package id="BenchmarkDotNet" version="0.9.8"/>
   <package id="BenchmarkDotNet.Diagnostics.Windows" version="0.9.8"/>
-<<<<<<< HEAD
-  <package id="Newtonsoft.Json" version="8.0.1"/>
-=======
   <package id="Newtonsoft.Json" version="9.0.1"/>
-  <package id="Microsoft.FSharp.TupleSample" version="1.0.0-alpha-161121"/>
-  <package id="Microsoft.VSSDK.BuildTools" version="15.1.192" />
-
-  <!-- Annoyingly the build of FSharp.Compiler.Server.Shared references a Visual Studio-specific attribute -->
-  <!-- That DLL is logically part of the F# Compiler and F# Interactive but is shipped as part of the Visual F# IDE Tools -->
-  <package id="Microsoft.VisualStudio.Shell.Immutable.10.0" version="10.0.30319" targetFramework="net46" />
-  <package id="Microsoft.VisualStudio.Shell.15.0" version="15.0.26201" targetFramework="net46" />
-  <package id="Microsoft.VisualStudio.Shell.Framework" version="15.0.26201" targetFramework="net46" />
-
->>>>>>> 707e712c
   <!-- FSharp.Compiler.Tools is only used to get a working FSI.EXE to execute some scripts during the build -->
   <!-- The LKG FSI.EXE requires MSBuild 15 to be installed, which is painful -->
   <package id="FSharp.Compiler.Tools" version="4.1.27"/>
