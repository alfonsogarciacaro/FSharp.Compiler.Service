--- conflicted
+++ resolved
@@ -103,8 +103,6 @@
             Utilities.setMachineAffinity(newJob, os, affinity)
             Utilities.standardJobSetup(newJob, project, isPullRequest, "*/${branch}")
 
-<<<<<<< HEAD
-
 						if (build_args != "none") {
 		            Utilities.addArchival(newJob, "tests/TestResults/*.*", "", skipIfNoTestFiles, false)
 		            if (configuration == "Release_fcs") {
@@ -113,15 +111,6 @@
 		            else {
 		                Utilities.addArchival(newJob, "${buildFlavor}/**")
 		            }
-=======
-            
-            Utilities.addArchival(newJob, "tests/TestResults/*.*", "", skipIfNoTestFiles, false)
-            if (configuration == "Release_fcs") {
-                Utilities.addArchival(newJob, "Release/**")
-            }
-            else {
-                Utilities.addArchival(newJob, "${buildFlavor}/**")
->>>>>>> c7e276ac
             }
             if (isPullRequest) {
                 Utilities.addGithubPRTriggerForBranch(newJob, branch, "${os} ${configuration} Build")
