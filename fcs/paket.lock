--- conflicted
+++ resolved
@@ -1,38 +1,10 @@
 RESTRICTION: || (== net45) (== net46)
 NUGET
   remote: https://www.nuget.org/api/v2
-<<<<<<< HEAD
-    FAKE (5.0.0-beta018)
-=======
     FAKE (4.64.6)
->>>>>>> 16053523
     FSharp.Compiler.Service (2.0.0.6)
     FSharp.Formatting (2.14.4)
       FSharp.Compiler.Service (2.0.0.6)
       FSharpVSPowerTools.Core (>= 2.3 < 2.4)
     FSharpVSPowerTools.Core (2.3)
-<<<<<<< HEAD
-      FSharp.Compiler.Service (>= 2.0.0.3)
-    Microsoft.Build (14.3)
-      Microsoft.Build.Framework (14.3)
-    Microsoft.Build.Engine (14.3)
-      Microsoft.Build.Framework (14.3)
-    Microsoft.Build.Framework (14.3)
-      System.Collections (>= 4.0.11) - restriction: || (&& (== net45) (>= netstandard1.3)) (== net46)
-      System.Runtime (>= 4.1) - restriction: || (&& (== net45) (>= netstandard1.3)) (== net46)
-      System.Runtime.InteropServices (>= 4.1) - restriction: || (&& (== net45) (>= netstandard1.3)) (== net46)
-    Microsoft.Build.Utilities.Core (14.3)
-      Microsoft.Build.Framework (14.3)
-    System.Collections (4.3) - restriction: || (&& (== net45) (>= netstandard1.3)) (== net46)
-    System.Runtime (4.3) - restriction: || (&& (== net45) (>= netstandard1.3)) (== net46)
-    System.Runtime.InteropServices (4.3) - restriction: || (&& (== net45) (>= netstandard1.3)) (== net46)
-    System.Threading.Tasks.Dataflow (4.5.24)
-
-GROUP SourceLink
-STORAGE: NONE
-NUGET
-  remote: https://www.nuget.org/api/v2
-    SourceLink.Create.CommandLine (2.7.4)
-=======
-      FSharp.Compiler.Service (>= 2.0.0.3)
->>>>>>> 16053523
+      FSharp.Compiler.Service (>= 2.0.0.3)