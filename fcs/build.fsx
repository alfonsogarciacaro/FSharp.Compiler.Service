// --------------------------------------------------------------------------------------
// FAKE build script
// --------------------------------------------------------------------------------------

#I "packages/FAKE/tools"
#r "packages/FAKE/tools/FakeLib.dll"
open System
open System.IO
open Fake
open Fake.AppVeyor
open Fake.ReleaseNotesHelper

#if MONO
// prevent incorrect output encoding (e.g. https://github.com/fsharp/FAKE/issues/1196)
System.Console.OutputEncoding <- System.Text.Encoding.UTF8
CleanDir (__SOURCE_DIRECTORY__ + "/../tests/TestResults") 
File.WriteAllText(__SOURCE_DIRECTORY__ + "/../tests/TestResults/notestsyet.txt","No tests yet")
let isMono = true
#else
let isMono = false
#endif

<<<<<<< HEAD
let dotnetExePath = DotNetCli.InstallDotNetSDK "2.1.3"
=======
// --------------------------------------------------------------------------------------
// Utilities
// --------------------------------------------------------------------------------------

let dotnetExePath = DotNetCli.InstallDotNetSDK "2.1.4"
>>>>>>> 509a8a2e

let runDotnet workingDir args =
    let result =
        ExecProcess (fun info ->
            info.FileName <- dotnetExePath
            info.WorkingDirectory <- workingDir
            info.Arguments <- args) TimeSpan.MaxValue

    if result <> 0 then failwithf "dotnet %s failed" args

let assertExitCodeZero x = if x = 0 then () else failwithf "Command failed with exit code %i" x

let runCmdIn workDir (exe:string) = Printf.ksprintf (fun (args:string) ->
#if MONO
        let exe = exe.Replace("\\","/")
        let args = args.Replace("\\","/")
        printfn "[%s] mono %s %s" workDir exe args
        Shell.Exec("mono", sprintf "%s %s" exe args, workDir)
#else
        printfn "[%s] %s %s" workDir exe args
        Shell.Exec(exe, args, workDir)
#endif
        |> assertExitCodeZero
)

// --------------------------------------------------------------------------------------
// The rest of the code is standard F# build script
// --------------------------------------------------------------------------------------

let releaseDir = Path.Combine(__SOURCE_DIRECTORY__, "../release/fcs")

// Read release notes & version info from RELEASE_NOTES.md
let release = LoadReleaseNotes (__SOURCE_DIRECTORY__ + "/RELEASE_NOTES.md")
let isAppVeyorBuild = buildServer = BuildServer.AppVeyor
let isJenkinsBuild = buildServer = BuildServer.Jenkins
let isVersionTag tag = Version.TryParse tag |> fst
let hasRepoVersionTag = isAppVeyorBuild && AppVeyorEnvironment.RepoTag && isVersionTag AppVeyorEnvironment.RepoTagName
let assemblyVersion = if hasRepoVersionTag then AppVeyorEnvironment.RepoTagName else release.NugetVersion
let nugetVersion = release.NugetVersion
open SemVerHelper

let buildVersion =
    if hasRepoVersionTag then assemblyVersion
    else if isAppVeyorBuild then sprintf "%s-b%s" assemblyVersion AppVeyorEnvironment.BuildNumber
    else assemblyVersion

// Skipping build of FCS on Jenkins Mono for now until we knoow how to get an updated version of Mono installed
let skipBuild = isJenkinsBuild && isMono

Target "Clean" (fun _ ->
  if not skipBuild then
    CleanDir releaseDir
)

Target "Restore" (fun _ ->
  if not skipBuild then
    runDotnet __SOURCE_DIRECTORY__ "restore FSharp.Compiler.Service/FSharp.Compiler.Service.fsproj -v n"
    runDotnet __SOURCE_DIRECTORY__ "restore FSharp.Compiler.Service.ProjectCrackerTool/FSharp.Compiler.Service.ProjectCrackerTool.fsproj -v n"
    runDotnet __SOURCE_DIRECTORY__ "restore FSharp.Compiler.Service.ProjectCracker/FSharp.Compiler.Service.ProjectCracker.fsproj -v n"
    runDotnet __SOURCE_DIRECTORY__ "restore FSharp.Compiler.Service.MSBuild.v12/FSharp.Compiler.Service.MSBuild.v12.fsproj -v n"
    for p in (!! "./../**/packages.config") do
        let result =
            ExecProcess (fun info ->
                info.FileName <- FullName @"./../.nuget/NuGet.exe"
                info.WorkingDirectory <- FullName @"./.."
                info.Arguments <- sprintf "restore %s -PackagesDirectory \"%s\" -ConfigFile \"%s\""   (FullName p) (FullName "./../packages") (FullName "./../.nuget/NuGet.Config")) TimeSpan.MaxValue
        if result <> 0 then failwithf "nuget restore %s failed" p
)

Target "BuildVersion" (fun _ ->
  if not skipBuild then
    Shell.Exec("appveyor", sprintf "UpdateBuild -Version \"%s\"" buildVersion) |> ignore
)

<<<<<<< HEAD
// --------------------------------------------------------------------------------------
// Clean build results & restore NuGet packages


Target "Build.NetFx" (fun _ ->
    !! "FSharp.Compiler.Service.sln"
    |> MSBuild "" "Build" ["Configuration","Release"; "SourceLinkCreate","true"]
    |> Log (".NETFxBuild-Output: ")
)


// --------------------------------------------------------------------------------------
// Run the unit tests using test runner

Target "Test.NetFx" (fun _ ->
    let testDir = __SOURCE_DIRECTORY__ + "/../tests/fcs"
    CleanDir testDir

    let outDir = releaseDir + "/fcs"

    !! (outDir + "/**/*.*")
    |> CopyFiles testDir

    let toolPath = __SOURCE_DIRECTORY__ + "/../packages/NUnit.Console.3.0.0/tools"
    !! (toolPath + "/*.*")
    |> CopyFiles testDir

    !! (testDir + "/**/FSharp.Compiler.Service.Tests.dll")
    |>  Fake.Testing.NUnit3.NUnit3 (fun p ->
        { p with
            ToolPath = testDir + "/nunit3-console.exe"
            ShadowCopy = false
            WorkingDir = FullName testDir
            TimeOut = TimeSpan.FromMinutes 20. })
)

// --------------------------------------------------------------------------------------
// Build a NuGet package
Target "NuGet.NetFx" (fun _ ->
    runCmdIn __SOURCE_DIRECTORY__  "../.nuget/NuGet.exe" @"pack nuget/FSharp.Compiler.Service.nuspec -OutputDirectory %s" releaseDir
    runCmdIn __SOURCE_DIRECTORY__  "../.nuget/NuGet.exe" @"pack nuget/FSharp.Compiler.Service.MSBuild.v12.nuspec -OutputDirectory %s" releaseDir
    runCmdIn __SOURCE_DIRECTORY__  "../.nuget/NuGet.exe" @"pack nuget/FSharp.Compiler.Service.ProjectCracker.nuspec -OutputDirectory %s" releaseDir
)



// --------------------------------------------------------------------------------------
// .NET Core and .NET Core SDK


Target "Build.NetStd" (fun _ ->
    runDotnet __SOURCE_DIRECTORY__ (sprintf "pack %s -v n -c Release" "FSharp.Compiler.Service.netstandard.sln")
=======
Target "Build" (fun _ ->
  if skipBuild then
    try Directory.CreateDirectory("../Release/") |> ignore with _ -> ()
    File.WriteAllText("../Release/nichts.txt", "nothing to see here, build was skipped until we knoow how to get an updated version of Mono installed on Jenkins")
  else
    runDotnet __SOURCE_DIRECTORY__ "build FSharp.Compiler.Service.Tests/FSharp.Compiler.Service.Tests.fsproj -v n -c Release /maxcpucount:1"
>>>>>>> 509a8a2e
)

Target "Test" (fun _ ->
  if not skipBuild then
    runDotnet __SOURCE_DIRECTORY__ "restore ../tests/projects/Sample_NETCoreSDK_FSharp_Library_netstandard2_0/Sample_NETCoreSDK_FSharp_Library_netstandard2_0.fsproj -v n"
    runDotnet __SOURCE_DIRECTORY__ "build ../tests/projects/Sample_NETCoreSDK_FSharp_Library_netstandard2_0/Sample_NETCoreSDK_FSharp_Library_netstandard2_0.fsproj -v n"
    runDotnet __SOURCE_DIRECTORY__ "test FSharp.Compiler.Service.Tests/FSharp.Compiler.Service.Tests.fsproj -v n -c Release /maxcpucount:1"
)


Target "NuGet" (fun _ ->
  if not skipBuild then
    runDotnet __SOURCE_DIRECTORY__ "build FSharp.Compiler.Service.ProjectCrackerTool/FSharp.Compiler.Service.ProjectCrackerTool.fsproj -v n -c Release /maxcpucount:1"
    runDotnet __SOURCE_DIRECTORY__ "pack FSharp.Compiler.Service/FSharp.Compiler.Service.fsproj -v n -c Release /maxcpucount:1"
    runDotnet __SOURCE_DIRECTORY__ "pack FSharp.Compiler.Service.ProjectCracker/FSharp.Compiler.Service.ProjectCracker.fsproj -v n -c Release /maxcpucount:1"
    runDotnet __SOURCE_DIRECTORY__ "pack FSharp.Compiler.Service.MSBuild.v12/FSharp.Compiler.Service.MSBuild.v12.fsproj -v n -c Release /maxcpucount:1"
)

Target "GenerateDocsEn" (fun _ ->
  if not skipBuild then
    executeFSIWithArgs "docsrc/tools" "generate.fsx" [] [] |> ignore
)

Target "GenerateDocsJa" (fun _ ->
  if not skipBuild then
    executeFSIWithArgs "docsrc/tools" "generate.ja.fsx" [] [] |> ignore
)

Target "PublishNuGet" (fun _ ->
  if not skipBuild then
    Paket.Push (fun p ->
        let apikey =
            match getBuildParam "nuget-apikey" with
            | s when not (String.IsNullOrWhiteSpace s) -> s
            | _ -> getUserInput "Nuget API Key: "
        { p with
            ApiKey = apikey
            WorkingDir = releaseDir })
)

// --------------------------------------------------------------------------------------
// Run all targets by default. Invoke 'build <Target>' to override

Target "Release" DoNothing
Target "GenerateDocs" DoNothing
Target "TestAndNuGet" DoNothing

"Clean"
  =?> ("BuildVersion", isAppVeyorBuild)
  ==> "Restore"
  ==> "Build"

"Build"
  ==> "Test"

"Build"
  ==> "NuGet"

"Test"
  ==> "TestAndNuGet"

"NuGet"
  ==> "TestAndNuGet"
  
"Build"
  ==> "NuGet"
  ==> "PublishNuGet"
  ==> "Release"

"Build"
  ==> "GenerateDocsEn"
  ==> "GenerateDocs"

"Build"
  ==> "GenerateDocsJa"
  ==> "GenerateDocs"

"GenerateDocs"
  ==> "Release"

RunTargetOrDefault "Build"<|MERGE_RESOLUTION|>--- conflicted
+++ resolved
@@ -20,15 +20,7 @@
 let isMono = false
 #endif
 
-<<<<<<< HEAD
-let dotnetExePath = DotNetCli.InstallDotNetSDK "2.1.3"
-=======
-// --------------------------------------------------------------------------------------
-// Utilities
-// --------------------------------------------------------------------------------------
-
 let dotnetExePath = DotNetCli.InstallDotNetSDK "2.1.4"
->>>>>>> 509a8a2e
 
 let runDotnet workingDir args =
     let result =
@@ -103,67 +95,12 @@
     Shell.Exec("appveyor", sprintf "UpdateBuild -Version \"%s\"" buildVersion) |> ignore
 )
 
-<<<<<<< HEAD
-// --------------------------------------------------------------------------------------
-// Clean build results & restore NuGet packages
-
-
-Target "Build.NetFx" (fun _ ->
-    !! "FSharp.Compiler.Service.sln"
-    |> MSBuild "" "Build" ["Configuration","Release"; "SourceLinkCreate","true"]
-    |> Log (".NETFxBuild-Output: ")
-)
-
-
-// --------------------------------------------------------------------------------------
-// Run the unit tests using test runner
-
-Target "Test.NetFx" (fun _ ->
-    let testDir = __SOURCE_DIRECTORY__ + "/../tests/fcs"
-    CleanDir testDir
-
-    let outDir = releaseDir + "/fcs"
-
-    !! (outDir + "/**/*.*")
-    |> CopyFiles testDir
-
-    let toolPath = __SOURCE_DIRECTORY__ + "/../packages/NUnit.Console.3.0.0/tools"
-    !! (toolPath + "/*.*")
-    |> CopyFiles testDir
-
-    !! (testDir + "/**/FSharp.Compiler.Service.Tests.dll")
-    |>  Fake.Testing.NUnit3.NUnit3 (fun p ->
-        { p with
-            ToolPath = testDir + "/nunit3-console.exe"
-            ShadowCopy = false
-            WorkingDir = FullName testDir
-            TimeOut = TimeSpan.FromMinutes 20. })
-)
-
-// --------------------------------------------------------------------------------------
-// Build a NuGet package
-Target "NuGet.NetFx" (fun _ ->
-    runCmdIn __SOURCE_DIRECTORY__  "../.nuget/NuGet.exe" @"pack nuget/FSharp.Compiler.Service.nuspec -OutputDirectory %s" releaseDir
-    runCmdIn __SOURCE_DIRECTORY__  "../.nuget/NuGet.exe" @"pack nuget/FSharp.Compiler.Service.MSBuild.v12.nuspec -OutputDirectory %s" releaseDir
-    runCmdIn __SOURCE_DIRECTORY__  "../.nuget/NuGet.exe" @"pack nuget/FSharp.Compiler.Service.ProjectCracker.nuspec -OutputDirectory %s" releaseDir
-)
-
-
-
-// --------------------------------------------------------------------------------------
-// .NET Core and .NET Core SDK
-
-
-Target "Build.NetStd" (fun _ ->
-    runDotnet __SOURCE_DIRECTORY__ (sprintf "pack %s -v n -c Release" "FSharp.Compiler.Service.netstandard.sln")
-=======
 Target "Build" (fun _ ->
   if skipBuild then
     try Directory.CreateDirectory("../Release/") |> ignore with _ -> ()
     File.WriteAllText("../Release/nichts.txt", "nothing to see here, build was skipped until we knoow how to get an updated version of Mono installed on Jenkins")
   else
     runDotnet __SOURCE_DIRECTORY__ "build FSharp.Compiler.Service.Tests/FSharp.Compiler.Service.Tests.fsproj -v n -c Release /maxcpucount:1"
->>>>>>> 509a8a2e
 )
 
 Target "Test" (fun _ ->
