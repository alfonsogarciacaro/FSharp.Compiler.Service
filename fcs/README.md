

# The FSharp.Compiler.Service components and nuget package

This directory contains the build, packaging, test and documentation-generation logic for the nuget package ``FSharp.Compiler.Service``.  The source for this nuget
package is in ``..\src``.

Basically we are packaging up the compiler as a DLL and publishing it as a nuget package.

## FSharp.Compiler.Service v. FSharp.Compiler.Private

There are subtle differences between FSharp.Compiler.Service and FSharp.Compiler.Private (shipped with the Visual F# Tools)

- FCS has a public API 
- FCS is built against **.NET 4.5** and **FSharp.Core 4.0.0.0** to give broader reach
- FCS has a Nuget package
- FCS has a .NET Standard 1.6 version in the nuget package
- FCS testing also tests the "Project Cracker" (see below)
- FCS doesn't add the System.ValueTuple.dll reference by default, see ``#if COMPILER_SERVICE_AS_DLL`` in compiler codebase


## Version Numbers

FCS uses its own version number sequence for assemblies and packages, approximately following SemVer rules.
To update the version number a global replace through fcs\... is currently needed, e.g.

   fcs.props
   nuget/FSharp.Compiler.Service.nuspec
   nuget/FSharp.Compiler.Service.MSBuild.v12.nuspec
   nuget/FSharp.Compiler.Service.ProjectCracker.nuspec
   RELEASE_NOTES.md

## Building, Testing, Packaging, Releases

To build the package use any of:

    fcs\build Build.NetFx
    fcs\build Test.NetFx
    fcs\build NuGet.NetFx

    fcs\build Build.NetStd
    fcs\build Test.NetStd
    fcs\build NuGet.NetStd

    fcs\build Build
    fcs\build Test
    fcs\build NuGet
    fcs\build Release

which does things like:

    cd fcs
    .paket\paket.bootstrapper.exe
    .paket\paket.exe restore
    dotnet restore tools.proj
    packages\FAKE\tools\FAKE.exe build.fsx WhateverTarget

### Manual push of packages

Yu can push the packages if you have permissions, either automatically using ``build Release`` or manually

    set APIKEY=...
<<<<<<< HEAD
    .nuget\nuget.exe push Release\FSharp.Compiler.Service.15.0.1.nupkg %APIKEY% -Source https://nuget.org 
    .nuget\nuget.exe push Release\FSharp.Compiler.Service.MSBuild.v12.15.0.1.nupkg %APIKEY%  -Source https://nuget.org
    .nuget\nuget.exe push Release\FSharp.Compiler.Service.ProjectCracker.15.0.1.nupkg %APIKEY%  -Source https://nuget.org
=======
    .nuget\nuget.exe push Release\FSharp.Compiler.Service.16.0.1.nupkg %APIKEY% -Source https://nuget.org 
    .nuget\nuget.exe push Release\FSharp.Compiler.Service.MSBuild.v12.16.0.1.nupkg %APIKEY%  -Source https://nuget.org
    .nuget\nuget.exe push Release\FSharp.Compiler.Service.ProjectCracker.16.0.1.nupkg %APIKEY%  -Source https://nuget.org
>>>>>>> 4c244da1
    

### Use of Paket and FAKE

Paket is only used to get fake and formating tools.  Eventually we will likely remove this once we update the project files to .NET SDK 2.0.

FAKE is only used to run build.fsx.  Eventually we will likely remove this once we update the project files to .NET SDK 2.0.

### Testing

Testing reuses the test files from ..\tests\service which were are also FCS tests. 


### Documentation Generation

    fcs\build GenerateDocs

Output is in ``docs``.  In the ``FSharp.Compiler.Service`` repo this is checked in and hosted as http://fsharp.github.io/FSharp.Compiler.Service.


## The two other nuget packages

It also contains both the source, build, packaging and test logic for 

* ``FSharp.Compiler.Service.MSBuild.v12`` adds legacy MSBuild v12 support to an instance of FSharp.Compiler.Service, if exact compatibility for scripting references such as ``#r "Foo, Version=1.3.4"`` is required. 

* ``FSharp.Compiler.Service.ProjectCracker`` is part of ``FsAutoComplete`` and Ionide and is used to crack old-style project formats using MSBuild. It used to be part of the FCS API.

Both of these components are gradually becoming obsolete

## Engineering road map

FSharp.Compiler.Service is a somewhat awkward component. There are some things we can do to simplify things:

1. Remove the use of Paket and FAKE
1. Move all projects under fcs\... to new .NET SDK project file format 
1. Drop the use of ``dotnet mergenupkg`` since we should be able to use cross targeting
1. Make FCS a DLL similar ot the rest of the build and make this an official component from Microsoft (signed etc.)
1. Replace FSharp.Compiler.Private by FSharp.Compiler.Service
<|MERGE_RESOLUTION|>--- conflicted
+++ resolved
@@ -60,15 +60,9 @@
 Yu can push the packages if you have permissions, either automatically using ``build Release`` or manually
 
     set APIKEY=...
-<<<<<<< HEAD
-    .nuget\nuget.exe push Release\FSharp.Compiler.Service.15.0.1.nupkg %APIKEY% -Source https://nuget.org 
-    .nuget\nuget.exe push Release\FSharp.Compiler.Service.MSBuild.v12.15.0.1.nupkg %APIKEY%  -Source https://nuget.org
-    .nuget\nuget.exe push Release\FSharp.Compiler.Service.ProjectCracker.15.0.1.nupkg %APIKEY%  -Source https://nuget.org
-=======
     .nuget\nuget.exe push Release\FSharp.Compiler.Service.16.0.1.nupkg %APIKEY% -Source https://nuget.org 
     .nuget\nuget.exe push Release\FSharp.Compiler.Service.MSBuild.v12.16.0.1.nupkg %APIKEY%  -Source https://nuget.org
     .nuget\nuget.exe push Release\FSharp.Compiler.Service.ProjectCracker.16.0.1.nupkg %APIKEY%  -Source https://nuget.org
->>>>>>> 4c244da1
     
 
 ### Use of Paket and FAKE
